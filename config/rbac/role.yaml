---
apiVersion: rbac.authorization.k8s.io/v1
kind: ClusterRole
metadata:
  name: kserve-manager-role
rules:
- apiGroups:
  - ""
  resources:
  - configmaps
  verbs:
  - create
  - get
  - update
- apiGroups:
  - ""
  resources:
  - events
  - secrets
  - serviceaccounts
  - services
  verbs:
  - create
  - delete
  - get
  - list
  - patch
  - update
  - watch
- apiGroups:
  - ""
  resources:
  - namespaces
  - pods
  verbs:
  - get
  - list
  - watch
- apiGroups:
<<<<<<< HEAD
  - ""
  resources:
  - secrets
  verbs:
  - get
- apiGroups:
  - ""
  resources:
  - serviceaccounts
  verbs:
  - create
  - delete
  - get
  - patch
- apiGroups:
=======
>>>>>>> 868a8e8b
  - admissionregistration.k8s.io
  resources:
  - mutatingwebhookconfigurations
  - validatingwebhookconfigurations
  verbs:
  - create
  - delete
  - get
  - list
  - patch
  - update
  - watch
- apiGroups:
  - apps
  resources:
  - deployments
  verbs:
  - create
  - delete
  - get
  - list
  - patch
  - update
  - watch
- apiGroups:
  - authentication.k8s.io
  resources:
  - subjectaccessreviews
  - tokenreviews
  verbs:
  - create
- apiGroups:
  - autoscaling
  resources:
  - horizontalpodautoscalers
  verbs:
  - create
  - delete
  - get
  - list
  - patch
  - update
  - watch
- apiGroups:
  - discovery.k8s.io
  resources:
  - endpointslices
  verbs:
  - get
  - list
  - watch
- apiGroups:
  - gateway.networking.k8s.io
  resources:
  - gatewayclasses
  - gateways
  - httproutes
  verbs:
  - create
  - delete
  - get
  - list
  - patch
  - update
  - watch
- apiGroups:
  - inference.networking.x-k8s.io
  resources:
  - inferencemodels
  - inferencepools
  verbs:
  - create
  - delete
  - get
  - list
  - patch
  - update
  - watch
- apiGroups:
  - keda.sh
  resources:
  - scaledobjects
  - scaledobjects/finalizers
  verbs:
  - create
  - delete
  - get
  - list
  - patch
  - update
  - watch
- apiGroups:
  - keda.sh
  resources:
  - scaledobjects/status
  verbs:
  - get
  - patch
  - update
- apiGroups:
  - leaderworkerset.x-k8s.io
  resources:
  - leaderworkersets
  verbs:
  - create
  - delete
  - get
  - list
  - patch
  - update
  - watch
- apiGroups:
  - networking.istio.io
  resources:
  - destinationrules
  - virtualservices
  - virtualservices/finalizers
  verbs:
  - create
  - delete
  - get
  - list
  - patch
  - update
  - watch
- apiGroups:
  - networking.istio.io
  resources:
  - virtualservices/status
  verbs:
  - get
  - patch
  - update
- apiGroups:
  - networking.k8s.io
  resources:
  - ingresses
  verbs:
  - create
  - delete
  - get
  - list
  - patch
  - update
  - watch
- apiGroups:
  - opentelemetry.io
  resources:
  - opentelemetrycollectors
  - opentelemetrycollectors/finalizers
  verbs:
  - create
  - delete
  - get
  - list
  - patch
  - update
  - watch
- apiGroups:
  - opentelemetry.io
  resources:
  - opentelemetrycollectors/status
  verbs:
  - get
  - patch
  - update
- apiGroups:
  - rbac.authorization.k8s.io
<<<<<<< HEAD
  resourceNames:
  - kserve-inferencegraph-auth-verifiers
  resources:
  - clusterrolebindings
  verbs:
  - create
  - get
  - patch
  - update
- apiGroups:
  - route.openshift.io
  resources:
  - routes
=======
  resources:
  - rolebindings
  - roles
>>>>>>> 868a8e8b
  verbs:
  - create
  - delete
  - get
  - list
  - patch
  - update
  - watch
- apiGroups:
<<<<<<< HEAD
  - route.openshift.io
  resources:
  - routes/status
  verbs:
  - get
- apiGroups:
=======
>>>>>>> 868a8e8b
  - serving.knative.dev
  resources:
  - services
  - services/finalizers
  verbs:
  - create
  - delete
  - get
  - list
  - patch
  - update
  - watch
- apiGroups:
  - serving.knative.dev
  resources:
  - services/status
  verbs:
  - get
  - patch
  - update
- apiGroups:
  - serving.kserve.io
  resources:
  - clusterservingruntimes
  - clusterservingruntimes/finalizers
  - clusterstoragecontainers
  - inferencegraphs
  - inferencegraphs/finalizers
  - inferenceservices
  - inferenceservices/finalizers
  - llminferenceserviceconfigs
  - llminferenceservices
  - servingruntimes
  - servingruntimes/finalizers
  - trainedmodels
  verbs:
  - create
  - delete
  - get
  - list
  - patch
  - update
  - watch
- apiGroups:
  - serving.kserve.io
  resources:
  - clusterservingruntimes/status
  - inferencegraphs/status
  - inferenceservices/status
  - llminferenceservices/status
  - servingruntimes/status
  - trainedmodels/status
  verbs:
  - get
  - patch
  - update
- apiGroups:
  - serving.kserve.io
  resources:
  - llminferenceserviceconfigs/finalizers
  - llminferenceservices/finalizers
  verbs:
  - update
- apiGroups:
  - serving.kserve.io
  resources:
  - localmodelcaches
  verbs:
  - get
  - list
  - watch<|MERGE_RESOLUTION|>--- conflicted
+++ resolved
@@ -37,7 +37,6 @@
   - list
   - watch
 - apiGroups:
-<<<<<<< HEAD
   - ""
   resources:
   - secrets
@@ -53,8 +52,6 @@
   - get
   - patch
 - apiGroups:
-=======
->>>>>>> 868a8e8b
   - admissionregistration.k8s.io
   resources:
   - mutatingwebhookconfigurations
@@ -223,7 +220,6 @@
   - update
 - apiGroups:
   - rbac.authorization.k8s.io
-<<<<<<< HEAD
   resourceNames:
   - kserve-inferencegraph-auth-verifiers
   resources:
@@ -237,29 +233,21 @@
   - route.openshift.io
   resources:
   - routes
-=======
-  resources:
-  - rolebindings
-  - roles
->>>>>>> 868a8e8b
-  verbs:
-  - create
-  - delete
-  - get
-  - list
-  - patch
-  - update
-  - watch
-- apiGroups:
-<<<<<<< HEAD
+  verbs:
+  - create
+  - delete
+  - get
+  - list
+  - patch
+  - update
+  - watch
+- apiGroups:
   - route.openshift.io
   resources:
   - routes/status
   verbs:
   - get
 - apiGroups:
-=======
->>>>>>> 868a8e8b
   - serving.knative.dev
   resources:
   - services
