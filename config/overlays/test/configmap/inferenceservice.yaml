apiVersion: v1
kind: ConfigMap
metadata:
  name: inferenceservice-config
  namespace: kserve
data:
  _example: |-
    ################################
    #                              #
    #    EXAMPLE CONFIGURATION     #
    #                              #
    ################################

    # This block is not actually functional configuration,
    # but serves to illustrate the available configuration
    # options and document them in a way that is accessible
    # to users that `kubectl edit` this config map.
    #
    # These sample configuration options may be copied out of
    # this example block and unindented to be in the data block
    # to actually change the configuration.

    # ====================================== EXPLAINERS CONFIGURATION ======================================
    # Example
    explainers: |-
      {
          "art": {
              "image" : "kserve/art-explainer",
              "defaultImageVersion": "latest"
          }
      }
    # Art Explainer runtime configuration
     explainers: |-
       {
           # Art explainer runtime configuration
           "art": {
               # image contains the default Art explainer serving runtime image uri.
               "image" : "kserve/art-explainer",
       
               # defautltImageVersion contains the Art explainer serving runtime default image version.
               "defaultImageVersion": "latest"
           }
       }
    # ====================================== ISVC CONFIGURATION ======================================
    # Example - setting custom annotation  
     inferenceService: |-
       {
         "serviceAnnotationDisallowedList": [
            "my.custom.annotation/1"  
         ],
         "serviceLabelDisallowedList": [
            "my.custom.label.1"  
         ]
       }
    # Example - setting custom annotation
    inferenceService: |-
      {
        # ServiceAnnotationDisallowedList is a list of annotations that are not allowed to be propagated to Knative 
        # revisions, which prevents the reconciliation loop to be triggered if the annotations is 
        # configured here are used.
        # Default values are:
        #  "autoscaling.knative.dev/min-scale",
        #  "autoscaling.knative.dev/max-scale",
        #  "internal.serving.kserve.io/storage-initializer-sourceuri",
        #  "kubectl.kubernetes.io/last-applied-configuration"
        # Any new value will be appended to the list.
        "serviceAnnotationDisallowedList": [
          "my.custom.annotation/1"  
        ],
        # ServiceLabelDisallowedList is a list of labels that are not allowed to be propagated to Knative revisions
        # which prevents the reconciliation loop to be triggered if the labels is configured here are used.
        "serviceLabelDisallowedList": [
          "my.custom.label.1"  
        ]
      } 
    # Example - setting custom resource
    inferenceService: |-
      {
        "resource": {
          "cpuLimit": "1",
          "memoryLimit": "2Gi",
          "cpuRequest": "1",
          "memoryRequest": "2Gi"
        }
      }
    # Example - setting custom resource
    inferenceService: |-
      {
        # resource contains the default resource configuration for the inference service.
        # you can override this configuration by specifying the resources in the inference service yaml.
        # If you want to unbound the resource (limits and requests), you can set the value to null or "" 
        # or just remove the specific field from the config.
        "resource": {
           # cpuLimit is the limits.cpu to set for the inference service.
           "cpuLimit": "1",
    
           # memoryLimit is the limits.memory to set for the inference service.
           "memoryLimit": "2Gi",
    
           # cpuRequest is the requests.cpu to set for the inference service.
           "cpuRequest": "1",
    
           # memoryRequest is the requests.memory to set for the inference service.
           "memoryRequest": "2Gi"
        }
     }
    # ====================================== MultiNode CONFIGURATION ======================================
    # Example   
    multiNode: |-
      {
        "customGPUResourceTypeList": [
          "custom.com/gpu"
        ]
      }
    # Example of multinode configuration
    multiNode: |-
      {      
        # CustomGPUResourceTypeList is a list of custom GPU resource types intended to identify the GPU type of a resource,
        # not to restrict the user from using a specific GPU type.
        # The MultiNode runtime pod will dynamically add GPU resources based on the registered GPU types.
        "customGPUResourceTypeList": [
          "custom.com/gpu"
        ]
      }  
     # ====================================== OTelCollector CONFIGURATION ======================================
     # Example
     opentelemetryCollector: |-
       {
         # scrapeInterval is the interval at which the OpenTelemetry Collector will scrape the metrics.
         "scrapeInterval": "5s",
         # metricScalerEndpoint is the endpoint from which the KEDA's ScaledObject will scrape the metrics.
         "metricScalerEndpoint": "keda-otel-scaler.keda.svc:4318",
         # metricReceiverEndpoint is the endpoint from which the OpenTelemetry Collector will scrape the metrics.
          "metricReceiverEndpoint": "keda-otel-scaler.keda.svc:4317"
       }

     # ====================================== AUTOSCALER CONFIGURATION ======================================
     # Example
     autoscaler: |-
       {
         # scaleUpStabilizationWindowSeconds is the stabilization window in seconds for scale up.
         "scaleUpStabilizationWindowSeconds": "0",
         # scaleDownStabilizationWindowSeconds is the stabilization window in seconds for scale down.
         "scaleDownStabilizationWindowSeconds": "300"
       }
      
     # ====================================== STORAGE INITIALIZER CONFIGURATION ======================================
     # Example
     storageInitializer: |-
       {
           "image" : "kserve/storage-initializer:latest",
           "memoryRequest": "100Mi",
           "memoryLimit": "1Gi",
           "cpuRequest": "100m",
           "cpuLimit": "1",
           "caBundleConfigMapName": "",
           "caBundleVolumeMountPath": "/etc/ssl/custom-certs",
           "enableModelcar": false,
           "cpuModelcar": "10m",
           "memoryModelcar": "15Mi"
       }
     storageInitializer: |-
       {
           # image contains the default storage initializer image uri.
           "image" : "kserve/storage-initializer:latest",
           
           # memoryRequest is the requests.memory to set for the storage initializer init container.
           "memoryRequest": "100Mi",
       
            # memoryLimit is the limits.memory to set for the storage initializer init container.
           "memoryLimit": "1Gi",
           
           # cpuRequest is the requests.cpu to set for the storage initializer init container.
           "cpuRequest": "100m",
           
           # cpuLimit is the limits.cpu to set for the storage initializer init container.
           "cpuLimit": "1",
       
           # caBundleConfigMapName is the ConfigMap will be copied to a user namespace for the storage initializer init container.
           "caBundleConfigMapName": "",

           # caBundleVolumeMountPath is the mount point for the configmap set by caBundleConfigMapName for the storage initializer init container.
           "caBundleVolumeMountPath": "/etc/ssl/custom-certs",

           # enableModelcar enabled allows you to directly access an OCI container image by
           # using a source URL with an "oci://" schema.
           "enableModelcar": false,

           # cpuModelcar is the cpu request and limit that is used for the passive modelcar container. It can be
           # set very low, but should be allowed by any Kubernetes LimitRange that might apply.
           "cpuModelcar": "10m",

           # cpuModelcar is the memory request and limit that is used for the passive modelcar container. It can be
           # set very low, but should be allowed by any Kubernetes LimitRange that might apply.
           "memoryModelcar": "15Mi",

           # uidModelcar is the UID under with which the modelcar process and the main container is running.
           # Some Kubernetes clusters might require this to be root (0). If not set the user id is left untouched (default)
           "uidModelcar": 10
       }
     
     # ====================================== CREDENTIALS ======================================
     # Example
     credentials: |-
       {
          "storageSpecSecretName": "storage-config",
          "storageSecretNameAnnotation": "serving.kserve.io/storageSecretName",
          "gcs": {
              "gcsCredentialFileName": "gcloud-application-credentials.json"
          },
          "s3": {
              "s3AccessKeyIDName": "AWS_ACCESS_KEY_ID",
              "s3SecretAccessKeyName": "AWS_SECRET_ACCESS_KEY",
              "s3Endpoint": "",
              "s3UseHttps": "",
              "s3Region": "",
              "s3VerifySSL": "",
              "s3UseVirtualBucket": "",
              "s3UseAccelerate": "",
              "s3UseAnonymousCredential": "",
              "s3CABundle": ""
          }
       }
     # This is a global configuration used for downloading models from the cloud storage.
     # You can override this configuration by specifying the annotations on service account or static secret.
     # https://kserve.github.io/website/master/modelserving/storage/s3/s3/
     # For a quick reference about AWS ENV variables:
     # AWS Cli: https://docs.aws.amazon.com/cli/latest/userguide/cli-configure-envvars.html
     # Boto: https://boto3.amazonaws.com/v1/documentation/api/latest/guide/configuration.html#using-environment-variables
     #
     # The `s3AccessKeyIDName` and `s3SecretAccessKeyName` fields are only used from this configmap when static credentials (IAM User Access Key Secret)
     # are used as the authentication method for AWS S3.
     # The rest of the fields are used in both authentication methods (IAM Role for Service Account & IAM User Access Key Secret) if a non-empty value is provided.
     credentials: |-
       {
          # storageSpecSecretName contains the secret name which has the credentials for downloading the model.
          # This option is used when specifying the storage spec on isvc yaml.
          "storageSpecSecretName": "storage-config",

          # The annotation can be specified on isvc yaml to allow overriding with the secret name reference from the annotation value.
          # When using storageUri the order of the precedence is: secret name reference annotation > secret name references from service account
          # When using storageSpec the order of the precedence is: secret name reference annotation > storageSpecSecretName in configmap

          # Configuration for google cloud storage
          "gcs": {
              # gcsCredentialFileName specifies the filename of the gcs credential
              "gcsCredentialFileName": "gcloud-application-credentials.json"
          },
          
          # Configuration for aws s3 storage. This add the corresponding environmental variables to the storage initializer init container.
          # For more info on s3 storage see https://kserve.github.io/website/master/modelserving/storage/s3/s3/
          "s3": {
              # s3AccessKeyIDName specifies the s3 access key id name
              "s3AccessKeyIDName": "AWS_ACCESS_KEY_ID",
       
              # s3SecretAccessKeyName specifies the s3 secret access key name
              "s3SecretAccessKeyName": "AWS_SECRET_ACCESS_KEY",
              
              # s3Endpoint specifies the s3 endpoint
              "s3Endpoint": "",
              
              # s3UseHttps controls whether to use secure https or unsecure http to download models.
              # Allowed values are 0 and 1.
              "s3UseHttps": "",
       
              # s3Region specifies the region of the bucket.
              "s3Region": "",
              
              # s3VerifySSL controls whether to verify the tls/ssl certificate.
              "s3VerifySSL": "",
              
              # s3UseVirtualBucket configures whether it is a virtual bucket or not.
              "s3UseVirtualBucket": "",

              # s3UseAccelerate configures whether to use transfer acceleration.
              "s3UseAccelerate": "",
               
              # s3UseAnonymousCredential configures whether to use anonymous credentials to download the model or not.
              "s3UseAnonymousCredential": "",
              
              # s3CABundle specifies the path to a certificate bundle to use for HTTPS certificate validation.
              "s3CABundle": ""
          }
       }
     
     # ====================================== INGRESS CONFIGURATION ======================================
     # Example
     ingress: |-
       {    
           "enableGatewayApi": false,
           "kserveIngressGateway": "kserve/kserve-ingress-gateway",
           "ingressGateway" : "knative-serving/knative-ingress-gateway",
           "localGateway" : "knative-serving/knative-local-gateway",
           "localGatewayService" : "knative-local-gateway.istio-system.svc.cluster.local",
           "ingressDomain"  : "example.com",
           "additionalIngressDomains": ["additional-example.com", "additional-example-1.com"],
           "ingressClassName" : "istio",
           "domainTemplate": "{{ .Name }}-{{ .Namespace }}.{{ .IngressDomain }}",
           "urlScheme": "http",
           "disableIstioVirtualHost": false,
           "disableIngressCreation": false
       }
     ingress: |-
       {   
           # enableGatewayApi specifies whether to use Gateway API instead of Ingress to serve external traffic.
           "enableGatewayApi": false,

           # KServe implements [Gateway API](https://gateway-api.sigs.k8s.io/) to serve external traffic. 
           # By default, KServe configures a default gateway to serve external traffic.
           # But, KServe can be configured to use a custom gateway by modifying this configuration.
           # The gateway should be specified in format <gateway namespace>/<gateway name>
           # NOTE: This configuration only applicable for raw deployment.
           "kserveIngressGateway": "kserve/kserve-ingress-gateway",
     
           # ingressGateway specifies the ingress gateway to serve external traffic.
           # The gateway should be specified in format <gateway namespace>/<gateway name>
           # NOTE: This configuration only applicable for serverless deployment with Istio configured as network layer.
           "ingressGateway" : "knative-serving/knative-ingress-gateway",
     
           # knativeLocalGatewayService specifies the hostname of the Knative's local gateway service.
           # The default KServe configurations are re-using the Istio local gateways for Knative. In this case, this
           # knativeLocalGatewayService field can be left unset. When unset, the value of "localGatewayService" will be used.
           # However, sometimes it may be better to have local gateways specifically for KServe (e.g. when enabling strict mTLS in Istio).
           # Under such setups where KServe is needed to have its own local gateways, the values of the "localGateway" and
           # "localGatewayService" should point to the KServe local gateways. Then, this knativeLocalGatewayService field
           # should point to the Knative's local gateway service.
           # NOTE: This configuration only applicable for serverless deployment with Istio configured as network layer.
           "knativeLocalGatewayService": "",
     
           # localGateway specifies the gateway which handles the network traffic within the cluster.
           # NOTE: This configuration only applicable for serverless deployment with Istio configured as network layer.
           "localGateway" : "knative-serving/knative-local-gateway",
     
           # localGatewayService specifies the hostname of the local gateway service.
           # NOTE: This configuration only applicable for serverless deployment with Istio configured as network layer.
           "localGatewayService" : "knative-local-gateway.istio-system.svc.cluster.local",
     
           # ingressDomain specifies the domain name which is used for creating the url.
           # If ingressDomain is empty then example.com is used as default domain.
           # NOTE: This configuration only applicable for raw deployment.
           "ingressDomain"  : "example.com",

           # additionalIngressDomains specifies the additional domain names which are used for creating the url.
           "additionalIngressDomains": ["additional-example.com", "additional-example-1.com"]

           # ingressClassName specifies the ingress controller to use for ingress traffic.
           # This is optional and if omitted the default ingress in the cluster is used.
           # https://kubernetes.io/docs/concepts/services-networking/ingress/#default-ingress-class
           # NOTE: This configuration only applicable for raw deployment.
           "ingressClassName" : "istio",
     
           # domainTemplate specifies the template for generating domain/url for each inference service by combining variable from:
           # Name of the inference service  ( {{ .Name}} )
           # Namespace of the inference service ( {{ .Namespace }} )
           # Annotation of the inference service ( {{ .Annotations.key }} )
           # Label of the inference service ( {{ .Labels.key }} )
           # IngressDomain ( {{ .IngressDomain }} )
           # If domain template is empty the default template {{ .Name }}-{{ .Namespace }}.{{ .IngressDomain }} is used.
           # NOTE: This configuration only applicable for raw deployment.
           "domainTemplate": "{{ .Name }}-{{ .Namespace }}.{{ .IngressDomain }}",
     
           # urlScheme specifies the url scheme to use for inference service and inference graph.
           # If urlScheme is empty then by default http is used.
           "urlScheme": "http",
     
           # disableIstioVirtualHost controls whether to use istio as network layer.
           # By default istio is used as the network layer. When DisableIstioVirtualHost is true, KServe does not
           # create the top level virtual service thus Istio is no longer required for serverless mode.
           # By setting this field to true, user can use other networking layers supported by knative.
           # For more info https://github.com/kserve/kserve/pull/2380, https://kserve.github.io/website/master/admin/serverless/kourier_networking/.
           # NOTE: This configuration is only applicable to serverless deployment.
           "disableIstioVirtualHost": false,

           # disableIngressCreation controls whether to disable ingress creation for raw deployment mode.
           "disableIngressCreation": false,
     
           # pathTemplate specifies the template for generating path based url for each inference service.
           # The following variables can be used in the template for generating url.
           # Name of the inference service  ( {{ .Name}} )
           # Namespace of the inference service ( {{ .Namespace }} )
           # For more info https://github.com/kserve/kserve/issues/2257.
           # NOTE: This configuration only applicable to serverless deployment.
           "pathTemplate": "/serving/{{ .Namespace }}/{{ .Name }}"
       }
     
     # ====================================== LOGGER CONFIGURATION ======================================
     # Example
     logger: |-
       {
           "image" : "kserve/agent:latest",
           "memoryRequest": "100Mi",
           "memoryLimit": "1Gi",
           "cpuRequest": "100m",
           "cpuLimit": "1",
           "defaultUrl": "http://default-broker"
       }
     logger: |-
       {
           # image contains the default logger image uri.
           "image" : "kserve/agent:latest",
       
           # memoryRequest is the requests.memory to set for the logger container.
           "memoryRequest": "100Mi",
           
           # memoryLimit is the limits.memory to set for the logger container.
           "memoryLimit": "1Gi",
           
           # cpuRequest is the requests.cpu to set for the logger container.
           "cpuRequest": "100m",
           
           # cpuLimit is the limits.cpu to set for the logger container.
           "cpuLimit": "1",
           
           # defaultUrl specifies the default logger url. If logger is not specified in the resource this url is used.
           "defaultUrl": "http://default-broker"
       }
     
     # ====================================== BATCHER CONFIGURATION ======================================
     # Example
     batcher: |-
       {
           "image" : "kserve/agent:latest",
           "memoryRequest": "1Gi",
           "memoryLimit": "1Gi",
           "cpuRequest": "1",
           "cpuLimit": "1",
           "maxBatchSize": "32",
           "maxLatency": "5000"
       }
     batcher: |-
       {
           # image contains the default batcher image uri.
           "image" : "kserve/agent:latest",
           
           # memoryRequest is the requests.memory to set for the batcher container.
           "memoryRequest": "1Gi",
       
           # memoryLimit is the limits.memory to set for the batcher container.
           "memoryLimit": "1Gi",
           
           # cpuRequest is the requests.cpu to set for the batcher container.
           "cpuRequest": "1",
           
           # cpuLimit is the limits.cpu to set for the batcher container.
           "cpuLimit": "1"

           # maxBatchSize is the default maximum batch size for batcher.
           "maxBatchSize": "32",

           # maxLatency is the default maximum latency in milliseconds for batcher to wait and collect the batch.
           "maxLatency": "5000"
       }
     
     # ====================================== AGENT CONFIGURATION ======================================
     # Example
     agent: |-
       {
           "image" : "kserve/agent:latest",
           "memoryRequest": "100Mi",
           "memoryLimit": "1Gi",
           "cpuRequest": "100m",
           "cpuLimit": "1"
       }
     agent: |-
       {
           # image contains the default agent image uri.
           "image" : "kserve/agent:latest",
       
           # memoryRequest is the requests.memory to set for the agent container.
           "memoryRequest": "100Mi",
       
           # memoryLimit is the limits.memory to set for the agent container.
           "memoryLimit": "1Gi",
           
           # cpuRequest is the requests.cpu to set for the agent container.
           "cpuRequest": "100m",
           
           # cpuLimit is the limits.cpu to set for the agent container.
           "cpuLimit": "1"
       }
     
     # ====================================== ROUTER CONFIGURATION ======================================
     # Example
     router: |-
       {
           "image" : "kserve/router:latest",
           "memoryRequest": "100Mi",
           "memoryLimit": "1Gi",
           "cpuRequest": "100m",
           "cpuLimit": "1",
           "headers": {
             "propagate": []
           },
           "imagePullPolicy": "IfNotPresent",
           "imagePullSecrets": ["docker-secret"]
       }
     # router is the implementation of inference graph.
     router: |-
       {
           # image contains the default router image uri.
           "image" : "kserve/router:latest",
           
           # memoryRequest is the requests.memory to set for the router container.
           "memoryRequest": "100Mi",
           
           # memoryLimit is the limits.memory to set for the router container.
           "memoryLimit": "1Gi",
           
           # cpuRequest is the requests.cpu to set for the router container.
           "cpuRequest": "100m",
           
           # cpuLimit is the limits.cpu to set for the router container.
           "cpuLimit": "1",
           
           # Propagate the specified headers to all the steps specified in an InferenceGraph. 
           # You can either specify the exact header names or use [Golang supported regex patterns]
           # (https://pkg.go.dev/regexp/syntax@go1.21.3#hdr-Syntax) to propagate multiple headers.
           "headers": {
             "propagate": [
                "Authorization",
                "Test-Header-*",
                "*Trace-Id*"
             ]
           }

           # imagePullPolicy specifies when the router image should be pulled from registry.
           "imagePullPolicy": "IfNotPresent",
           
           # # imagePullSecrets specifies the list of secrets to be used for pulling the router image from registry.
           # https://kubernetes.io/docs/tasks/configure-pod-container/pull-image-private-registry/
           "imagePullSecrets": ["docker-secret"]
       }
     
    # ====================================== DEPLOYMENT CONFIGURATION ======================================
    # Example
    deploy: |-
      {
        "defaultDeploymentMode": "Serverless",
        "deploymentRolloutStrategy": {
          "defaultRollout": {
            "maxSurge": "1",
            "maxUnavailable": "1"
          }
        }
      }

    deploy: |-
      {
        # defaultDeploymentMode specifies the default deployment mode of the kserve. The supported values are
        # Standard and Knative. Users can override the deployment mode at service level
        # by adding the annotation serving.kserve.io/deploymentMode.
        # "defaultDeploymentMode": "Standard",
        # deploymentRolloutStrategy specifies the default rollout strategy for the Standard deployment mode
        # "deploymentRolloutStrategy": {
          # defaultRollout specifies the default rollout configuration using Kubernetes deployment strategy
          # "defaultRollout": {
            # maxSurge specifies the maximum number of pods that can be created above the desired replica count
            # Can be an absolute number (ex: 5) or a percentage of desired pods (ex: 10%)
            # "maxSurge": "1",
            # maxUnavailable specifies the maximum number of pods that can be unavailable during the update
            # Can be an absolute number (ex: 5) or a percentage of desired pods (ex: 10%)
            # "maxUnavailable": "1"
          # }
        # }
      }

     # ====================================== SERVICE CONFIGURATION ======================================
     # Example
     service: |-
       {
         "serviceClusterIPNone":  false
       }
     service: |-
       {
          # ServiceClusterIPNone is a boolean flag to indicate if the service should have a clusterIP set to None.
          # If the DeploymentMode is Raw, the default value for ServiceClusterIPNone if not set is false
          # "serviceClusterIPNone":  false
       }

     # ====================================== METRICS CONFIGURATION ======================================
     # Example
     metricsAggregator: |-
       {
         "enableMetricAggregation": "false",
         "enablePrometheusScraping" : "false"
       }
     # For more info see https://github.com/kserve/kserve/blob/master/qpext/README.md
     metricsAggregator: |-
       {
         # enableMetricAggregation configures metric aggregation annotation. This adds the annotation serving.kserve.io/enable-metric-aggregation to every
         # service with the specified boolean value. If true enables metric aggregation in queue-proxy by setting env vars in the queue proxy container
         # to configure scraping ports.
         "enableMetricAggregation": "false",
         
         # enablePrometheusScraping configures metric aggregation annotation. This adds the annotation serving.kserve.io/enable-metric-aggregation to every
         # service with the specified boolean value. If true, prometheus annotations are added to the pod. If serving.kserve.io/enable-metric-aggregation is false,
         # the prometheus port is set with the default prometheus scraping port 9090, otherwise the prometheus port annotation is set with the metric aggregation port.
         "enablePrometheusScraping" : "false"
       }
      
     # ====================================== LOCALMODEL CONFIGURATION ======================================
     # Example
     localModel: |-
       {
         "enabled": false,
         # jobNamespace specifies the namespace where the download job will be created.
         "jobNamespace": "kserve-localmodel-jobs",
         # defaultJobImage specifies the default image used for the download job.
         "defaultJobImage" : "kserve/storage-initializer:latest",
         # Kubernetes modifies the filesystem group ID on the attached volume.
         "fsGroup": 1000,
         # TTL for the download job after it is finished.
         "jobTTLSecondsAfterFinished": 3600,
         # The frequency at which the local model agent reconciles the local models
         # This is to detect if models are missing from local disk
         "reconcilationFrequencyInSecs": 60,
         # This is to disable localmodel pv and pvc management for namespaces without isvcs
         "disableVolumeManagement": false
       }

  explainers: |-
    {
        "art": {
            "image" : "kserve/art-explainer",
            "defaultImageVersion": "latest"
        }
    }

  storageInitializer: |-
    {
        "image" : "kserve/storage-initializer:latest",
        "memoryRequest": "100Mi",
        "memoryLimit": "1Gi",
        "cpuRequest": "100m",
        "cpuLimit": "1",
        "caBundleConfigMapName": "",
        "caBundleVolumeMountPath": "/etc/ssl/custom-certs",
        "enableModelcar": true,
        "cpuModelcar": "10m",
        "memoryModelcar": "15Mi",
        "uidModelcar": 1010
    }

  credentials: |-
    {
       "storageSpecSecretName": "storage-config",
       "storageSecretNameAnnotation": "serving.kserve.io/storageSecretName",
       "gcs": {
           "gcsCredentialFileName": "gcloud-application-credentials.json"
       },
       "s3": {
           "s3AccessKeyIDName": "AWS_ACCESS_KEY_ID",
           "s3SecretAccessKeyName": "AWS_SECRET_ACCESS_KEY",
           "s3Endpoint": "",
           "s3UseHttps": "",
           "s3Region": "",
           "s3VerifySSL": "",
           "s3UseVirtualBucket": "",
           "s3UseAccelerate": "",
           "s3UseAnonymousCredential": "",
           "s3CABundle": ""
       }
    }

  ingress: |-
    {   
        "enableGatewayApi": false,
        "kserveIngressGateway": "kserve/kserve-ingress-gateway",
        "ingressGateway" : "knative-serving/knative-ingress-gateway",
        "localGateway" : "knative-serving/knative-local-gateway",
        "localGatewayService" : "knative-local-gateway.istio-system.svc.cluster.local",
        "ingressDomain"  : "example.com",
        "ingressClassName" : "istio",
        "domainTemplate": "{{ .Name }}-{{ .Namespace }}.{{ .IngressDomain }}",
        "urlScheme": "http",
        "disableIstioVirtualHost": false,
        "disableIngressCreation": false
    }

  logger: |-
    {
        "image" : "kserve/agent:latest",
        "memoryRequest": "100Mi",
        "memoryLimit": "1Gi",
        "cpuRequest": "100m",
        "cpuLimit": "1",
        "defaultUrl": "http://default-broker"
    }

  batcher: |-
    {
        "image" : "kserve/agent:latest",
        "memoryRequest": "1Gi",
        "memoryLimit": "1Gi",
        "cpuRequest": "1",
        "cpuLimit": "1",
        "maxBatchSize": "32",
        "maxLatency": "5000"
    }

  agent: |-
    {
        "image" : "kserve/agent:latest",
        "memoryRequest": "100Mi",
        "memoryLimit": "1Gi",
        "cpuRequest": "100m",
        "cpuLimit": "1"
    }

  router: |-
    {
        "image" : "kserve/router:latest",
        "memoryRequest": "100Mi",
        "memoryLimit": "1Gi",
        "cpuRequest": "100m",
        "cpuLimit": "1",
        "imagePullPolicy": "IfNotPresent"
    }

  deploy: |-
    {
      "defaultDeploymentMode": "Serverless"
    }

  metricsAggregator: |-
    {
      "enableMetricAggregation": "false",
      "enablePrometheusScraping" : "false"
    }

  localModel: |-
    {
      "enabled": false,
      "jobNamespace": "kserve-localmodel-jobs",
      "defaultJobImage" : "kserve/storage-initializer:latest",
      "fsGroup": 1000
    }

  security: |-
    {
      "autoMountServiceAccountToken": true
    }

  inferenceService: |-
    {
      "resource": {
          "cpuLimit": "1",
          "memoryLimit": "2Gi",
          "cpuRequest": "1",
          "memoryRequest": "2Gi"
        }
    }

  opentelemetryCollector: |-
    {
      "scrapeInterval": "5s",
      "metricReceiverEndpoint": "keda-otel-scaler.keda.svc:4317",
      "metricScalerEndpoint": "keda-otel-scaler.keda.svc:4318",
      "resource": {
          "cpuLimit": "1",
          "memoryLimit": "2Gi",
          "cpuRequest": "200m",
          "memoryRequest": "512Mi"
      }
    }

  autoscaler: |-
    {
<<<<<<< HEAD
        "serviceClusterIPNone": false
    }
=======
      "scaleUpStabilizationWindowSeconds": "0",
      "scaleDownStabilizationWindowSeconds": "300"
    }
>>>>>>> b4afaa43
<|MERGE_RESOLUTION|>--- conflicted
+++ resolved
@@ -766,11 +766,6 @@
 
   autoscaler: |-
     {
-<<<<<<< HEAD
-        "serviceClusterIPNone": false
-    }
-=======
       "scaleUpStabilizationWindowSeconds": "0",
       "scaleDownStabilizationWindowSeconds": "300"
-    }
->>>>>>> b4afaa43
+    }