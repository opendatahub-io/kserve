--- conflicted
+++ resolved
@@ -182,7 +182,6 @@
           - UPDATE
         resources:
           - servingruntimes
-<<<<<<< HEAD
 # ---
 # apiVersion: admissionregistration.k8s.io/v1
 # kind: ValidatingWebhookConfiguration
@@ -210,23 +209,48 @@
 #           - DELETE
 #         resources:
 #           - localmodelcaches
-=======
----
-apiVersion: admissionregistration.k8s.io/v1
-kind: ValidatingWebhookConfiguration
-metadata:
-  creationTimestamp: null
-  name: localmodelcache.serving.kserve.io
-webhooks:
-  - clientConfig:
-      service:
-        name: $(webhookServiceName)
-        namespace: $(kserveNamespace)
-        path: /validate-serving-kserve-io-v1alpha1-localmodelcache
-    failurePolicy: Fail
-    name: localmodelcache.kserve-webhook-server.validator
-    sideEffects: None
-    admissionReviewVersions: ["v1beta1"]
+---
+apiVersion: admissionregistration.k8s.io/v1
+kind: ValidatingWebhookConfiguration
+metadata:
+  creationTimestamp: null
+  name: llminferenceservice.serving.kserve.io
+webhooks:
+  - clientConfig:
+      service:
+        name: $(webhookServiceName)
+        namespace: $(kserveNamespace)
+        path: /validate-serving-kserve-io-v1alpha1-llminferenceservice
+    failurePolicy: Fail
+    name: llminferenceservice.kserve-webhook-server.validator
+    sideEffects: None
+    admissionReviewVersions: [ "v1", "v1beta1" ]
+    rules:
+      - apiGroups:
+          - serving.kserve.io
+        apiVersions:
+          - v1alpha1
+        operations:
+          - CREATE
+          - UPDATE
+        resources:
+          - llminferenceservices
+---
+apiVersion: admissionregistration.k8s.io/v1
+kind: ValidatingWebhookConfiguration
+metadata:
+  creationTimestamp: null
+  name: llminferenceserviceconfig.serving.kserve.io
+webhooks:
+  - clientConfig:
+      service:
+        name: $(webhookServiceName)
+        namespace: $(kserveNamespace)
+        path: /validate-serving-kserve-io-v1alpha1-llminferenceserviceconfig
+    failurePolicy: Fail
+    name: llminferenceserviceconfig.kserve-webhook-server.validator
+    sideEffects: None
+    admissionReviewVersions: [ "v1", "v1beta1" ]
     rules:
       - apiGroups:
           - serving.kserve.io
@@ -237,58 +261,4 @@
           - UPDATE
           - DELETE
         resources:
-          - localmodelcaches
----
-apiVersion: admissionregistration.k8s.io/v1
-kind: ValidatingWebhookConfiguration
-metadata:
-  creationTimestamp: null
-  name: llminferenceservice.serving.kserve.io
-webhooks:
-  - clientConfig:
-      service:
-        name: $(webhookServiceName)
-        namespace: $(kserveNamespace)
-        path: /validate-serving-kserve-io-v1alpha1-llminferenceservice
-    failurePolicy: Fail
-    name: llminferenceservice.kserve-webhook-server.validator
-    sideEffects: None
-    admissionReviewVersions: [ "v1", "v1beta1" ]
-    rules:
-      - apiGroups:
-          - serving.kserve.io
-        apiVersions:
-          - v1alpha1
-        operations:
-          - CREATE
-          - UPDATE
-        resources:
-          - llminferenceservices
----
-apiVersion: admissionregistration.k8s.io/v1
-kind: ValidatingWebhookConfiguration
-metadata:
-  creationTimestamp: null
-  name: llminferenceserviceconfig.serving.kserve.io
-webhooks:
-  - clientConfig:
-      service:
-        name: $(webhookServiceName)
-        namespace: $(kserveNamespace)
-        path: /validate-serving-kserve-io-v1alpha1-llminferenceserviceconfig
-    failurePolicy: Fail
-    name: llminferenceserviceconfig.kserve-webhook-server.validator
-    sideEffects: None
-    admissionReviewVersions: [ "v1", "v1beta1" ]
-    rules:
-      - apiGroups:
-          - serving.kserve.io
-        apiVersions:
-          - v1alpha1
-        operations:
-          - CREATE
-          - UPDATE
-          - DELETE
-        resources:
-          - llminferenceserviceconfigs
->>>>>>> b42d7126
+          - llminferenceserviceconfigs