apiVersion: v1
kind: ConfigMap
metadata:
  name: inferenceservice-config
  namespace: kserve
data:
  _example: |-
    ################################
    #                              #
    #    EXAMPLE CONFIGURATION     #
    #                              #
    ################################

    # This block is not actually functional configuration,
    # but serves to illustrate the available configuration
    # options and document them in a way that is accessible
    # to users that `kubectl edit` this config map.
    #
    # These sample configuration options may be copied out of
    # this example block and unindented to be in the data block
    # to actually change the configuration.

    # ====================================== EXPLAINERS CONFIGURATION ======================================
    # Example
    explainers: |-
      {
          "art": {
              "image" : "kserve/art-explainer",
              "defaultImageVersion": "latest"
          }
      }
    # Art Explainer runtime configuration
     explainers: |-
       {
           # Art explainer runtime configuration
           "art": {
               # image contains the default Art explainer serving runtime image uri.
               "image" : "kserve/art-explainer",
       
               # defautltImageVersion contains the Art explainer serving runtime default image version.
               "defaultImageVersion": "latest"
           }
       }
    # ====================================== ISVC CONFIGURATION ======================================
    # Example   
     inferenceService: |-
      {
        "serviceAnnotationDisallowedList": [
          "my.custom.annotation/1"  
        ],
        "serviceLabelDisallowedList": [
          "my.custom.label.1"  
        ]
       }
    # Example of isvc configuration
    inferenceService: |-
      {
        # ServiceAnnotationDisallowedList is a list of annotations that are not allowed to be propagated to Knative 
        # revisions, which prevents the reconciliation loop to be triggered if the annotations is 
        # configured here are used.
        # Default values are:
        #  "autoscaling.knative.dev/min-scale",
        #  "autoscaling.knative.dev/max-scale",
        #  "internal.serving.kserve.io/storage-initializer-sourceuri",
        #  "kubectl.kubernetes.io/last-applied-configuration"
        # Any new value will be appended to the list.
        "serviceAnnotationDisallowedList": [
          "my.custom.annotation/1"  
        ],
        # ServiceLabelDisallowedList is a list of labels that are not allowed to be propagated to Knative revisions
        # which prevents the reconciliation loop to be triggered if the labels is configured here are used.
        "serviceLabelDisallowedList": [
          "my.custom.label.1"  
        ]
      }  
     # ====================================== STORAGE INITIALIZER CONFIGURATION ======================================
     # Example
     storageInitializer: |-
       {
           "image" : "kserve/storage-initializer:latest",
           "memoryRequest": "100Mi",
           "memoryLimit": "1Gi",
           "cpuRequest": "100m",
           "cpuLimit": "1",
           "caBundleConfigMapName": "",
           "caBundleVolumeMountPath": "/etc/ssl/custom-certs",
           "enableDirectPvcVolumeMount": false,
           "enableModelcar": false,
           "cpuModelcar": "10m",
           "memoryModelcar": "15Mi"
       }
     storageInitializer: |-
       {
           # image contains the default storage initializer image uri.
           "image" : "kserve/storage-initializer:latest",
           
           # memoryRequest is the requests.memory to set for the storage initializer init container.
           "memoryRequest": "100Mi",
       
            # memoryLimit is the limits.memory to set for the storage initializer init container.
           "memoryLimit": "1Gi",
           
           # cpuRequest is the requests.cpu to set for the storage initializer init container.
           "cpuRequest": "100m",
           
           # cpuLimit is the limits.cpu to set for the storage initializer init container.
           "cpuLimit": "1",
       
           # caBundleConfigMapName is the ConfigMap will be copied to a user namespace for the storage initializer init container.
           "caBundleConfigMapName": "",

           # caBundleVolumeMountPath is the mount point for the configmap set by caBundleConfigMapName for the storage initializer init container.
           "caBundleVolumeMountPath": "/etc/ssl/custom-certs",

           # enableDirectPvcVolumeMount controls whether users can mount pvc volumes directly.
           # if pvc volume is provided in storageuri then the pvc volume is directly mounted to /mnt/models in the user container.
           # rather than symlink it to a shared volume. For more info see https://github.com/kserve/kserve/issues/2737
           "enableDirectPvcVolumeMount": true,
    
           # enableModelcar enabled allows you to directly access an OCI container image by
           # using a source URL with an "oci://" schema.
           "enableModelcar": false,

           # cpuModelcar is the cpu request and limit that is used for the passive modelcar container. It can be
           # set very low, but should be allowed by any Kubernetes LimitRange that might apply.
           "cpuModelcar": "10m",

           # cpuModelcar is the memory request and limit that is used for the passive modelcar container. It can be
           # set very low, but should be allowed by any Kubernetes LimitRange that might apply.
           "memoryModelcar": "15Mi",

           # uidModelcar is the UID under with which the modelcar process and the main container is running.
           # Some Kubernetes clusters might require this to be root (0). If not set the user id is left untouched (default)
           "uidModelcar": 10
       }
     
     # ====================================== CREDENTIALS ======================================
     # Example
     credentials: |-
       {
          "storageSpecSecretName": "storage-config",
          "storageSecretNameAnnotation": "serving.kserve.io/storageSecretName",
          "gcs": {
              "gcsCredentialFileName": "gcloud-application-credentials.json"
          },
          "s3": {
              "s3AccessKeyIDName": "AWS_ACCESS_KEY_ID",
              "s3SecretAccessKeyName": "AWS_SECRET_ACCESS_KEY",
              "s3Endpoint": "",
              "s3UseHttps": "",
              "s3Region": "",
              "s3VerifySSL": "",
              "s3UseVirtualBucket": "",
              "s3UseAccelerate": "",
              "s3UseAnonymousCredential": "",
              "s3CABundle": ""
          }
       }
     # This is a global configuration used for downloading models from the cloud storage.
     # You can override this configuration by specifying the annotations on service account or static secret.
     # https://kserve.github.io/website/master/modelserving/storage/s3/s3/
     # For a quick reference about AWS ENV variables:
     # AWS Cli: https://docs.aws.amazon.com/cli/latest/userguide/cli-configure-envvars.html
     # Boto: https://boto3.amazonaws.com/v1/documentation/api/latest/guide/configuration.html#using-environment-variables
     #
     # The `s3AccessKeyIDName` and `s3SecretAccessKeyName` fields are only used from this configmap when static credentials (IAM User Access Key Secret)
     # are used as the authentication method for AWS S3.
     # The rest of the fields are used in both authentication methods (IAM Role for Service Account & IAM User Access Key Secret) if a non-empty value is provided.
     credentials: |-
       {
          # storageSpecSecretName contains the secret name which has the credentials for downloading the model.
          # This option is used when specifying the storage spec on isvc yaml.
          "storageSpecSecretName": "storage-config",

          # The annotation can be specified on isvc yaml to allow overriding with the secret name reference from the annotation value.
          # When using storageUri the order of the precedence is: secret name reference annotation > secret name references from service account
          # When using storageSpec the order of the precedence is: secret name reference annotation > storageSpecSecretName in configmap

          # Configuration for google cloud storage
          "gcs": {
              # gcsCredentialFileName specifies the filename of the gcs credential
              "gcsCredentialFileName": "gcloud-application-credentials.json"
          },
          
          # Configuration for aws s3 storage. This add the corresponding environmental variables to the storage initializer init container.
          # For more info on s3 storage see https://kserve.github.io/website/master/modelserving/storage/s3/s3/
          "s3": {
              # s3AccessKeyIDName specifies the s3 access key id name
              "s3AccessKeyIDName": "AWS_ACCESS_KEY_ID",
       
              # s3SecretAccessKeyName specifies the s3 secret access key name
              "s3SecretAccessKeyName": "AWS_SECRET_ACCESS_KEY",
              
              # s3Endpoint specifies the s3 endpoint
              "s3Endpoint": "",
              
              # s3UseHttps controls whether to use secure https or unsecure http to download models.
              # Allowed values are 0 and 1.
              "s3UseHttps": "",
       
              # s3Region specifies the region of the bucket.
              "s3Region": "",
              
              # s3VerifySSL controls whether to verify the tls/ssl certificate.
              "s3VerifySSL": "",
              
              # s3UseVirtualBucket configures whether it is a virtual bucket or not.
              "s3UseVirtualBucket": "",

              # s3UseAccelerate configures whether to use transfer acceleration.
              "s3UseAccelerate": "",
               
              # s3UseAnonymousCredential configures whether to use anonymous credentials to download the model or not.
              "s3UseAnonymousCredential": "",
              
              # s3CABundle specifies the path to a certificate bundle to use for HTTPS certificate validation.
              "s3CABundle": ""
          }
       }
     
     # ====================================== INGRESS CONFIGURATION ======================================
     # Example
     ingress: |-
       {
           "ingressGateway" : "knative-serving/knative-ingress-gateway",
           "localGateway" : "knative-serving/knative-local-gateway",
           "localGatewayService" : "knative-local-gateway.istio-system.svc.cluster.local",
           "ingressDomain"  : "example.com",
           "additionalIngressDomains": ["additional-example.com", "additional-example-1.com"],
           "ingressClassName" : "istio",
           "domainTemplate": "{{ .Name }}-{{ .Namespace }}.{{ .IngressDomain }}",
           "urlScheme": "http",
           "disableIstioVirtualHost": false,
           "disableIngressCreation": false
       }
     ingress: |-
       {
           # ingressGateway specifies the ingress gateway to serve external traffic.
           # The gateway should be specified in format <gateway namespace>/<gateway name>
           # NOTE: This configuration only applicable for serverless deployment with Istio configured as network layer.
           "ingressGateway" : "knative-serving/knative-ingress-gateway",
     
           # knativeLocalGatewayService specifies the hostname of the Knative's local gateway service.
           # The default KServe configurations are re-using the Istio local gateways for Knative. In this case, this
           # knativeLocalGatewayService field can be left unset. When unset, the value of "localGatewayService" will be used.
           # However, sometimes it may be better to have local gateways specifically for KServe (e.g. when enabling strict mTLS in Istio).
           # Under such setups where KServe is needed to have its own local gateways, the values of the "localGateway" and
           # "localGatewayService" should point to the KServe local gateways. Then, this knativeLocalGatewayService field
           # should point to the Knative's local gateway service.
           # NOTE: This configuration only applicable for serverless deployment with Istio configured as network layer.
           "knativeLocalGatewayService": "",
     
           # localGateway specifies the gateway which handles the network traffic within the cluster.
           # NOTE: This configuration only applicable for serverless deployment with Istio configured as network layer.
           "localGateway" : "knative-serving/knative-local-gateway",
     
           # localGatewayService specifies the hostname of the local gateway service.
           # NOTE: This configuration only applicable for serverless deployment with Istio configured as network layer.
           "localGatewayService" : "knative-local-gateway.istio-system.svc.cluster.local",
     
           # ingressDomain specifies the domain name which is used for creating the url.
           # If ingressDomain is empty then example.com is used as default domain.
           # NOTE: This configuration only applicable for raw deployment.
           "ingressDomain"  : "example.com",

           # additionalIngressDomains specifies the additional domain names which are used for creating the url.
           "additionalIngressDomains": ["additional-example.com", "additional-example-1.com"]

           # ingressClassName specifies the ingress controller to use for ingress traffic.
           # This is optional and if omitted the default ingress in the cluster is used.
           # https://kubernetes.io/docs/concepts/services-networking/ingress/#default-ingress-class
           # NOTE: This configuration only applicable for raw deployment.
           "ingressClassName" : "istio",
     
           # domainTemplate specifies the template for generating domain/url for each inference service by combining variable from:
           # Name of the inference service  ( {{ .Name}} )
           # Namespace of the inference service ( {{ .Namespace }} )
           # Annotation of the inference service ( {{ .Annotations.key }} )
           # Label of the inference service ( {{ .Labels.key }} )
           # IngressDomain ( {{ .IngressDomain }} )
           # If domain template is empty the default template {{ .Name }}-{{ .Namespace }}.{{ .IngressDomain }} is used.
           # NOTE: This configuration only applicable for raw deployment.
           "domainTemplate": "{{ .Name }}-{{ .Namespace }}.{{ .IngressDomain }}",
     
           # urlScheme specifies the url scheme to use for inference service and inference graph.
           # If urlScheme is empty then by default http is used.
           "urlScheme": "http",
     
           # disableIstioVirtualHost controls whether to use istio as network layer.
           # By default istio is used as the network layer. When DisableIstioVirtualHost is true, KServe does not
           # create the top level virtual service thus Istio is no longer required for serverless mode.
           # By setting this field to true, user can use other networking layers supported by knative.
           # For more info https://github.com/kserve/kserve/pull/2380, https://kserve.github.io/website/master/admin/serverless/kourier_networking/.
           # NOTE: This configuration is only applicable to serverless deployment.
           "disableIstioVirtualHost": false,

           # disableIngressCreation controls whether to disable ingress creation for raw deployment mode.
           "disableIngressCreation": false,
     
           # pathTemplate specifies the template for generating path based url for each inference service.
           # The following variables can be used in the template for generating url.
           # Name of the inference service  ( {{ .Name}} )
           # Namespace of the inference service ( {{ .Namespace }} )
           # For more info https://github.com/kserve/kserve/issues/2257.
           # NOTE: This configuration only applicable to serverless deployment.
           "pathTemplate": "/serving/{{ .Namespace }}/{{ .Name }}"
       }
     
     # ====================================== LOGGER CONFIGURATION ======================================
     # Example
     logger: |-
       {
           "image" : "kserve/agent:latest",
           "memoryRequest": "100Mi",
           "memoryLimit": "1Gi",
           "cpuRequest": "100m",
           "cpuLimit": "1",
           "defaultUrl": "http://default-broker"
       }
     logger: |-
       {
           # image contains the default logger image uri.
           "image" : "kserve/agent:latest",
       
           # memoryRequest is the requests.memory to set for the logger container.
           "memoryRequest": "100Mi",
           
           # memoryLimit is the limits.memory to set for the logger container.
           "memoryLimit": "1Gi",
           
           # cpuRequest is the requests.cpu to set for the logger container.
           "cpuRequest": "100m",
           
           # cpuLimit is the limits.cpu to set for the logger container.
           "cpuLimit": "1",
           
           # defaultUrl specifies the default logger url. If logger is not specified in the resource this url is used.
           "defaultUrl": "http://default-broker"
       }
     
     # ====================================== BATCHER CONFIGURATION ======================================
     # Example
     batcher: |-
       {
           "image" : "kserve/agent:latest",
           "memoryRequest": "1Gi",
           "memoryLimit": "1Gi",
           "cpuRequest": "1",
           "cpuLimit": "1",
           "maxBatchSize": "32",
           "maxLatency": "5000"
       }
     batcher: |-
       {
           # image contains the default batcher image uri.
           "image" : "kserve/agent:latest",
           
           # memoryRequest is the requests.memory to set for the batcher container.
           "memoryRequest": "1Gi",
       
           # memoryLimit is the limits.memory to set for the batcher container.
           "memoryLimit": "1Gi",
           
           # cpuRequest is the requests.cpu to set for the batcher container.
           "cpuRequest": "1",
           
           # cpuLimit is the limits.cpu to set for the batcher container.
           "cpuLimit": "1"

           # maxBatchSize is the default maximum batch size for batcher.
           "maxBatchSize": "32",

           # maxLatency is the default maximum latency in milliseconds for batcher to wait and collect the batch.
           "maxLatency": "5000"
       }
     
     # ====================================== AGENT CONFIGURATION ======================================
     # Example
     agent: |-
       {
           "image" : "kserve/agent:latest",
           "memoryRequest": "100Mi",
           "memoryLimit": "1Gi",
           "cpuRequest": "100m",
           "cpuLimit": "1"
       }
     agent: |-
       {
           # image contains the default agent image uri.
           "image" : "kserve/agent:latest",
       
           # memoryRequest is the requests.memory to set for the agent container.
           "memoryRequest": "100Mi",
       
           # memoryLimit is the limits.memory to set for the agent container.
           "memoryLimit": "1Gi",
           
           # cpuRequest is the requests.cpu to set for the agent container.
           "cpuRequest": "100m",
           
           # cpuLimit is the limits.cpu to set for the agent container.
           "cpuLimit": "1"
       }
     
     # ====================================== ROUTER CONFIGURATION ======================================
     # Example
     router: |-
       {
           "image" : "kserve/router:latest",
           "memoryRequest": "100Mi",
           "memoryLimit": "1Gi",
           "cpuRequest": "100m",
           "cpuLimit": "1",
           "headers": {
             "propagate": []
           }
       }
     # router is the implementation of inference graph.
     router: |-
       {
           # image contains the default router image uri.
           "image" : "kserve/router:latest",
           
           # memoryRequest is the requests.memory to set for the router container.
           "memoryRequest": "100Mi",
           
           # memoryLimit is the limits.memory to set for the router container.
           "memoryLimit": "1Gi",
           
           # cpuRequest is the requests.cpu to set for the router container.
           "cpuRequest": "100m",
           
           # cpuLimit is the limits.cpu to set for the router container.
           "cpuLimit": "1",
           
           # Propagate the specified headers to all the steps specified in an InferenceGraph. 
           # You can either specify the exact header names or use [Golang supported regex patterns]
           # (https://pkg.go.dev/regexp/syntax@go1.21.3#hdr-Syntax) to propagate multiple headers.
           "headers": {
             "propagate": [
                "Authorization",
                "Test-Header-*",
                "*Trace-Id*"
             ]
           }
       }
     
     # ====================================== DEPLOYMENT CONFIGURATION ======================================
     # Example
     deploy: |-
       {
         "defaultDeploymentMode": "Serverless"
       }
     deploy: |-
       {
         # defaultDeploymentMode specifies the default deployment mode of the kserve. The supported values are
         # Serverless, RawDeployment and ModelMesh. Users can override the deployment mode at service level
         # by adding the annotation serving.kserve.io/deploymentMode.For more info on deployment mode visit
         # Serverless https://kserve.github.io/website/master/admin/serverless/serverless/
         # RawDeployment https://kserve.github.io/website/master/admin/kubernetes_deployment/
         # ModelMesh https://kserve.github.io/website/master/admin/modelmesh/
         "defaultDeploymentMode": "Serverless"
       }
    
     # ====================================== SERVICE CONFIGURATION ======================================
     # Example
     service: |-
       {
         "serviceClusterIPNone":  false
       }
     service: |-
       {
          # ServiceClusterIPNone is a boolean flag to indicate if the service should have a clusterIP set to None.
          # If the DeploymentMode is Raw, the default value for ServiceClusterIPNone if not set is false
          # "serviceClusterIPNone":  false
       }

     # ====================================== METRICS CONFIGURATION ======================================
     # Example
     metricsAggregator: |-
       {
         "enableMetricAggregation": "false",
         "enablePrometheusScraping" : "false"
       }
     # For more info see https://github.com/kserve/kserve/blob/master/qpext/README.md
     metricsAggregator: |-
       {
         # enableMetricAggregation configures metric aggregation annotation. This adds the annotation serving.kserve.io/enable-metric-aggregation to every
         # service with the specified boolean value. If true enables metric aggregation in queue-proxy by setting env vars in the queue proxy container
         # to configure scraping ports.
         "enableMetricAggregation": "false",
         
         # enablePrometheusScraping configures metric aggregation annotation. This adds the annotation serving.kserve.io/enable-metric-aggregation to every
         # service with the specified boolean value. If true, prometheus annotations are added to the pod. If serving.kserve.io/enable-metric-aggregation is false,
         # the prometheus port is set with the default prometheus scraping port 9090, otherwise the prometheus port annotation is set with the metric aggregation port.
         "enablePrometheusScraping" : "false"
       }
      
     # ====================================== LOCALMODEL CONFIGURATION ======================================
     # Example
     localModel: |-
       {
         "enabled": false,
         # jobNamespace specifies the namespace where the download job will be created.
         "jobNamespace": "kserve-localmodel-jobs",
         # defaultJobImage specifies the default image used for the download job.
         "defaultJobImage" : "kserve/storage-initializer:latest",
         # Kubernetes modifies the filesystem group ID on the attached volume.
         "fsGroup": 1000,
         # TTL for the download job after it is finished.
         "jobTTLSecondsAfterFinished": 3600,
         # The frequency at which the local model agent reconciles the local models
         # This is to detect if models are missing from local disk
         "reconcilationFrequencyInSecs": 60,
         # This is to disable localmodel pv and pvc management for namespaces without isvcs
         "disableVolumeManagement": false
       }
      
     # ====================================== LOCALMODEL CONFIGURATION ======================================
     # Example
     inferenceservice: |-
       {
         "resource": {
             "cpuLimit": "1",
             "memoryLimit": "2Gi",
             "cpuRequest": "1",
             "memoryRequest": "2Gi"
           }
       }
      inferenceservice: |-
        {
          # resource contains the default resource configuration for the inference service.
          # you can override this configuration by specifying the resources in the inference service yaml.
          # If you want to unbound the resource (limits and requests), you can set the value to null or "" 
          # or just remove the specific field from the config.
          "resource": {
              # cpuLimit is the limits.cpu to set for the inference service.
              "cpuLimit": "1",
              
              # memoryLimit is the limits.memory to set for the inference service.
              "memoryLimit": "2Gi",
              
              # cpuRequest is the requests.cpu to set for the inference service.
              "cpuRequest": "1",
              
              # memoryRequest is the requests.memory to set for the inference service.
              "memoryRequest": "2Gi"
            }
        }

  explainers: |-
    {
        "art": {
            "image" : "kserve/art-explainer",
            "defaultImageVersion": "latest"
        }
    }

  storageInitializer: |-
    {
        "image" : "kserve/storage-initializer:latest",
        "memoryRequest": "100Mi",
        "memoryLimit": "1Gi",
        "cpuRequest": "100m",
        "cpuLimit": "1",
        "caBundleConfigMapName": "",
        "caBundleVolumeMountPath": "/etc/ssl/custom-certs",
        "enableDirectPvcVolumeMount": true,
        "enableModelcar": false,
        "cpuModelcar": "10m",
        "memoryModelcar": "15Mi"
    }

  credentials: |-
    {
       "storageSpecSecretName": "storage-config",
       "storageSecretNameAnnotation": "serving.kserve.io/storageSecretName",
       "gcs": {
           "gcsCredentialFileName": "gcloud-application-credentials.json"
       },
       "s3": {
           "s3AccessKeyIDName": "AWS_ACCESS_KEY_ID",
           "s3SecretAccessKeyName": "AWS_SECRET_ACCESS_KEY",
           "s3Endpoint": "",
           "s3UseHttps": "",
           "s3Region": "",
           "s3VerifySSL": "",
           "s3UseVirtualBucket": "",
           "s3UseAccelerate": "",
           "s3UseAnonymousCredential": "",
           "s3CABundle": ""
       }
    }

  ingress: |-
    {
        "ingressGateway" : "knative-serving/knative-ingress-gateway",
        "localGateway" : "knative-serving/knative-local-gateway",
        "localGatewayService" : "knative-local-gateway.istio-system.svc.cluster.local",
        "ingressDomain"  : "example.com",
        "ingressClassName" : "istio",
        "domainTemplate": "{{ .Name }}-{{ .Namespace }}.{{ .IngressDomain }}",
        "urlScheme": "http",
        "disableIstioVirtualHost": false,
        "disableIngressCreation": false
    }

  logger: |-
    {
        "image" : "kserve/agent:latest",
        "memoryRequest": "100Mi",
        "memoryLimit": "1Gi",
        "cpuRequest": "100m",
        "cpuLimit": "1",
        "defaultUrl": "http://default-broker"
    }

  batcher: |-
    {
        "image" : "kserve/agent:latest",
        "memoryRequest": "1Gi",
        "memoryLimit": "1Gi",
        "cpuRequest": "1",
        "cpuLimit": "1",
        "maxBatchSize": "32",
        "maxLatency": "5000"
    }

  agent: |-
    {
        "image" : "kserve/agent:latest",
        "memoryRequest": "100Mi",
        "memoryLimit": "1Gi",
        "cpuRequest": "100m",
        "cpuLimit": "1"
    }

  router: |-
    {
        "image" : "kserve/router:latest",
        "memoryRequest": "100Mi",
        "memoryLimit": "1Gi",
        "cpuRequest": "100m",
        "cpuLimit": "1"
    }

  deploy: |-
    {
      "defaultDeploymentMode": "Serverless"
    }

  metricsAggregator: |-
    {
      "enableMetricAggregation": "false",
      "enablePrometheusScraping" : "false"
    }

  localModel: |-
    {
      "enabled": false,
      "jobNamespace": "kserve-localmodel-jobs",
      "defaultJobImage" : "kserve/storage-initializer:latest",
      "fsGroup": 1000
    }
  
  security: |-
    {
      "autoMountServiceAccountToken": true
    }
<<<<<<< HEAD

  service: |-
    {
        "serviceClusterIPNone": true
=======
    
  inferenceservice: |-
    {
      "resource": {
          "cpuLimit": "1",
          "memoryLimit": "2Gi",
          "cpuRequest": "1",
          "memoryRequest": "2Gi"
        }
>>>>>>> 96f43de5
    }<|MERGE_RESOLUTION|>--- conflicted
+++ resolved
@@ -667,12 +667,11 @@
     {
       "autoMountServiceAccountToken": true
     }
-<<<<<<< HEAD
 
   service: |-
     {
         "serviceClusterIPNone": true
-=======
+    }
     
   inferenceservice: |-
     {
@@ -682,5 +681,4 @@
           "cpuRequest": "1",
           "memoryRequest": "2Gi"
         }
->>>>>>> 96f43de5
-    }+    }
