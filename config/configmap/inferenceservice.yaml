apiVersion: v1
kind: ConfigMap
metadata:
  name: inferenceservice-config
  namespace: kserve
data:
  _example: |-
    ################################
    #                              #
    #    EXAMPLE CONFIGURATION     #
    #                              #
    ################################

    # This block is not actually functional configuration,
    # but serves to illustrate the available configuration
    # options and document them in a way that is accessible
    # to users that `kubectl edit` this config map.
    #
    # These sample configuration options may be copied out of
    # this example block and unindented to be in the data block
    # to actually change the configuration.

    # ====================================== EXPLAINERS CONFIGURATION ======================================
    # Example
    explainers: |-
      {
          "art": {
              "image" : "kserve/art-explainer",
              "defaultImageVersion": "latest"
          }
      }
    # Art Explainer runtime configuration
     explainers: |-
       {
           # Art explainer runtime configuration
           "art": {
               # image contains the default Art explainer serving runtime image uri.
               "image" : "kserve/art-explainer",
       
               # defautltImageVersion contains the Art explainer serving runtime default image version.
               "defaultImageVersion": "latest"
           }
       }
    # ====================================== ISVC CONFIGURATION ======================================
    # Example   
     inferenceService: |-
      {
        "serviceAnnotationDisallowedList": [
          "my.custom.annotation/1"  
        ],
        "serviceLabelDisallowedList": [
          "my.custom.label.1"  
        ]
       }
    # Example of isvc configuration
    inferenceService: |-
      {
        # ServiceAnnotationDisallowedList is a list of annotations that are not allowed to be propagated to Knative 
        # revisions, which prevents the reconciliation loop to be triggered if the annotations is 
        # configured here are used.
        # Default values are:
        #  "autoscaling.knative.dev/min-scale",
        #  "autoscaling.knative.dev/max-scale",
        #  "internal.serving.kserve.io/storage-initializer-sourceuri",
        #  "kubectl.kubernetes.io/last-applied-configuration"
        # Any new value will be appended to the list.
        "serviceAnnotationDisallowedList": [
          "my.custom.annotation/1"  
        ],
        # ServiceLabelDisallowedList is a list of labels that are not allowed to be propagated to Knative revisions
        # which prevents the reconciliation loop to be triggered if the labels is configured here are used.
        "serviceLabelDisallowedList": [
          "my.custom.label.1"  
        ]
      }  
     # ====================================== STORAGE INITIALIZER CONFIGURATION ======================================
     # Example
     storageInitializer: |-
       {
           "image" : "kserve/storage-initializer:latest",
           "memoryRequest": "100Mi",
           "memoryLimit": "1Gi",
           "cpuRequest": "100m",
           "cpuLimit": "1",
           "caBundleConfigMapName": "",
           "caBundleVolumeMountPath": "/etc/ssl/custom-certs",
           "enableDirectPvcVolumeMount": false,
           "enableModelcar": false,
           "cpuModelcar": "10m",
           "memoryModelcar": "15Mi"
       }
     storageInitializer: |-
       {
           # image contains the default storage initializer image uri.
           "image" : "kserve/storage-initializer:latest",
           
           # memoryRequest is the requests.memory to set for the storage initializer init container.
           "memoryRequest": "100Mi",
       
            # memoryLimit is the limits.memory to set for the storage initializer init container.
           "memoryLimit": "1Gi",
           
           # cpuRequest is the requests.cpu to set for the storage initializer init container.
           "cpuRequest": "100m",
           
           # cpuLimit is the limits.cpu to set for the storage initializer init container.
           "cpuLimit": "1",
       
           # caBundleConfigMapName is the ConfigMap will be copied to a user namespace for the storage initializer init container.
           "caBundleConfigMapName": "",

           # caBundleVolumeMountPath is the mount point for the configmap set by caBundleConfigMapName for the storage initializer init container.
           "caBundleVolumeMountPath": "/etc/ssl/custom-certs",

           # enableDirectPvcVolumeMount controls whether users can mount pvc volumes directly.
           # if pvc volume is provided in storageuri then the pvc volume is directly mounted to /mnt/models in the user container.
           # rather than symlink it to a shared volume. For more info see https://github.com/kserve/kserve/issues/2737
           "enableDirectPvcVolumeMount": true,
    
           # enableModelcar enabled allows you to directly access an OCI container image by
           # using a source URL with an "oci://" schema.
           "enableModelcar": false,

           # cpuModelcar is the cpu request and limit that is used for the passive modelcar container. It can be
           # set very low, but should be allowed by any Kubernetes LimitRange that might apply.
           "cpuModelcar": "10m",

           # cpuModelcar is the memory request and limit that is used for the passive modelcar container. It can be
           # set very low, but should be allowed by any Kubernetes LimitRange that might apply.
           "memoryModelcar": "15Mi",

           # uidModelcar is the UID under with which the modelcar process and the main container is running.
           # Some Kubernetes clusters might require this to be root (0). If not set the user id is left untouched (default)
           "uidModelcar": 10
       }
     
     # ====================================== CREDENTIALS ======================================
     # Example
     credentials: |-
       {
          "storageSpecSecretName": "storage-config",
          "storageSecretNameAnnotation": "serving.kserve.io/storageSecretName",
          "gcs": {
              "gcsCredentialFileName": "gcloud-application-credentials.json"
          },
          "s3": {
              "s3AccessKeyIDName": "AWS_ACCESS_KEY_ID",
              "s3SecretAccessKeyName": "AWS_SECRET_ACCESS_KEY",
              "s3Endpoint": "",
              "s3UseHttps": "",
              "s3Region": "",
              "s3VerifySSL": "",
              "s3UseVirtualBucket": "",
              "s3UseAccelerate": "",
              "s3UseAnonymousCredential": "",
              "s3CABundle": ""
          }
       }
     # This is a global configuration used for downloading models from the cloud storage.
     # You can override this configuration by specifying the annotations on service account or static secret.
     # https://kserve.github.io/website/master/modelserving/storage/s3/s3/
     # For a quick reference about AWS ENV variables:
     # AWS Cli: https://docs.aws.amazon.com/cli/latest/userguide/cli-configure-envvars.html
     # Boto: https://boto3.amazonaws.com/v1/documentation/api/latest/guide/configuration.html#using-environment-variables
     #
     # The `s3AccessKeyIDName` and `s3SecretAccessKeyName` fields are only used from this configmap when static credentials (IAM User Access Key Secret)
     # are used as the authentication method for AWS S3.
     # The rest of the fields are used in both authentication methods (IAM Role for Service Account & IAM User Access Key Secret) if a non-empty value is provided.
     credentials: |-
       {
          # storageSpecSecretName contains the secret name which has the credentials for downloading the model.
          # This option is used when specifying the storage spec on isvc yaml.
          "storageSpecSecretName": "storage-config",

          # The annotation can be specified on isvc yaml to allow overriding with the secret name reference from the annotation value.
          # When using storageUri the order of the precedence is: secret name reference annotation > secret name references from service account
          # When using storageSpec the order of the precedence is: secret name reference annotation > storageSpecSecretName in configmap

          # Configuration for google cloud storage
          "gcs": {
              # gcsCredentialFileName specifies the filename of the gcs credential
              "gcsCredentialFileName": "gcloud-application-credentials.json"
          },
          
          # Configuration for aws s3 storage. This add the corresponding environmental variables to the storage initializer init container.
          # For more info on s3 storage see https://kserve.github.io/website/master/modelserving/storage/s3/s3/
          "s3": {
              # s3AccessKeyIDName specifies the s3 access key id name
              "s3AccessKeyIDName": "AWS_ACCESS_KEY_ID",
       
              # s3SecretAccessKeyName specifies the s3 secret access key name
              "s3SecretAccessKeyName": "AWS_SECRET_ACCESS_KEY",
              
              # s3Endpoint specifies the s3 endpoint
              "s3Endpoint": "",
              
              # s3UseHttps controls whether to use secure https or unsecure http to download models.
              # Allowed values are 0 and 1.
              "s3UseHttps": "",
       
              # s3Region specifies the region of the bucket.
              "s3Region": "",
              
              # s3VerifySSL controls whether to verify the tls/ssl certificate.
              "s3VerifySSL": "",
              
              # s3UseVirtualBucket configures whether it is a virtual bucket or not.
              "s3UseVirtualBucket": "",

              # s3UseAccelerate configures whether to use transfer acceleration.
              "s3UseAccelerate": "",
               
              # s3UseAnonymousCredential configures whether to use anonymous credentials to download the model or not.
              "s3UseAnonymousCredential": "",
              
              # s3CABundle specifies the path to a certificate bundle to use for HTTPS certificate validation.
              "s3CABundle": ""
          }
       }
     
     # ====================================== INGRESS CONFIGURATION ======================================
     # Example
     ingress: |-
       {    
           "enableGatewayApi": false,
           "kserveIngressGateway": "kserve/kserve-ingress-gateway",
           "ingressGateway" : "knative-serving/knative-ingress-gateway",
           "localGateway" : "knative-serving/knative-local-gateway",
           "localGatewayService" : "knative-local-gateway.istio-system.svc.cluster.local",
           "ingressDomain"  : "example.com",
           "additionalIngressDomains": ["additional-example.com", "additional-example-1.com"],
           "ingressClassName" : "istio",
           "domainTemplate": "{{ .Name }}-{{ .Namespace }}.{{ .IngressDomain }}",
           "urlScheme": "http",
           "disableIstioVirtualHost": false,
           "disableIngressCreation": false
       }
     ingress: |-
       {   
           # enableGatewayApi specifies whether to use Gateway API instead of Ingress to serve external traffic.
           "enableGatewayApi": false,

           # KServe implements [Gateway API](https://gateway-api.sigs.k8s.io/) to serve external traffic. 
           # By default, KServe configures a default gateway to serve external traffic.
           # But, KServe can be configured to use a custom gateway by modifying this configuration.
           # The gateway should be specified in format <gateway namespace>/<gateway name>
           # NOTE: This configuration only applicable for raw deployment.
           "kserveIngressGateway": "kserve/kserve-ingress-gateway",
     
           # ingressGateway specifies the ingress gateway to serve external traffic.
           # The gateway should be specified in format <gateway namespace>/<gateway name>
           # NOTE: This configuration only applicable for serverless deployment with Istio configured as network layer.
           "ingressGateway" : "knative-serving/knative-ingress-gateway",
     
           # knativeLocalGatewayService specifies the hostname of the Knative's local gateway service.
           # The default KServe configurations are re-using the Istio local gateways for Knative. In this case, this
           # knativeLocalGatewayService field can be left unset. When unset, the value of "localGatewayService" will be used.
           # However, sometimes it may be better to have local gateways specifically for KServe (e.g. when enabling strict mTLS in Istio).
           # Under such setups where KServe is needed to have its own local gateways, the values of the "localGateway" and
           # "localGatewayService" should point to the KServe local gateways. Then, this knativeLocalGatewayService field
           # should point to the Knative's local gateway service.
           # NOTE: This configuration only applicable for serverless deployment with Istio configured as network layer.
           "knativeLocalGatewayService": "",
     
           # localGateway specifies the gateway which handles the network traffic within the cluster.
           # NOTE: This configuration only applicable for serverless deployment with Istio configured as network layer.
           "localGateway" : "knative-serving/knative-local-gateway",
     
           # localGatewayService specifies the hostname of the local gateway service.
           # NOTE: This configuration only applicable for serverless deployment with Istio configured as network layer.
           "localGatewayService" : "knative-local-gateway.istio-system.svc.cluster.local",
     
           # ingressDomain specifies the domain name which is used for creating the url.
           # If ingressDomain is empty then example.com is used as default domain.
           # NOTE: This configuration only applicable for raw deployment.
           "ingressDomain"  : "example.com",

           # additionalIngressDomains specifies the additional domain names which are used for creating the url.
           "additionalIngressDomains": ["additional-example.com", "additional-example-1.com"]

           # ingressClassName specifies the ingress controller to use for ingress traffic.
           # This is optional and if omitted the default ingress in the cluster is used.
           # https://kubernetes.io/docs/concepts/services-networking/ingress/#default-ingress-class
           # NOTE: This configuration only applicable for raw deployment.
           "ingressClassName" : "istio",
     
           # domainTemplate specifies the template for generating domain/url for each inference service by combining variable from:
           # Name of the inference service  ( {{ .Name}} )
           # Namespace of the inference service ( {{ .Namespace }} )
           # Annotation of the inference service ( {{ .Annotations.key }} )
           # Label of the inference service ( {{ .Labels.key }} )
           # IngressDomain ( {{ .IngressDomain }} )
           # If domain template is empty the default template {{ .Name }}-{{ .Namespace }}.{{ .IngressDomain }} is used.
           # NOTE: This configuration only applicable for raw deployment.
           "domainTemplate": "{{ .Name }}-{{ .Namespace }}.{{ .IngressDomain }}",
     
           # urlScheme specifies the url scheme to use for inference service and inference graph.
           # If urlScheme is empty then by default http is used.
           "urlScheme": "http",
     
           # disableIstioVirtualHost controls whether to use istio as network layer.
           # By default istio is used as the network layer. When DisableIstioVirtualHost is true, KServe does not
           # create the top level virtual service thus Istio is no longer required for serverless mode.
           # By setting this field to true, user can use other networking layers supported by knative.
           # For more info https://github.com/kserve/kserve/pull/2380, https://kserve.github.io/website/master/admin/serverless/kourier_networking/.
           # NOTE: This configuration is only applicable to serverless deployment.
           "disableIstioVirtualHost": false,

           # disableIngressCreation controls whether to disable ingress creation for raw deployment mode.
           "disableIngressCreation": false,
     
           # pathTemplate specifies the template for generating path based url for each inference service.
           # The following variables can be used in the template for generating url.
           # Name of the inference service  ( {{ .Name}} )
           # Namespace of the inference service ( {{ .Namespace }} )
           # For more info https://github.com/kserve/kserve/issues/2257.
           # NOTE: This configuration only applicable to serverless deployment.
           "pathTemplate": "/serving/{{ .Namespace }}/{{ .Name }}"
       }
     
     # ====================================== LOGGER CONFIGURATION ======================================
     # Example
     logger: |-
       {
           "image" : "kserve/agent:latest",
           "memoryRequest": "100Mi",
           "memoryLimit": "1Gi",
           "cpuRequest": "100m",
           "cpuLimit": "1",
           "defaultUrl": "http://default-broker"
       }
     logger: |-
       {
           # image contains the default logger image uri.
           "image" : "kserve/agent:latest",
       
           # memoryRequest is the requests.memory to set for the logger container.
           "memoryRequest": "100Mi",
           
           # memoryLimit is the limits.memory to set for the logger container.
           "memoryLimit": "1Gi",
           
           # cpuRequest is the requests.cpu to set for the logger container.
           "cpuRequest": "100m",
           
           # cpuLimit is the limits.cpu to set for the logger container.
           "cpuLimit": "1",
           
           # defaultUrl specifies the default logger url. If logger is not specified in the resource this url is used.
           "defaultUrl": "http://default-broker"
       }
     
     # ====================================== BATCHER CONFIGURATION ======================================
     # Example
     batcher: |-
       {
           "image" : "kserve/agent:latest",
           "memoryRequest": "1Gi",
           "memoryLimit": "1Gi",
           "cpuRequest": "1",
           "cpuLimit": "1",
           "maxBatchSize": "32",
           "maxLatency": "5000"
       }
     batcher: |-
       {
           # image contains the default batcher image uri.
           "image" : "kserve/agent:latest",
           
           # memoryRequest is the requests.memory to set for the batcher container.
           "memoryRequest": "1Gi",
       
           # memoryLimit is the limits.memory to set for the batcher container.
           "memoryLimit": "1Gi",
           
           # cpuRequest is the requests.cpu to set for the batcher container.
           "cpuRequest": "1",
           
           # cpuLimit is the limits.cpu to set for the batcher container.
           "cpuLimit": "1"

           # maxBatchSize is the default maximum batch size for batcher.
           "maxBatchSize": "32",

           # maxLatency is the default maximum latency in milliseconds for batcher to wait and collect the batch.
           "maxLatency": "5000"
       }
     
     # ====================================== AGENT CONFIGURATION ======================================
     # Example
     agent: |-
       {
           "image" : "kserve/agent:latest",
           "memoryRequest": "100Mi",
           "memoryLimit": "1Gi",
           "cpuRequest": "100m",
           "cpuLimit": "1"
       }
     agent: |-
       {
           # image contains the default agent image uri.
           "image" : "kserve/agent:latest",
       
           # memoryRequest is the requests.memory to set for the agent container.
           "memoryRequest": "100Mi",
       
           # memoryLimit is the limits.memory to set for the agent container.
           "memoryLimit": "1Gi",
           
           # cpuRequest is the requests.cpu to set for the agent container.
           "cpuRequest": "100m",
           
           # cpuLimit is the limits.cpu to set for the agent container.
           "cpuLimit": "1"
       }
     
     # ====================================== ROUTER CONFIGURATION ======================================
     # Example
     router: |-
       {
           "image" : "kserve/router:latest",
           "memoryRequest": "100Mi",
           "memoryLimit": "1Gi",
           "cpuRequest": "100m",
           "cpuLimit": "1",
           "headers": {
             "propagate": []
           }
       }
     # router is the implementation of inference graph.
     router: |-
       {
           # image contains the default router image uri.
           "image" : "kserve/router:latest",
           
           # memoryRequest is the requests.memory to set for the router container.
           "memoryRequest": "100Mi",
           
           # memoryLimit is the limits.memory to set for the router container.
           "memoryLimit": "1Gi",
           
           # cpuRequest is the requests.cpu to set for the router container.
           "cpuRequest": "100m",
           
           # cpuLimit is the limits.cpu to set for the router container.
           "cpuLimit": "1",
           
           # Propagate the specified headers to all the steps specified in an InferenceGraph. 
           # You can either specify the exact header names or use [Golang supported regex patterns]
           # (https://pkg.go.dev/regexp/syntax@go1.21.3#hdr-Syntax) to propagate multiple headers.
           "headers": {
             "propagate": [
                "Authorization",
                "Test-Header-*",
                "*Trace-Id*"
             ]
           }
       }
     
     # ====================================== DEPLOYMENT CONFIGURATION ======================================
     # Example
     deploy: |-
       {
         "defaultDeploymentMode": "Serverless"
       }
     deploy: |-
       {
         # defaultDeploymentMode specifies the default deployment mode of the kserve. The supported values are
         # Serverless, RawDeployment and ModelMesh. Users can override the deployment mode at service level
         # by adding the annotation serving.kserve.io/deploymentMode.For more info on deployment mode visit
         # Serverless https://kserve.github.io/website/master/admin/serverless/serverless/
         # RawDeployment https://kserve.github.io/website/master/admin/kubernetes_deployment/
         # ModelMesh https://kserve.github.io/website/master/admin/modelmesh/
         "defaultDeploymentMode": "Serverless"
       }
    
     # ====================================== SERVICE CONFIGURATION ======================================
     # Example
     service: |-
       {
         "serviceClusterIPNone":  false
       }
     service: |-
       {
          # ServiceClusterIPNone is a boolean flag to indicate if the service should have a clusterIP set to None.
          # If the DeploymentMode is Raw, the default value for ServiceClusterIPNone if not set is false
          # "serviceClusterIPNone":  false
       }

     # ====================================== METRICS CONFIGURATION ======================================
     # Example
     metricsAggregator: |-
       {
         "enableMetricAggregation": "false",
         "enablePrometheusScraping" : "false"
       }
     # For more info see https://github.com/kserve/kserve/blob/master/qpext/README.md
     metricsAggregator: |-
       {
         # enableMetricAggregation configures metric aggregation annotation. This adds the annotation serving.kserve.io/enable-metric-aggregation to every
         # service with the specified boolean value. If true enables metric aggregation in queue-proxy by setting env vars in the queue proxy container
         # to configure scraping ports.
         "enableMetricAggregation": "false",
         
         # enablePrometheusScraping configures metric aggregation annotation. This adds the annotation serving.kserve.io/enable-metric-aggregation to every
         # service with the specified boolean value. If true, prometheus annotations are added to the pod. If serving.kserve.io/enable-metric-aggregation is false,
         # the prometheus port is set with the default prometheus scraping port 9090, otherwise the prometheus port annotation is set with the metric aggregation port.
         "enablePrometheusScraping" : "false"
       }
      
     # ====================================== LOCALMODEL CONFIGURATION ======================================
     # Example
     localModel: |-
       {
         "enabled": false,
         # jobNamespace specifies the namespace where the download job will be created.
         "jobNamespace": "kserve-localmodel-jobs",
         # defaultJobImage specifies the default image used for the download job.
         "defaultJobImage" : "kserve/storage-initializer:latest",
         # Kubernetes modifies the filesystem group ID on the attached volume.
         "fsGroup": 1000,
         # TTL for the download job after it is finished.
         "jobTTLSecondsAfterFinished": 3600,
         # The frequency at which the local model agent reconciles the local models
         # This is to detect if models are missing from local disk
         "reconcilationFrequencyInSecs": 60,
         # This is to disable localmodel pv and pvc management for namespaces without isvcs
         "disableVolumeManagement": false
       }
      
     # ====================================== LOCALMODEL CONFIGURATION ======================================
     # Example
     inferenceservice: |-
       {
         "resource": {
             "cpuLimit": "1",
             "memoryLimit": "2Gi",
             "cpuRequest": "1",
             "memoryRequest": "2Gi"
           }
       }
      inferenceservice: |-
        {
          # resource contains the default resource configuration for the inference service.
          # you can override this configuration by specifying the resources in the inference service yaml.
          # If you want to unbound the resource (limits and requests), you can set the value to null or "" 
          # or just remove the specific field from the config.
          "resource": {
              # cpuLimit is the limits.cpu to set for the inference service.
              "cpuLimit": "1",
              
              # memoryLimit is the limits.memory to set for the inference service.
              "memoryLimit": "2Gi",
              
              # cpuRequest is the requests.cpu to set for the inference service.
              "cpuRequest": "1",
              
              # memoryRequest is the requests.memory to set for the inference service.
              "memoryRequest": "2Gi"
            }
        }

  explainers: |-
    {
        "art": {
            "image" : "kserve/art-explainer",
            "defaultImageVersion": "latest"
        }
    }

  storageInitializer: |-
    {
        "image" : "kserve/storage-initializer:latest",
        "memoryRequest": "100Mi",
        "memoryLimit": "1Gi",
        "cpuRequest": "100m",
        "cpuLimit": "1",
        "caBundleConfigMapName": "",
        "caBundleVolumeMountPath": "/etc/ssl/custom-certs",
        "enableDirectPvcVolumeMount": true,
        "enableModelcar": false,
        "cpuModelcar": "10m",
        "memoryModelcar": "15Mi"
    }

  credentials: |-
    {
       "storageSpecSecretName": "storage-config",
       "storageSecretNameAnnotation": "serving.kserve.io/storageSecretName",
       "gcs": {
           "gcsCredentialFileName": "gcloud-application-credentials.json"
       },
       "s3": {
           "s3AccessKeyIDName": "AWS_ACCESS_KEY_ID",
           "s3SecretAccessKeyName": "AWS_SECRET_ACCESS_KEY",
           "s3Endpoint": "",
           "s3UseHttps": "",
           "s3Region": "",
           "s3VerifySSL": "",
           "s3UseVirtualBucket": "",
           "s3UseAccelerate": "",
           "s3UseAnonymousCredential": "",
           "s3CABundle": ""
       }
    }

  ingress: |-
    {   
        "enableGatewayApi": false,
        "kserveIngressGateway": "kserve/kserve-ingress-gateway",
        "ingressGateway" : "knative-serving/knative-ingress-gateway",
        "localGateway" : "knative-serving/knative-local-gateway",
        "localGatewayService" : "knative-local-gateway.istio-system.svc.cluster.local",
        "ingressDomain"  : "example.com",
        "ingressClassName" : "istio",
        "domainTemplate": "{{ .Name }}-{{ .Namespace }}.{{ .IngressDomain }}",
        "urlScheme": "http",
        "disableIstioVirtualHost": false,
        "disableIngressCreation": false
    }

  logger: |-
    {
        "image" : "kserve/agent:latest",
        "memoryRequest": "100Mi",
        "memoryLimit": "1Gi",
        "cpuRequest": "100m",
        "cpuLimit": "1",
        "defaultUrl": "http://default-broker"
    }

  batcher: |-
    {
        "image" : "kserve/agent:latest",
        "memoryRequest": "1Gi",
        "memoryLimit": "1Gi",
        "cpuRequest": "1",
        "cpuLimit": "1",
        "maxBatchSize": "32",
        "maxLatency": "5000"
    }

  agent: |-
    {
        "image" : "kserve/agent:latest",
        "memoryRequest": "100Mi",
        "memoryLimit": "1Gi",
        "cpuRequest": "100m",
        "cpuLimit": "1"
    }

  router: |-
    {
        "image" : "kserve/router:latest",
        "memoryRequest": "100Mi",
        "memoryLimit": "1Gi",
        "cpuRequest": "100m",
        "cpuLimit": "1"
    }

  deploy: |-
    {
      "defaultDeploymentMode": "Serverless"
    }

  metricsAggregator: |-
    {
      "enableMetricAggregation": "false",
      "enablePrometheusScraping" : "false"
    }

  localModel: |-
    {
      "enabled": false,
      "jobNamespace": "kserve-localmodel-jobs",
      "defaultJobImage" : "kserve/storage-initializer:latest",
      "fsGroup": 1000
    }
  
  security: |-
    {
      "autoMountServiceAccountToken": true
    }
<<<<<<< HEAD

  service: |-
    {
        "serviceClusterIPNone": true
=======
    
  inferenceService: |-
    {
      "resource": {
          "cpuLimit": "1",
          "memoryLimit": "2Gi",
          "cpuRequest": "1",
          "memoryRequest": "2Gi"
        }
>>>>>>> e5b7919b
    }<|MERGE_RESOLUTION|>--- conflicted
+++ resolved
@@ -681,13 +681,7 @@
     {
       "autoMountServiceAccountToken": true
     }
-<<<<<<< HEAD
-
-  service: |-
-    {
-        "serviceClusterIPNone": true
-=======
-    
+
   inferenceService: |-
     {
       "resource": {
@@ -696,5 +690,9 @@
           "cpuRequest": "1",
           "memoryRequest": "2Gi"
         }
->>>>>>> e5b7919b
+    }
+
+  service: |-
+    {
+        "serviceClusterIPNone": true
     }