--- conflicted
+++ resolved
@@ -209,11 +209,7 @@
            # NOTE: This configuration only applicable for serverless deployment with Istio configured as network layer.
            "ingressGateway" : "knative-serving/knative-ingress-gateway",
      
-<<<<<<< HEAD
-           # knativeLocalGatewayService specifies the hostname of the Knative's local gateway serivice.
-=======
            # knativeLocalGatewayService specifies the hostname of the Knative's local gateway service.
->>>>>>> 213b89fe
            # The default KServe configurations are re-using the Istio local gateways for Knative. In this case, this
            # knativeLocalGatewayService field can be left unset. When unset, the value of "localGatewayService" will be used.
            # However, sometimes it may be better to have local gateways specifically for KServe (e.g. when enabling strict mTLS in Istio).
