apiVersion: serving.kserve.io/v1alpha1
kind: LLMInferenceServiceConfig
metadata:
  name: kserve-config-llm-router-route
spec:
  router:
    route:
      http:
        spec:
          parentRefs:
            - group: gateway.networking.k8s.io
              kind: Gateway
              name: |-
                {{ .GlobalConfig.IngressGatewayName }}
              namespace: |-
                {{ .GlobalConfig.IngressGatewayNamespace }}
          rules:
            # Dual-pool strategy for /v1/completions endpoint:
            # - v1 pool gets priority (weight: 100)
            # - v1alpha2 pool serves as fallback (weight: 1)
            # If v1 pool is not ready, Gateway automatically falls back to v1alpha2
            - backendRefs:
                - group: inference.networking.k8s.io
                  kind: InferencePool
                  name: |-
                    {{ ChildName .ObjectMeta.Name `-inference-pool` }}
                  port: 8000
<<<<<<< HEAD
                  weight: 0
=======
                  weight: 100
>>>>>>> b68114a8
                - group: inference.networking.x-k8s.io
                  kind: InferencePool
                  name: |-
                    {{ ChildName .ObjectMeta.Name `-inference-pool` }}
                  port: 8000
                  weight: 100
              matches:
                - path:
                    type: PathPrefix
                    value: |-
                      /{{ .ObjectMeta.Namespace }}/{{ .ObjectMeta.Name }}/v1/completions
              filters:
                - type: URLRewrite
                  urlRewrite:
                    path:
                      type: ReplacePrefixMatch
                      replacePrefixMatch: /v1/completions
              timeouts:
                backendRequest: 0s
                request: 0s
            - backendRefs:
                - group: inference.networking.k8s.io
                  kind: InferencePool
                  name: |-
                    {{ ChildName .ObjectMeta.Name `-inference-pool` }}
                  port: 8000
                  weight: 0
                - group: inference.networking.x-k8s.io
                  kind: InferencePool
                  name: |-
                    {{ ChildName .ObjectMeta.Name `-inference-pool` }}
                  port: 8000
                  weight: 100
              matches:
                - path:
                    type: PathPrefix
                    value: |-
                      /{{ .ObjectMeta.Namespace }}/{{ .ObjectMeta.Name }}/v1/chat/completions
              filters:
                - type: URLRewrite
                  urlRewrite:
                    path:
                      type: ReplacePrefixMatch
                      replacePrefixMatch: /v1/chat/completions
              timeouts:
                backendRequest: 0s
                request: 0s
            - backendRefs:
                - kind: Service
                  name: |-
                    {{ ChildName .ObjectMeta.Name `-kserve-workload-svc` }}
                  port: 8000
                  weight: 1
              matches:
                - path:
                    type: PathPrefix
                    value: |-
                      /{{ .ObjectMeta.Namespace }}/{{ .ObjectMeta.Name }}
              filters:
                - type: URLRewrite
                  urlRewrite:
                    path:
                      type: ReplacePrefixMatch
                      replacePrefixMatch: /
              timeouts:
                backendRequest: 0s
                request: 0s<|MERGE_RESOLUTION|>--- conflicted
+++ resolved
@@ -25,11 +25,7 @@
                   name: |-
                     {{ ChildName .ObjectMeta.Name `-inference-pool` }}
                   port: 8000
-<<<<<<< HEAD
                   weight: 0
-=======
-                  weight: 100
->>>>>>> b68114a8
                 - group: inference.networking.x-k8s.io
                   kind: InferencePool
                   name: |-
@@ -82,7 +78,7 @@
                   name: |-
                     {{ ChildName .ObjectMeta.Name `-kserve-workload-svc` }}
                   port: 8000
-                  weight: 1
+                  weight: 100
               matches:
                 - path:
                     type: PathPrefix
