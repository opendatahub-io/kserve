--- conflicted
+++ resolved
@@ -16,31 +16,9 @@
           - "-c"
         args:
           - |-
-<<<<<<< HEAD
-            # In some versions, ZMQ bind doesn't resolve the address through DNS
-            # Retry DP_ADDRESS resolution (configurable attempts, default 30)
-            RESOLVE_ATTEMPTS=${DP_ADDRESS_RESOLVE_ATTEMPTS:-30}
-            for ((i=1; i<=RESOLVE_ATTEMPTS; i++)); do
-              DP_ADDRESS=$(getent hosts ${LWS_LEADER_ADDRESS} | cut -d' ' -f1)
-              if [ -n "$DP_ADDRESS" ]; then
-                echo "DP_ADDRESS=${DP_ADDRESS} (resolved on attempt $i)"
-                break
-              else
-                echo "DP_ADDRESS resolution failed on attempt $i, retrying..."
-                sleep 1
-              fi
-            done
-
-            if [ -z "$DP_ADDRESS" ]; then
-              echo "WARNING: Failed to resolve DP_ADDRESS after ${RESOLVE_ATTEMPTS} attempts, falling back to LWS_LEADER_ADDRESS"
-              DP_ADDRESS=${LWS_LEADER_ADDRESS}
-              echo "DP_ADDRESS=${DP_ADDRESS} (fallback)"
-            fi
-=======
             # In some versions, ZMP bind doesn't resolve the address through DNS
             DP_ADDRESS=$(getent hosts ${LWS_LEADER_ADDRESS} | cut -d' ' -f1)
             echo "DP_ADDRESS=${DP_ADDRESS}"
->>>>>>> bd373d9e
             
             if [ "$KSERVE_INFER_ROCE" = "true" ]; then
               echo "Trying to infer RoCE configs ... "
@@ -259,31 +237,9 @@
           - "-c"
         args:
           - |-
-<<<<<<< HEAD
-            # In some versions, ZMQ bind doesn't resolve the address through DNS
-            # Retry DP_ADDRESS resolution (configurable attempts, default 30)
-            RESOLVE_ATTEMPTS=${DP_ADDRESS_RESOLVE_ATTEMPTS:-30}
-            for ((i=1; i<=RESOLVE_ATTEMPTS; i++)); do
-              DP_ADDRESS=$(getent hosts ${LWS_LEADER_ADDRESS} | cut -d' ' -f1)
-              if [ -n "$DP_ADDRESS" ]; then
-                echo "DP_ADDRESS=${DP_ADDRESS} (resolved on attempt $i)"
-                break
-              else
-                echo "DP_ADDRESS resolution failed on attempt $i, retrying..."
-                sleep 1
-              fi
-            done
-
-            if [ -z "$DP_ADDRESS" ]; then
-              echo "WARNING: Failed to resolve DP_ADDRESS after ${RESOLVE_ATTEMPTS} attempts, falling back to LWS_LEADER_ADDRESS"
-              DP_ADDRESS=${LWS_LEADER_ADDRESS}
-              echo "DP_ADDRESS=${DP_ADDRESS} (fallback)"
-            fi
-=======
             # In some versions, ZMP bind doesn't resolve the address through DNS
             DP_ADDRESS=$(getent hosts ${LWS_LEADER_ADDRESS} | cut -d' ' -f1)
             echo "DP_ADDRESS=${DP_ADDRESS}"
->>>>>>> bd373d9e
             
             if [ "$KSERVE_INFER_ROCE" = "true" ]; then
               echo "Trying to infer RoCE configs ... "
