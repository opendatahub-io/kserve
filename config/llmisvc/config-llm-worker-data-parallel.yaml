--- conflicted
+++ resolved
@@ -16,11 +16,6 @@
           - "-c"
         args:
           - |-
-<<<<<<< HEAD
-            # In some versions, ZMP bind doesn't resolve the address through DNS
-            DP_ADDRESS=$(getent hosts ${LWS_LEADER_ADDRESS} | cut -d' ' -f1)
-            echo "DP_ADDRESS=${DP_ADDRESS}"
-=======
             # In some versions, ZMQ bind doesn't resolve the address through DNS
             # Retry DP_ADDRESS resolution (configurable attempts, default 30)
             RESOLVE_ATTEMPTS=${DP_ADDRESS_RESOLVE_ATTEMPTS:-30}
@@ -40,7 +35,6 @@
               DP_ADDRESS=${LWS_LEADER_ADDRESS}
               echo "DP_ADDRESS=${DP_ADDRESS} (fallback)"
             fi
->>>>>>> fd1c014e
             
             if [ "$KSERVE_INFER_ROCE" = "true" ]; then
               echo "Trying to infer RoCE configs ... "
@@ -259,11 +253,6 @@
           - "-c"
         args:
           - |-
-<<<<<<< HEAD
-            # In some versions, ZMP bind doesn't resolve the address through DNS
-            DP_ADDRESS=$(getent hosts ${LWS_LEADER_ADDRESS} | cut -d' ' -f1)
-            echo "DP_ADDRESS=${DP_ADDRESS}"
-=======
             # In some versions, ZMQ bind doesn't resolve the address through DNS
             # Retry DP_ADDRESS resolution (configurable attempts, default 30)
             RESOLVE_ATTEMPTS=${DP_ADDRESS_RESOLVE_ATTEMPTS:-30}
@@ -283,7 +272,6 @@
               DP_ADDRESS=${LWS_LEADER_ADDRESS}
               echo "DP_ADDRESS=${DP_ADDRESS} (fallback)"
             fi
->>>>>>> fd1c014e
             
             if [ "$KSERVE_INFER_ROCE" = "true" ]; then
               echo "Trying to infer RoCE configs ... "
