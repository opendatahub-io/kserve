--- conflicted
+++ resolved
@@ -74,10 +74,6 @@
         args:
           - |-
             # In some versions, ZMQ bind doesn't resolve the address through DNS
-<<<<<<< HEAD
-            DP_ADDRESS=$(getent hosts ${LWS_LEADER_ADDRESS} | cut -d' ' -f1)
-            echo "DP_ADDRESS=${DP_ADDRESS}"
-=======
             # Retry DP_ADDRESS resolution (configurable attempts, default 30)
             RESOLVE_ATTEMPTS=${DP_ADDRESS_RESOLVE_ATTEMPTS:-30}
             for ((i=1; i<=RESOLVE_ATTEMPTS; i++)); do
@@ -96,7 +92,6 @@
               DP_ADDRESS=${LWS_LEADER_ADDRESS}
               echo "DP_ADDRESS=${DP_ADDRESS} (fallback)"
             fi
->>>>>>> fd1c014e
             
             if [ "$KSERVE_INFER_ROCE" = "true" ]; then
               echo "Trying to infer RoCE configs ... "
@@ -316,10 +311,6 @@
         args:
           - |-
             # In some versions, ZMQ bind doesn't resolve the address through DNS
-<<<<<<< HEAD
-            DP_ADDRESS=$(getent hosts ${LWS_LEADER_ADDRESS} | cut -d' ' -f1)
-            echo "DP_ADDRESS=${DP_ADDRESS}"
-=======
             # Retry DP_ADDRESS resolution (configurable attempts, default 30)
             RESOLVE_ATTEMPTS=${DP_ADDRESS_RESOLVE_ATTEMPTS:-30}
             for ((i=1; i<=RESOLVE_ATTEMPTS; i++)); do
@@ -338,7 +329,6 @@
               DP_ADDRESS=${LWS_LEADER_ADDRESS}
               echo "DP_ADDRESS=${DP_ADDRESS} (fallback)"
             fi
->>>>>>> fd1c014e
             
             if [ "$KSERVE_INFER_ROCE" = "true" ]; then
               echo "Trying to infer RoCE configs ... "
