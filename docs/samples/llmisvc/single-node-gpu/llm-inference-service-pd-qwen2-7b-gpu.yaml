--- conflicted
+++ resolved
@@ -36,15 +36,9 @@
               - --model-server-metrics-https-insecure-skip-verify
               - --cert-path
               - /etc/ssl/certs
-<<<<<<< HEAD
               - --config-text
-              - |2
-              
-=======
-              - --configText
               - |
                 # Always do P/D in this example (threshold 0)
->>>>>>> a18bc288
                 apiVersion: inference.networking.x-k8s.io/v1alpha1
                 kind: EndpointPickerConfig
                 plugins:
