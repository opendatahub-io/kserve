owners:
  - terrytangyuan
  - yuzisun

approvers:
  - andresllh
  - brettmthompson
  - danielezonca
  - hdefazio
  - israel-hdez
  - Jooho
  - mholder6
  - mwaykole
  - rnetser
  - spolti
  - terrytangyuan
<<<<<<< HEAD
  - VedantMahabaleshwarkar
=======
  - yuzisun

>>>>>>> 3a8153c5
reviewers:
  - andresllh
  - brettmthompson
  - hdefazio
  - israel-hdez
  - Jooho
  - mholder6
  - mwaykole
  - rnetser
  - spolti
  - terrytangyuan
  - VedantMahabaleshwarkar<|MERGE_RESOLUTION|>--- conflicted
+++ resolved
@@ -1,7 +1,3 @@
-owners:
-  - terrytangyuan
-  - yuzisun
-
 approvers:
   - andresllh
   - brettmthompson
@@ -14,12 +10,7 @@
   - rnetser
   - spolti
   - terrytangyuan
-<<<<<<< HEAD
   - VedantMahabaleshwarkar
-=======
-  - yuzisun
-
->>>>>>> 3a8153c5
 reviewers:
   - andresllh
   - brettmthompson
