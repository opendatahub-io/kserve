--- conflicted
+++ resolved
@@ -149,13 +149,8 @@
 uv-lock: $(UV)
 # Update the kserve package first as other packages depends on it.
 	cd ./python && \
-<<<<<<< HEAD
-	cd kserve && $(POETRY) lock --no-update && cd .. && \
-	for file in $$(find . -type f -name "pyproject.toml" -not -path "./pyproject.toml" -not -path "*.venv/*" -not -path "*/prod_venv/*" -not -path "*/site-packages/*"); do \
-=======
 	cd kserve && $(UV) lock && cd .. && \
 	for file in $$(find . -type f -name "pyproject.toml" -not -path "./pyproject.toml" -not -path "*.venv/*"); do \
->>>>>>> 99dae0d5
 		folder=$$(dirname "$$file"); \
 		echo "moving into folder $$folder"; \
 		case "$$folder" in \
