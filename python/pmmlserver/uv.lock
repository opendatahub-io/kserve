version = 1
revision = 3
requires-python = ">=3.9, <3.13"
resolution-markers = [
    "python_full_version >= '3.12'",
    "python_full_version == '3.11.*'",
    "python_full_version == '3.10.*'",
    "python_full_version < '3.10'",
]

[[package]]
name = "aiohappyeyeballs"
version = "2.6.1"
source = { registry = "https://pypi.org/simple" }
sdist = { url = "https://files.pythonhosted.org/packages/26/30/f84a107a9c4331c14b2b586036f40965c128aa4fee4dda5d3d51cb14ad54/aiohappyeyeballs-2.6.1.tar.gz", hash = "sha256:c3f9d0113123803ccadfdf3f0faa505bc78e6a72d1cc4806cbd719826e943558", size = 22760, upload-time = "2025-03-12T01:42:48.764Z" }
wheels = [
    { url = "https://files.pythonhosted.org/packages/0f/15/5bf3b99495fb160b63f95972b81750f18f7f4e02ad051373b669d17d44f2/aiohappyeyeballs-2.6.1-py3-none-any.whl", hash = "sha256:f349ba8f4b75cb25c99c5c2d84e997e485204d2902a9597802b0371f09331fb8", size = 15265, upload-time = "2025-03-12T01:42:47.083Z" },
]

[[package]]
name = "aiohttp"
version = "3.12.15"
source = { registry = "https://pypi.org/simple" }
dependencies = [
    { name = "aiohappyeyeballs" },
    { name = "aiosignal" },
    { name = "async-timeout", marker = "python_full_version < '3.11'" },
    { name = "attrs" },
    { name = "frozenlist" },
    { name = "multidict" },
    { name = "propcache" },
    { name = "yarl" },
]
sdist = { url = "https://files.pythonhosted.org/packages/9b/e7/d92a237d8802ca88483906c388f7c201bbe96cd80a165ffd0ac2f6a8d59f/aiohttp-3.12.15.tar.gz", hash = "sha256:4fc61385e9c98d72fcdf47e6dd81833f47b2f77c114c29cd64a361be57a763a2", size = 7823716, upload-time = "2025-07-29T05:52:32.215Z" }
wheels = [
    { url = "https://files.pythonhosted.org/packages/47/dc/ef9394bde9080128ad401ac7ede185267ed637df03b51f05d14d1c99ad67/aiohttp-3.12.15-cp310-cp310-macosx_10_9_universal2.whl", hash = "sha256:b6fc902bff74d9b1879ad55f5404153e2b33a82e72a95c89cec5eb6cc9e92fbc", size = 703921, upload-time = "2025-07-29T05:49:43.584Z" },
    { url = "https://files.pythonhosted.org/packages/8f/42/63fccfc3a7ed97eb6e1a71722396f409c46b60a0552d8a56d7aad74e0df5/aiohttp-3.12.15-cp310-cp310-macosx_10_9_x86_64.whl", hash = "sha256:098e92835b8119b54c693f2f88a1dec690e20798ca5f5fe5f0520245253ee0af", size = 480288, upload-time = "2025-07-29T05:49:47.851Z" },
    { url = "https://files.pythonhosted.org/packages/9c/a2/7b8a020549f66ea2a68129db6960a762d2393248f1994499f8ba9728bbed/aiohttp-3.12.15-cp310-cp310-macosx_11_0_arm64.whl", hash = "sha256:40b3fee496a47c3b4a39a731954c06f0bd9bd3e8258c059a4beb76ac23f8e421", size = 468063, upload-time = "2025-07-29T05:49:49.789Z" },
    { url = "https://files.pythonhosted.org/packages/8f/f5/d11e088da9176e2ad8220338ae0000ed5429a15f3c9dfd983f39105399cd/aiohttp-3.12.15-cp310-cp310-manylinux_2_17_aarch64.manylinux2014_aarch64.whl", hash = "sha256:2ce13fcfb0bb2f259fb42106cdc63fa5515fb85b7e87177267d89a771a660b79", size = 1650122, upload-time = "2025-07-29T05:49:51.874Z" },
    { url = "https://files.pythonhosted.org/packages/b0/6b/b60ce2757e2faed3d70ed45dafee48cee7bfb878785a9423f7e883f0639c/aiohttp-3.12.15-cp310-cp310-manylinux_2_17_armv7l.manylinux2014_armv7l.manylinux_2_31_armv7l.whl", hash = "sha256:3beb14f053222b391bf9cf92ae82e0171067cc9c8f52453a0f1ec7c37df12a77", size = 1624176, upload-time = "2025-07-29T05:49:53.805Z" },
    { url = "https://files.pythonhosted.org/packages/dd/de/8c9fde2072a1b72c4fadecf4f7d4be7a85b1d9a4ab333d8245694057b4c6/aiohttp-3.12.15-cp310-cp310-manylinux_2_17_ppc64le.manylinux2014_ppc64le.whl", hash = "sha256:4c39e87afe48aa3e814cac5f535bc6199180a53e38d3f51c5e2530f5aa4ec58c", size = 1696583, upload-time = "2025-07-29T05:49:55.338Z" },
    { url = "https://files.pythonhosted.org/packages/0c/ad/07f863ca3d895a1ad958a54006c6dafb4f9310f8c2fdb5f961b8529029d3/aiohttp-3.12.15-cp310-cp310-manylinux_2_17_s390x.manylinux2014_s390x.whl", hash = "sha256:d5f1b4ce5bc528a6ee38dbf5f39bbf11dd127048726323b72b8e85769319ffc4", size = 1738896, upload-time = "2025-07-29T05:49:57.045Z" },
    { url = "https://files.pythonhosted.org/packages/20/43/2bd482ebe2b126533e8755a49b128ec4e58f1a3af56879a3abdb7b42c54f/aiohttp-3.12.15-cp310-cp310-manylinux_2_17_x86_64.manylinux2014_x86_64.whl", hash = "sha256:1004e67962efabbaf3f03b11b4c43b834081c9e3f9b32b16a7d97d4708a9abe6", size = 1643561, upload-time = "2025-07-29T05:49:58.762Z" },
    { url = "https://files.pythonhosted.org/packages/23/40/2fa9f514c4cf4cbae8d7911927f81a1901838baf5e09a8b2c299de1acfe5/aiohttp-3.12.15-cp310-cp310-manylinux_2_5_i686.manylinux1_i686.manylinux_2_17_i686.manylinux2014_i686.whl", hash = "sha256:8faa08fcc2e411f7ab91d1541d9d597d3a90e9004180edb2072238c085eac8c2", size = 1583685, upload-time = "2025-07-29T05:50:00.375Z" },
    { url = "https://files.pythonhosted.org/packages/b8/c3/94dc7357bc421f4fb978ca72a201a6c604ee90148f1181790c129396ceeb/aiohttp-3.12.15-cp310-cp310-musllinux_1_2_aarch64.whl", hash = "sha256:fe086edf38b2222328cdf89af0dde2439ee173b8ad7cb659b4e4c6f385b2be3d", size = 1627533, upload-time = "2025-07-29T05:50:02.306Z" },
    { url = "https://files.pythonhosted.org/packages/bf/3f/1f8911fe1844a07001e26593b5c255a685318943864b27b4e0267e840f95/aiohttp-3.12.15-cp310-cp310-musllinux_1_2_armv7l.whl", hash = "sha256:79b26fe467219add81d5e47b4a4ba0f2394e8b7c7c3198ed36609f9ba161aecb", size = 1638319, upload-time = "2025-07-29T05:50:04.282Z" },
    { url = "https://files.pythonhosted.org/packages/4e/46/27bf57a99168c4e145ffee6b63d0458b9c66e58bb70687c23ad3d2f0bd17/aiohttp-3.12.15-cp310-cp310-musllinux_1_2_i686.whl", hash = "sha256:b761bac1192ef24e16706d761aefcb581438b34b13a2f069a6d343ec8fb693a5", size = 1613776, upload-time = "2025-07-29T05:50:05.863Z" },
    { url = "https://files.pythonhosted.org/packages/0f/7e/1d2d9061a574584bb4ad3dbdba0da90a27fdc795bc227def3a46186a8bc1/aiohttp-3.12.15-cp310-cp310-musllinux_1_2_ppc64le.whl", hash = "sha256:e153e8adacfe2af562861b72f8bc47f8a5c08e010ac94eebbe33dc21d677cd5b", size = 1693359, upload-time = "2025-07-29T05:50:07.563Z" },
    { url = "https://files.pythonhosted.org/packages/08/98/bee429b52233c4a391980a5b3b196b060872a13eadd41c3a34be9b1469ed/aiohttp-3.12.15-cp310-cp310-musllinux_1_2_s390x.whl", hash = "sha256:fc49c4de44977aa8601a00edbf157e9a421f227aa7eb477d9e3df48343311065", size = 1716598, upload-time = "2025-07-29T05:50:09.33Z" },
    { url = "https://files.pythonhosted.org/packages/57/39/b0314c1ea774df3392751b686104a3938c63ece2b7ce0ba1ed7c0b4a934f/aiohttp-3.12.15-cp310-cp310-musllinux_1_2_x86_64.whl", hash = "sha256:2776c7ec89c54a47029940177e75c8c07c29c66f73464784971d6a81904ce9d1", size = 1644940, upload-time = "2025-07-29T05:50:11.334Z" },
    { url = "https://files.pythonhosted.org/packages/1b/83/3dacb8d3f8f512c8ca43e3fa8a68b20583bd25636ffa4e56ee841ffd79ae/aiohttp-3.12.15-cp310-cp310-win32.whl", hash = "sha256:2c7d81a277fa78b2203ab626ced1487420e8c11a8e373707ab72d189fcdad20a", size = 429239, upload-time = "2025-07-29T05:50:12.803Z" },
    { url = "https://files.pythonhosted.org/packages/eb/f9/470b5daba04d558c9673ca2034f28d067f3202a40e17804425f0c331c89f/aiohttp-3.12.15-cp310-cp310-win_amd64.whl", hash = "sha256:83603f881e11f0f710f8e2327817c82e79431ec976448839f3cd05d7afe8f830", size = 452297, upload-time = "2025-07-29T05:50:14.266Z" },
    { url = "https://files.pythonhosted.org/packages/20/19/9e86722ec8e835959bd97ce8c1efa78cf361fa4531fca372551abcc9cdd6/aiohttp-3.12.15-cp311-cp311-macosx_10_9_universal2.whl", hash = "sha256:d3ce17ce0220383a0f9ea07175eeaa6aa13ae5a41f30bc61d84df17f0e9b1117", size = 711246, upload-time = "2025-07-29T05:50:15.937Z" },
    { url = "https://files.pythonhosted.org/packages/71/f9/0a31fcb1a7d4629ac9d8f01f1cb9242e2f9943f47f5d03215af91c3c1a26/aiohttp-3.12.15-cp311-cp311-macosx_10_9_x86_64.whl", hash = "sha256:010cc9bbd06db80fe234d9003f67e97a10fe003bfbedb40da7d71c1008eda0fe", size = 483515, upload-time = "2025-07-29T05:50:17.442Z" },
    { url = "https://files.pythonhosted.org/packages/62/6c/94846f576f1d11df0c2e41d3001000527c0fdf63fce7e69b3927a731325d/aiohttp-3.12.15-cp311-cp311-macosx_11_0_arm64.whl", hash = "sha256:3f9d7c55b41ed687b9d7165b17672340187f87a773c98236c987f08c858145a9", size = 471776, upload-time = "2025-07-29T05:50:19.568Z" },
    { url = "https://files.pythonhosted.org/packages/f8/6c/f766d0aaafcee0447fad0328da780d344489c042e25cd58fde566bf40aed/aiohttp-3.12.15-cp311-cp311-manylinux_2_17_aarch64.manylinux2014_aarch64.whl", hash = "sha256:bc4fbc61bb3548d3b482f9ac7ddd0f18c67e4225aaa4e8552b9f1ac7e6bda9e5", size = 1741977, upload-time = "2025-07-29T05:50:21.665Z" },
    { url = "https://files.pythonhosted.org/packages/17/e5/fb779a05ba6ff44d7bc1e9d24c644e876bfff5abe5454f7b854cace1b9cc/aiohttp-3.12.15-cp311-cp311-manylinux_2_17_armv7l.manylinux2014_armv7l.manylinux_2_31_armv7l.whl", hash = "sha256:7fbc8a7c410bb3ad5d595bb7118147dfbb6449d862cc1125cf8867cb337e8728", size = 1690645, upload-time = "2025-07-29T05:50:23.333Z" },
    { url = "https://files.pythonhosted.org/packages/37/4e/a22e799c2035f5d6a4ad2cf8e7c1d1bd0923192871dd6e367dafb158b14c/aiohttp-3.12.15-cp311-cp311-manylinux_2_17_ppc64le.manylinux2014_ppc64le.whl", hash = "sha256:74dad41b3458dbb0511e760fb355bb0b6689e0630de8a22b1b62a98777136e16", size = 1789437, upload-time = "2025-07-29T05:50:25.007Z" },
    { url = "https://files.pythonhosted.org/packages/28/e5/55a33b991f6433569babb56018b2fb8fb9146424f8b3a0c8ecca80556762/aiohttp-3.12.15-cp311-cp311-manylinux_2_17_s390x.manylinux2014_s390x.whl", hash = "sha256:3b6f0af863cf17e6222b1735a756d664159e58855da99cfe965134a3ff63b0b0", size = 1828482, upload-time = "2025-07-29T05:50:26.693Z" },
    { url = "https://files.pythonhosted.org/packages/c6/82/1ddf0ea4f2f3afe79dffed5e8a246737cff6cbe781887a6a170299e33204/aiohttp-3.12.15-cp311-cp311-manylinux_2_17_x86_64.manylinux2014_x86_64.whl", hash = "sha256:b5b7fe4972d48a4da367043b8e023fb70a04d1490aa7d68800e465d1b97e493b", size = 1730944, upload-time = "2025-07-29T05:50:28.382Z" },
    { url = "https://files.pythonhosted.org/packages/1b/96/784c785674117b4cb3877522a177ba1b5e4db9ce0fd519430b5de76eec90/aiohttp-3.12.15-cp311-cp311-manylinux_2_5_i686.manylinux1_i686.manylinux_2_17_i686.manylinux2014_i686.whl", hash = "sha256:6443cca89553b7a5485331bc9bedb2342b08d073fa10b8c7d1c60579c4a7b9bd", size = 1668020, upload-time = "2025-07-29T05:50:30.032Z" },
    { url = "https://files.pythonhosted.org/packages/12/8a/8b75f203ea7e5c21c0920d84dd24a5c0e971fe1e9b9ebbf29ae7e8e39790/aiohttp-3.12.15-cp311-cp311-musllinux_1_2_aarch64.whl", hash = "sha256:6c5f40ec615e5264f44b4282ee27628cea221fcad52f27405b80abb346d9f3f8", size = 1716292, upload-time = "2025-07-29T05:50:31.983Z" },
    { url = "https://files.pythonhosted.org/packages/47/0b/a1451543475bb6b86a5cfc27861e52b14085ae232896a2654ff1231c0992/aiohttp-3.12.15-cp311-cp311-musllinux_1_2_armv7l.whl", hash = "sha256:2abbb216a1d3a2fe86dbd2edce20cdc5e9ad0be6378455b05ec7f77361b3ab50", size = 1711451, upload-time = "2025-07-29T05:50:33.989Z" },
    { url = "https://files.pythonhosted.org/packages/55/fd/793a23a197cc2f0d29188805cfc93aa613407f07e5f9da5cd1366afd9d7c/aiohttp-3.12.15-cp311-cp311-musllinux_1_2_i686.whl", hash = "sha256:db71ce547012a5420a39c1b744d485cfb823564d01d5d20805977f5ea1345676", size = 1691634, upload-time = "2025-07-29T05:50:35.846Z" },
    { url = "https://files.pythonhosted.org/packages/ca/bf/23a335a6670b5f5dfc6d268328e55a22651b440fca341a64fccf1eada0c6/aiohttp-3.12.15-cp311-cp311-musllinux_1_2_ppc64le.whl", hash = "sha256:ced339d7c9b5030abad5854aa5413a77565e5b6e6248ff927d3e174baf3badf7", size = 1785238, upload-time = "2025-07-29T05:50:37.597Z" },
    { url = "https://files.pythonhosted.org/packages/57/4f/ed60a591839a9d85d40694aba5cef86dde9ee51ce6cca0bb30d6eb1581e7/aiohttp-3.12.15-cp311-cp311-musllinux_1_2_s390x.whl", hash = "sha256:7c7dd29c7b5bda137464dc9bfc738d7ceea46ff70309859ffde8c022e9b08ba7", size = 1805701, upload-time = "2025-07-29T05:50:39.591Z" },
    { url = "https://files.pythonhosted.org/packages/85/e0/444747a9455c5de188c0f4a0173ee701e2e325d4b2550e9af84abb20cdba/aiohttp-3.12.15-cp311-cp311-musllinux_1_2_x86_64.whl", hash = "sha256:421da6fd326460517873274875c6c5a18ff225b40da2616083c5a34a7570b685", size = 1718758, upload-time = "2025-07-29T05:50:41.292Z" },
    { url = "https://files.pythonhosted.org/packages/36/ab/1006278d1ffd13a698e5dd4bfa01e5878f6bddefc296c8b62649753ff249/aiohttp-3.12.15-cp311-cp311-win32.whl", hash = "sha256:4420cf9d179ec8dfe4be10e7d0fe47d6d606485512ea2265b0d8c5113372771b", size = 428868, upload-time = "2025-07-29T05:50:43.063Z" },
    { url = "https://files.pythonhosted.org/packages/10/97/ad2b18700708452400278039272032170246a1bf8ec5d832772372c71f1a/aiohttp-3.12.15-cp311-cp311-win_amd64.whl", hash = "sha256:edd533a07da85baa4b423ee8839e3e91681c7bfa19b04260a469ee94b778bf6d", size = 453273, upload-time = "2025-07-29T05:50:44.613Z" },
    { url = "https://files.pythonhosted.org/packages/63/97/77cb2450d9b35f517d6cf506256bf4f5bda3f93a66b4ad64ba7fc917899c/aiohttp-3.12.15-cp312-cp312-macosx_10_13_universal2.whl", hash = "sha256:802d3868f5776e28f7bf69d349c26fc0efadb81676d0afa88ed00d98a26340b7", size = 702333, upload-time = "2025-07-29T05:50:46.507Z" },
    { url = "https://files.pythonhosted.org/packages/83/6d/0544e6b08b748682c30b9f65640d006e51f90763b41d7c546693bc22900d/aiohttp-3.12.15-cp312-cp312-macosx_10_13_x86_64.whl", hash = "sha256:f2800614cd560287be05e33a679638e586a2d7401f4ddf99e304d98878c29444", size = 476948, upload-time = "2025-07-29T05:50:48.067Z" },
    { url = "https://files.pythonhosted.org/packages/3a/1d/c8c40e611e5094330284b1aea8a4b02ca0858f8458614fa35754cab42b9c/aiohttp-3.12.15-cp312-cp312-macosx_11_0_arm64.whl", hash = "sha256:8466151554b593909d30a0a125d638b4e5f3836e5aecde85b66b80ded1cb5b0d", size = 469787, upload-time = "2025-07-29T05:50:49.669Z" },
    { url = "https://files.pythonhosted.org/packages/38/7d/b76438e70319796bfff717f325d97ce2e9310f752a267bfdf5192ac6082b/aiohttp-3.12.15-cp312-cp312-manylinux_2_17_aarch64.manylinux2014_aarch64.whl", hash = "sha256:2e5a495cb1be69dae4b08f35a6c4579c539e9b5706f606632102c0f855bcba7c", size = 1716590, upload-time = "2025-07-29T05:50:51.368Z" },
    { url = "https://files.pythonhosted.org/packages/79/b1/60370d70cdf8b269ee1444b390cbd72ce514f0d1cd1a715821c784d272c9/aiohttp-3.12.15-cp312-cp312-manylinux_2_17_armv7l.manylinux2014_armv7l.manylinux_2_31_armv7l.whl", hash = "sha256:6404dfc8cdde35c69aaa489bb3542fb86ef215fc70277c892be8af540e5e21c0", size = 1699241, upload-time = "2025-07-29T05:50:53.628Z" },
    { url = "https://files.pythonhosted.org/packages/a3/2b/4968a7b8792437ebc12186db31523f541943e99bda8f30335c482bea6879/aiohttp-3.12.15-cp312-cp312-manylinux_2_17_ppc64le.manylinux2014_ppc64le.whl", hash = "sha256:3ead1c00f8521a5c9070fcb88f02967b1d8a0544e6d85c253f6968b785e1a2ab", size = 1754335, upload-time = "2025-07-29T05:50:55.394Z" },
    { url = "https://files.pythonhosted.org/packages/fb/c1/49524ed553f9a0bec1a11fac09e790f49ff669bcd14164f9fab608831c4d/aiohttp-3.12.15-cp312-cp312-manylinux_2_17_s390x.manylinux2014_s390x.whl", hash = "sha256:6990ef617f14450bc6b34941dba4f12d5613cbf4e33805932f853fbd1cf18bfb", size = 1800491, upload-time = "2025-07-29T05:50:57.202Z" },
    { url = "https://files.pythonhosted.org/packages/de/5e/3bf5acea47a96a28c121b167f5ef659cf71208b19e52a88cdfa5c37f1fcc/aiohttp-3.12.15-cp312-cp312-manylinux_2_17_x86_64.manylinux2014_x86_64.whl", hash = "sha256:fd736ed420f4db2b8148b52b46b88ed038d0354255f9a73196b7bbce3ea97545", size = 1719929, upload-time = "2025-07-29T05:50:59.192Z" },
    { url = "https://files.pythonhosted.org/packages/39/94/8ae30b806835bcd1cba799ba35347dee6961a11bd507db634516210e91d8/aiohttp-3.12.15-cp312-cp312-manylinux_2_5_i686.manylinux1_i686.manylinux_2_17_i686.manylinux2014_i686.whl", hash = "sha256:3c5092ce14361a73086b90c6efb3948ffa5be2f5b6fbcf52e8d8c8b8848bb97c", size = 1635733, upload-time = "2025-07-29T05:51:01.394Z" },
    { url = "https://files.pythonhosted.org/packages/7a/46/06cdef71dd03acd9da7f51ab3a9107318aee12ad38d273f654e4f981583a/aiohttp-3.12.15-cp312-cp312-musllinux_1_2_aarch64.whl", hash = "sha256:aaa2234bb60c4dbf82893e934d8ee8dea30446f0647e024074237a56a08c01bd", size = 1696790, upload-time = "2025-07-29T05:51:03.657Z" },
    { url = "https://files.pythonhosted.org/packages/02/90/6b4cfaaf92ed98d0ec4d173e78b99b4b1a7551250be8937d9d67ecb356b4/aiohttp-3.12.15-cp312-cp312-musllinux_1_2_armv7l.whl", hash = "sha256:6d86a2fbdd14192e2f234a92d3b494dd4457e683ba07e5905a0b3ee25389ac9f", size = 1718245, upload-time = "2025-07-29T05:51:05.911Z" },
    { url = "https://files.pythonhosted.org/packages/2e/e6/2593751670fa06f080a846f37f112cbe6f873ba510d070136a6ed46117c6/aiohttp-3.12.15-cp312-cp312-musllinux_1_2_i686.whl", hash = "sha256:a041e7e2612041a6ddf1c6a33b883be6a421247c7afd47e885969ee4cc58bd8d", size = 1658899, upload-time = "2025-07-29T05:51:07.753Z" },
    { url = "https://files.pythonhosted.org/packages/8f/28/c15bacbdb8b8eb5bf39b10680d129ea7410b859e379b03190f02fa104ffd/aiohttp-3.12.15-cp312-cp312-musllinux_1_2_ppc64le.whl", hash = "sha256:5015082477abeafad7203757ae44299a610e89ee82a1503e3d4184e6bafdd519", size = 1738459, upload-time = "2025-07-29T05:51:09.56Z" },
    { url = "https://files.pythonhosted.org/packages/00/de/c269cbc4faa01fb10f143b1670633a8ddd5b2e1ffd0548f7aa49cb5c70e2/aiohttp-3.12.15-cp312-cp312-musllinux_1_2_s390x.whl", hash = "sha256:56822ff5ddfd1b745534e658faba944012346184fbfe732e0d6134b744516eea", size = 1766434, upload-time = "2025-07-29T05:51:11.423Z" },
    { url = "https://files.pythonhosted.org/packages/52/b0/4ff3abd81aa7d929b27d2e1403722a65fc87b763e3a97b3a2a494bfc63bc/aiohttp-3.12.15-cp312-cp312-musllinux_1_2_x86_64.whl", hash = "sha256:b2acbbfff69019d9014508c4ba0401822e8bae5a5fdc3b6814285b71231b60f3", size = 1726045, upload-time = "2025-07-29T05:51:13.689Z" },
    { url = "https://files.pythonhosted.org/packages/71/16/949225a6a2dd6efcbd855fbd90cf476052e648fb011aa538e3b15b89a57a/aiohttp-3.12.15-cp312-cp312-win32.whl", hash = "sha256:d849b0901b50f2185874b9a232f38e26b9b3d4810095a7572eacea939132d4e1", size = 423591, upload-time = "2025-07-29T05:51:15.452Z" },
    { url = "https://files.pythonhosted.org/packages/2b/d8/fa65d2a349fe938b76d309db1a56a75c4fb8cc7b17a398b698488a939903/aiohttp-3.12.15-cp312-cp312-win_amd64.whl", hash = "sha256:b390ef5f62bb508a9d67cb3bba9b8356e23b3996da7062f1a57ce1a79d2b3d34", size = 450266, upload-time = "2025-07-29T05:51:17.239Z" },
    { url = "https://files.pythonhosted.org/packages/18/8d/da08099af8db234d1cd43163e6ffc8e9313d0e988cee1901610f2fa5c764/aiohttp-3.12.15-cp39-cp39-macosx_10_9_universal2.whl", hash = "sha256:691d203c2bdf4f4637792efbbcdcd157ae11e55eaeb5e9c360c1206fb03d4d98", size = 706829, upload-time = "2025-07-29T05:51:54.434Z" },
    { url = "https://files.pythonhosted.org/packages/4e/94/8eed385cfb60cf4fdb5b8a165f6148f3bebeb365f08663d83c35a5f273ef/aiohttp-3.12.15-cp39-cp39-macosx_10_9_x86_64.whl", hash = "sha256:8e995e1abc4ed2a454c731385bf4082be06f875822adc4c6d9eaadf96e20d406", size = 481806, upload-time = "2025-07-29T05:51:56.355Z" },
    { url = "https://files.pythonhosted.org/packages/38/68/b13e1a34584fbf263151b3a72a084e89f2102afe38df1dce5a05a15b83e9/aiohttp-3.12.15-cp39-cp39-macosx_11_0_arm64.whl", hash = "sha256:bd44d5936ab3193c617bfd6c9a7d8d1085a8dc8c3f44d5f1dcf554d17d04cf7d", size = 469205, upload-time = "2025-07-29T05:51:58.277Z" },
    { url = "https://files.pythonhosted.org/packages/38/14/3d7348bf53aa4af54416bc64cbef3a2ac5e8b9bfa97cc45f1cf9a94d9c8d/aiohttp-3.12.15-cp39-cp39-manylinux_2_17_aarch64.manylinux2014_aarch64.whl", hash = "sha256:46749be6e89cd78d6068cdf7da51dbcfa4321147ab8e4116ee6678d9a056a0cf", size = 1644174, upload-time = "2025-07-29T05:52:00.23Z" },
    { url = "https://files.pythonhosted.org/packages/ba/ed/fd9b5b22b0f6ca1a85c33bb4868cbcc6ae5eae070a0f4c9c5cad003c89d7/aiohttp-3.12.15-cp39-cp39-manylinux_2_17_armv7l.manylinux2014_armv7l.manylinux_2_31_armv7l.whl", hash = "sha256:0c643f4d75adea39e92c0f01b3fb83d57abdec8c9279b3078b68a3a52b3933b6", size = 1618672, upload-time = "2025-07-29T05:52:02.272Z" },
    { url = "https://files.pythonhosted.org/packages/39/f7/f6530ab5f8c8c409e44a63fcad35e839c87aabecdfe5b8e96d671ed12f64/aiohttp-3.12.15-cp39-cp39-manylinux_2_17_ppc64le.manylinux2014_ppc64le.whl", hash = "sha256:0a23918fedc05806966a2438489dcffccbdf83e921a1170773b6178d04ade142", size = 1692295, upload-time = "2025-07-29T05:52:04.546Z" },
    { url = "https://files.pythonhosted.org/packages/cb/dc/3cf483bb0106566dc97ebaa2bb097f5e44d4bc4ab650a6f107151cd7b193/aiohttp-3.12.15-cp39-cp39-manylinux_2_17_s390x.manylinux2014_s390x.whl", hash = "sha256:74bdd8c864b36c3673741023343565d95bfbd778ffe1eb4d412c135a28a8dc89", size = 1731609, upload-time = "2025-07-29T05:52:06.552Z" },
    { url = "https://files.pythonhosted.org/packages/de/a4/fd04bf807851197077d9cac9381d58f86d91c95c06cbaf9d3a776ac4467a/aiohttp-3.12.15-cp39-cp39-manylinux_2_17_x86_64.manylinux2014_x86_64.whl", hash = "sha256:0a146708808c9b7a988a4af3821379e379e0f0e5e466ca31a73dbdd0325b0263", size = 1637852, upload-time = "2025-07-29T05:52:08.975Z" },
    { url = "https://files.pythonhosted.org/packages/98/03/29d626ca3bcdcafbd74b45d77ca42645a5c94d396f2ee3446880ad2405fb/aiohttp-3.12.15-cp39-cp39-manylinux_2_5_i686.manylinux1_i686.manylinux_2_17_i686.manylinux2014_i686.whl", hash = "sha256:b7011a70b56facde58d6d26da4fec3280cc8e2a78c714c96b7a01a87930a9530", size = 1572852, upload-time = "2025-07-29T05:52:11.508Z" },
    { url = "https://files.pythonhosted.org/packages/5f/cd/b4777a9e204f4e01091091027e5d1e2fa86decd0fee5067bc168e4fa1e76/aiohttp-3.12.15-cp39-cp39-musllinux_1_2_aarch64.whl", hash = "sha256:3bdd6e17e16e1dbd3db74d7f989e8af29c4d2e025f9828e6ef45fbdee158ec75", size = 1620813, upload-time = "2025-07-29T05:52:13.891Z" },
    { url = "https://files.pythonhosted.org/packages/ae/26/1a44a6e8417e84057beaf8c462529b9e05d4b53b8605784f1eb571f0ff68/aiohttp-3.12.15-cp39-cp39-musllinux_1_2_armv7l.whl", hash = "sha256:57d16590a351dfc914670bd72530fd78344b885a00b250e992faea565b7fdc05", size = 1630951, upload-time = "2025-07-29T05:52:15.955Z" },
    { url = "https://files.pythonhosted.org/packages/dd/7f/10c605dbd01c40e2b27df7ef9004bec75d156f0705141e11047ecdfe264d/aiohttp-3.12.15-cp39-cp39-musllinux_1_2_i686.whl", hash = "sha256:bc9a0f6569ff990e0bbd75506c8d8fe7214c8f6579cca32f0546e54372a3bb54", size = 1607595, upload-time = "2025-07-29T05:52:18.089Z" },
    { url = "https://files.pythonhosted.org/packages/66/f6/2560dcb01731c1d7df1d34b64de95bc4b3ed02bb78830fd82299c1eb314e/aiohttp-3.12.15-cp39-cp39-musllinux_1_2_ppc64le.whl", hash = "sha256:536ad7234747a37e50e7b6794ea868833d5220b49c92806ae2d7e8a9d6b5de02", size = 1695194, upload-time = "2025-07-29T05:52:20.255Z" },
    { url = "https://files.pythonhosted.org/packages/e7/02/ee105ae82dc2b981039fd25b0cf6eaa52b493731960f9bc861375a72b463/aiohttp-3.12.15-cp39-cp39-musllinux_1_2_s390x.whl", hash = "sha256:f0adb4177fa748072546fb650d9bd7398caaf0e15b370ed3317280b13f4083b0", size = 1710872, upload-time = "2025-07-29T05:52:22.769Z" },
    { url = "https://files.pythonhosted.org/packages/88/16/70c4e42ed6a04f78fb58d1a46500a6ce560741d13afde2a5f33840746a5f/aiohttp-3.12.15-cp39-cp39-musllinux_1_2_x86_64.whl", hash = "sha256:14954a2988feae3987f1eb49c706bff39947605f4b6fa4027c1d75743723eb09", size = 1640539, upload-time = "2025-07-29T05:52:25.733Z" },
    { url = "https://files.pythonhosted.org/packages/fe/1d/a7eb5fa8a6967117c5c0ad5ab4b1dec0d21e178c89aa08bc442a0b836392/aiohttp-3.12.15-cp39-cp39-win32.whl", hash = "sha256:b784d6ed757f27574dca1c336f968f4e81130b27595e458e69457e6878251f5d", size = 430164, upload-time = "2025-07-29T05:52:27.905Z" },
    { url = "https://files.pythonhosted.org/packages/14/25/e0cf8793aedc41c6d7f2aad646a27e27bdacafe3b402bb373d7651c94d73/aiohttp-3.12.15-cp39-cp39-win_amd64.whl", hash = "sha256:86ceded4e78a992f835209e236617bffae649371c4a50d5e5a3987f237db84b8", size = 453370, upload-time = "2025-07-29T05:52:29.936Z" },
]

[[package]]
name = "aiosignal"
version = "1.4.0"
source = { registry = "https://pypi.org/simple" }
dependencies = [
    { name = "frozenlist" },
    { name = "typing-extensions" },
]
sdist = { url = "https://files.pythonhosted.org/packages/61/62/06741b579156360248d1ec624842ad0edf697050bbaf7c3e46394e106ad1/aiosignal-1.4.0.tar.gz", hash = "sha256:f47eecd9468083c2029cc99945502cb7708b082c232f9aca65da147157b251c7", size = 25007, upload-time = "2025-07-03T22:54:43.528Z" }
wheels = [
    { url = "https://files.pythonhosted.org/packages/fb/76/641ae371508676492379f16e2fa48f4e2c11741bd63c48be4b12a6b09cba/aiosignal-1.4.0-py3-none-any.whl", hash = "sha256:053243f8b92b990551949e63930a839ff0cf0b0ebbe0597b0f3fb19e1a0fe82e", size = 7490, upload-time = "2025-07-03T22:54:42.156Z" },
]

[[package]]
name = "annotated-doc"
version = "0.0.4"
source = { registry = "https://pypi.org/simple" }
sdist = { url = "https://files.pythonhosted.org/packages/57/ba/046ceea27344560984e26a590f90bc7f4a75b06701f653222458922b558c/annotated_doc-0.0.4.tar.gz", hash = "sha256:fbcda96e87e9c92ad167c2e53839e57503ecfda18804ea28102353485033faa4", size = 7288, upload-time = "2025-11-10T22:07:42.062Z" }
wheels = [
    { url = "https://files.pythonhosted.org/packages/1e/d3/26bf1008eb3d2daa8ef4cacc7f3bfdc11818d111f7e2d0201bc6e3b49d45/annotated_doc-0.0.4-py3-none-any.whl", hash = "sha256:571ac1dc6991c450b25a9c2d84a3705e2ae7a53467b5d111c24fa8baabbed320", size = 5303, upload-time = "2025-11-10T22:07:40.673Z" },
]

[[package]]
name = "annotated-types"
version = "0.7.0"
source = { registry = "https://pypi.org/simple" }
sdist = { url = "https://files.pythonhosted.org/packages/ee/67/531ea369ba64dcff5ec9c3402f9f51bf748cec26dde048a2f973a4eea7f5/annotated_types-0.7.0.tar.gz", hash = "sha256:aff07c09a53a08bc8cfccb9c85b05f1aa9a2a6f23728d790723543408344ce89", size = 16081, upload-time = "2024-05-20T21:33:25.928Z" }
wheels = [
    { url = "https://files.pythonhosted.org/packages/78/b6/6307fbef88d9b5ee7421e68d78a9f162e0da4900bc5f5793f6d3d0e34fb8/annotated_types-0.7.0-py3-none-any.whl", hash = "sha256:1f02e8b43a8fbbc3f3e0d4f0f4bfc8131bcb4eebe8849b8e5c773f3a1c582a53", size = 13643, upload-time = "2024-05-20T21:33:24.1Z" },
]

[[package]]
name = "anyio"
version = "4.9.0"
source = { registry = "https://pypi.org/simple" }
dependencies = [
    { name = "exceptiongroup", marker = "python_full_version < '3.11'" },
    { name = "idna" },
    { name = "sniffio" },
    { name = "typing-extensions" },
]
sdist = { url = "https://files.pythonhosted.org/packages/95/7d/4c1bd541d4dffa1b52bd83fb8527089e097a106fc90b467a7313b105f840/anyio-4.9.0.tar.gz", hash = "sha256:673c0c244e15788651a4ff38710fea9675823028a6f08a5eda409e0c9840a028", size = 190949, upload-time = "2025-03-17T00:02:54.77Z" }
wheels = [
    { url = "https://files.pythonhosted.org/packages/a1/ee/48ca1a7c89ffec8b6a0c5d02b89c305671d5ffd8d3c94acf8b8c408575bb/anyio-4.9.0-py3-none-any.whl", hash = "sha256:9f76d541cad6e36af7beb62e978876f3b41e3e04f2c1fbf0884604c0a9c4d93c", size = 100916, upload-time = "2025-03-17T00:02:52.713Z" },
]

[[package]]
name = "async-timeout"
version = "5.0.1"
source = { registry = "https://pypi.org/simple" }
sdist = { url = "https://files.pythonhosted.org/packages/a5/ae/136395dfbfe00dfc94da3f3e136d0b13f394cba8f4841120e34226265780/async_timeout-5.0.1.tar.gz", hash = "sha256:d9321a7a3d5a6a5e187e824d2fa0793ce379a202935782d555d6e9d2735677d3", size = 9274, upload-time = "2024-11-06T16:41:39.6Z" }
wheels = [
    { url = "https://files.pythonhosted.org/packages/fe/ba/e2081de779ca30d473f21f5b30e0e737c438205440784c7dfc81efc2b029/async_timeout-5.0.1-py3-none-any.whl", hash = "sha256:39e3809566ff85354557ec2398b55e096c8364bacac9405a7a1fa429e77fe76c", size = 6233, upload-time = "2024-11-06T16:41:37.9Z" },
]

[[package]]
name = "attrs"
version = "25.3.0"
source = { registry = "https://pypi.org/simple" }
sdist = { url = "https://files.pythonhosted.org/packages/5a/b0/1367933a8532ee6ff8d63537de4f1177af4bff9f3e829baf7331f595bb24/attrs-25.3.0.tar.gz", hash = "sha256:75d7cefc7fb576747b2c81b4442d4d4a1ce0900973527c011d1030fd3bf4af1b", size = 812032, upload-time = "2025-03-13T11:10:22.779Z" }
wheels = [
    { url = "https://files.pythonhosted.org/packages/77/06/bb80f5f86020c4551da315d78b3ab75e8228f89f0162f2c3a819e407941a/attrs-25.3.0-py3-none-any.whl", hash = "sha256:427318ce031701fea540783410126f03899a97ffc6f61596ad581ac2e40e3bc3", size = 63815, upload-time = "2025-03-13T11:10:21.14Z" },
]

[[package]]
name = "azure-core"
version = "1.33.0"
source = { registry = "https://pypi.org/simple" }
dependencies = [
    { name = "requests" },
    { name = "six" },
    { name = "typing-extensions" },
]
sdist = { url = "https://files.pythonhosted.org/packages/75/aa/7c9db8edd626f1a7d99d09ef7926f6f4fb34d5f9fa00dc394afdfe8e2a80/azure_core-1.33.0.tar.gz", hash = "sha256:f367aa07b5e3005fec2c1e184b882b0b039910733907d001c20fb08ebb8c0eb9", size = 295633, upload-time = "2025-04-03T23:51:02.058Z" }
wheels = [
    { url = "https://files.pythonhosted.org/packages/07/b7/76b7e144aa53bd206bf1ce34fa75350472c3f69bf30e5c8c18bc9881035d/azure_core-1.33.0-py3-none-any.whl", hash = "sha256:9b5b6d0223a1d38c37500e6971118c1e0f13f54951e6893968b38910bc9cda8f", size = 207071, upload-time = "2025-04-03T23:51:03.806Z" },
]

[[package]]
name = "azure-identity"
version = "1.21.0"
source = { registry = "https://pypi.org/simple" }
dependencies = [
    { name = "azure-core" },
    { name = "cryptography" },
    { name = "msal" },
    { name = "msal-extensions" },
    { name = "typing-extensions" },
]
sdist = { url = "https://files.pythonhosted.org/packages/b5/a1/f1a683672e7a88ea0e3119f57b6c7843ed52650fdcac8bfa66ed84e86e40/azure_identity-1.21.0.tar.gz", hash = "sha256:ea22ce6e6b0f429bc1b8d9212d5b9f9877bd4c82f1724bfa910760612c07a9a6", size = 266445, upload-time = "2025-03-11T20:53:07.463Z" }
wheels = [
    { url = "https://files.pythonhosted.org/packages/3d/9f/1f9f3ef4f49729ee207a712a5971a9ca747f2ca47d9cbf13cf6953e3478a/azure_identity-1.21.0-py3-none-any.whl", hash = "sha256:258ea6325537352440f71b35c3dffe9d240eae4a5126c1b7ce5efd5766bd9fd9", size = 189190, upload-time = "2025-03-11T20:53:09.197Z" },
]

[[package]]
name = "azure-storage-blob"
version = "12.25.1"
source = { registry = "https://pypi.org/simple" }
dependencies = [
    { name = "azure-core" },
    { name = "cryptography" },
    { name = "isodate" },
    { name = "typing-extensions" },
]
sdist = { url = "https://files.pythonhosted.org/packages/8b/f3/f764536c25cc3829d36857167f03933ce9aee2262293179075439f3cd3ad/azure_storage_blob-12.25.1.tar.gz", hash = "sha256:4f294ddc9bc47909ac66b8934bd26b50d2000278b10ad82cc109764fdc6e0e3b", size = 570541, upload-time = "2025-03-27T17:13:05.424Z" }
wheels = [
    { url = "https://files.pythonhosted.org/packages/57/33/085d9352d416e617993821b9d9488222fbb559bc15c3641d6cbd6d16d236/azure_storage_blob-12.25.1-py3-none-any.whl", hash = "sha256:1f337aab12e918ec3f1b638baada97550673911c4ceed892acc8e4e891b74167", size = 406990, upload-time = "2025-03-27T17:13:06.879Z" },
]

[[package]]
name = "azure-storage-file-share"
version = "12.21.0"
source = { registry = "https://pypi.org/simple" }
dependencies = [
    { name = "azure-core" },
    { name = "cryptography" },
    { name = "isodate" },
    { name = "typing-extensions" },
]
sdist = { url = "https://files.pythonhosted.org/packages/da/ef/40d6a0ee632725a2f1508b6ab18fa510802f850edf94147292e0ad1bea7d/azure_storage_file_share-12.21.0.tar.gz", hash = "sha256:db42bf6b43b3c0c27c9152202955277dfc26a59f7fad26c058431a6ae99580ce", size = 353616, upload-time = "2025-03-11T19:11:45.911Z" }
wheels = [
    { url = "https://files.pythonhosted.org/packages/e6/e9/4856cdaba192955108f9bc9e80c772a7c608a24065c3866d058ced5a4f12/azure_storage_file_share-12.21.0-py3-none-any.whl", hash = "sha256:0875c7ee13d9a750d8a9b8ddd93d6502edd26cf40f44a390d7ae2637779300da", size = 290624, upload-time = "2025-03-11T19:11:47.374Z" },
]

[[package]]
name = "black"
version = "24.3.0"
source = { registry = "https://pypi.org/simple" }
dependencies = [
    { name = "click" },
    { name = "mypy-extensions" },
    { name = "packaging" },
    { name = "pathspec" },
    { name = "platformdirs" },
    { name = "tomli", marker = "python_full_version < '3.11'" },
    { name = "typing-extensions", marker = "python_full_version < '3.11'" },
]
sdist = { url = "https://files.pythonhosted.org/packages/8f/5f/bac24a952668c7482cfdb4ebf91ba57a796c9da8829363a772040c1a3312/black-24.3.0.tar.gz", hash = "sha256:a0c9c4a0771afc6919578cec71ce82a3e31e054904e7197deacbc9382671c41f", size = 634292, upload-time = "2024-03-15T19:35:43.699Z" }
wheels = [
    { url = "https://files.pythonhosted.org/packages/3b/32/1a25d1b83147ca128797a627f429f9dc390eb066805c6aa319bea3ffffa5/black-24.3.0-cp310-cp310-macosx_10_9_x86_64.whl", hash = "sha256:7d5e026f8da0322b5662fa7a8e752b3fa2dac1c1cbc213c3d7ff9bdd0ab12395", size = 1587891, upload-time = "2024-03-15T19:43:32.908Z" },
    { url = "https://files.pythonhosted.org/packages/c4/91/6cb204786acc693edc4bf1b9230ffdc3cbfaeb7cd04d3a12fb4b13882a53/black-24.3.0-cp310-cp310-macosx_11_0_arm64.whl", hash = "sha256:9f50ea1132e2189d8dff0115ab75b65590a3e97de1e143795adb4ce317934995", size = 1434886, upload-time = "2024-03-15T19:41:59.067Z" },
    { url = "https://files.pythonhosted.org/packages/ef/e4/53b5d07117381f7d5e946a54dd4c62617faad90713649619bbc683769dfe/black-24.3.0-cp310-cp310-manylinux_2_17_x86_64.manylinux2014_x86_64.whl", hash = "sha256:e2af80566f43c85f5797365077fb64a393861a3730bd110971ab7a0c94e873e7", size = 1747400, upload-time = "2024-03-15T19:38:22.142Z" },
    { url = "https://files.pythonhosted.org/packages/13/9c/f2e7532d11b05add5ab383a9f90be1a49954bf510803f98064b45b42f98e/black-24.3.0-cp310-cp310-win_amd64.whl", hash = "sha256:4be5bb28e090456adfc1255e03967fb67ca846a03be7aadf6249096100ee32d0", size = 1363816, upload-time = "2024-03-15T19:39:43.559Z" },
    { url = "https://files.pythonhosted.org/packages/68/df/ceea5828be9c4931cb5a75b7e8fb02971f57524da7a16dfec0d4d575327f/black-24.3.0-cp311-cp311-macosx_10_9_x86_64.whl", hash = "sha256:4f1373a7808a8f135b774039f61d59e4be7eb56b2513d3d2f02a8b9365b8a8a9", size = 1571235, upload-time = "2024-03-15T19:45:27.77Z" },
    { url = "https://files.pythonhosted.org/packages/46/5f/30398c5056cb72f883b32b6520ad00042a9d0454b693f70509867db03a80/black-24.3.0-cp311-cp311-macosx_11_0_arm64.whl", hash = "sha256:aadf7a02d947936ee418777e0247ea114f78aff0d0959461057cae8a04f20597", size = 1414926, upload-time = "2024-03-15T19:43:52.993Z" },
    { url = "https://files.pythonhosted.org/packages/6b/59/498885b279e890f656ea4300a2671c964acb6d97994ea626479c2e5501b4/black-24.3.0-cp311-cp311-manylinux_2_17_x86_64.manylinux2014_x86_64.whl", hash = "sha256:65c02e4ea2ae09d16314d30912a58ada9a5c4fdfedf9512d23326128ac08ac3d", size = 1725920, upload-time = "2024-03-15T19:38:13.052Z" },
    { url = "https://files.pythonhosted.org/packages/8f/b0/4bef40c808cc615187db983b75bacdca1c110a229d41ba9887549fac529c/black-24.3.0-cp311-cp311-win_amd64.whl", hash = "sha256:bf21b7b230718a5f08bd32d5e4f1db7fc8788345c8aea1d155fc17852b3410f5", size = 1372608, upload-time = "2024-03-15T19:39:34.973Z" },
    { url = "https://files.pythonhosted.org/packages/b6/c6/1d174efa9ff02b22d0124c73fc5f4d4fb006d0d9a081aadc354d05754a13/black-24.3.0-cp312-cp312-macosx_10_9_x86_64.whl", hash = "sha256:2818cf72dfd5d289e48f37ccfa08b460bf469e67fb7c4abb07edc2e9f16fb63f", size = 1600822, upload-time = "2024-03-15T19:45:20.337Z" },
    { url = "https://files.pythonhosted.org/packages/d9/ed/704731afffe460b8ff0672623b40fce9fe569f2ee617c15857e4d4440a3a/black-24.3.0-cp312-cp312-macosx_11_0_arm64.whl", hash = "sha256:4acf672def7eb1725f41f38bf6bf425c8237248bb0804faa3965c036f7672d11", size = 1429987, upload-time = "2024-03-15T19:45:00.637Z" },
    { url = "https://files.pythonhosted.org/packages/a8/05/8dd038e30caadab7120176d4bc109b7ca2f4457f12eef746b0560a583458/black-24.3.0-cp312-cp312-manylinux_2_17_x86_64.manylinux2014_x86_64.whl", hash = "sha256:c7ed6668cbbfcd231fa0dc1b137d3e40c04c7f786e626b405c62bcd5db5857e4", size = 1755319, upload-time = "2024-03-15T19:38:24.009Z" },
    { url = "https://files.pythonhosted.org/packages/71/9d/e5fa1ff4ef1940be15a64883c0bb8d2fcf626efec996eab4ae5a8c691d2c/black-24.3.0-cp312-cp312-win_amd64.whl", hash = "sha256:56f52cfbd3dabe2798d76dbdd299faa046a901041faf2cf33288bc4e6dae57b5", size = 1385180, upload-time = "2024-03-15T19:39:37.014Z" },
    { url = "https://files.pythonhosted.org/packages/62/f5/78881e9b1c340ccc02d5d4ebe61cfb9140452b3d11272a896b405033511b/black-24.3.0-cp39-cp39-macosx_10_9_x86_64.whl", hash = "sha256:c45f8dff244b3c431b36e3224b6be4a127c6aca780853574c00faf99258041eb", size = 1587504, upload-time = "2024-03-15T19:48:33.932Z" },
    { url = "https://files.pythonhosted.org/packages/17/cc/67ba827fe23b39d55e8408937763b2ad21d904d63ca1c60b47d608ee7fb2/black-24.3.0-cp39-cp39-macosx_11_0_arm64.whl", hash = "sha256:6905238a754ceb7788a73f02b45637d820b2f5478b20fec82ea865e4f5d4d9f7", size = 1434037, upload-time = "2024-03-15T19:47:39.409Z" },
    { url = "https://files.pythonhosted.org/packages/fa/aa/6a2493c7d3506e9b64edbd0782e21637c376da005eecc546904e47b5cdbf/black-24.3.0-cp39-cp39-manylinux_2_17_x86_64.manylinux2014_x86_64.whl", hash = "sha256:d7de8d330763c66663661a1ffd432274a2f92f07feeddd89ffd085b5744f85e7", size = 1745481, upload-time = "2024-03-15T19:38:16.099Z" },
    { url = "https://files.pythonhosted.org/packages/18/68/9e86e73b58819624af6797ffe68dd7d09ed90fa1f9eb8d4d675f8c5e6ab0/black-24.3.0-cp39-cp39-win_amd64.whl", hash = "sha256:7bb041dca0d784697af4646d3b62ba4a6b028276ae878e53f6b4f74ddd6db99f", size = 1363531, upload-time = "2024-03-15T19:39:15.405Z" },
    { url = "https://files.pythonhosted.org/packages/4d/ea/31770a7e49f3eedfd8cd7b35e78b3a3aaad860400f8673994bc988318135/black-24.3.0-py3-none-any.whl", hash = "sha256:41622020d7120e01d377f74249e677039d20e6344ff5851de8a10f11f513bf93", size = 201493, upload-time = "2024-03-15T19:35:41.572Z" },
]

[package.optional-dependencies]
colorama = [
    { name = "colorama" },
]

[[package]]
name = "boto3"
version = "1.37.34"
source = { registry = "https://pypi.org/simple" }
dependencies = [
    { name = "botocore" },
    { name = "jmespath" },
    { name = "s3transfer" },
]
sdist = { url = "https://files.pythonhosted.org/packages/39/5d/6b1ca20ba4da350799509a69f2d295ae11d5ec08a98e82f74b5708a8180c/boto3-1.37.34.tar.gz", hash = "sha256:94ca07328474db3fa605eb99b011512caa73f7161740d365a1f00cfebfb6dd90", size = 111701, upload-time = "2025-04-14T19:26:15.19Z" }
wheels = [
    { url = "https://files.pythonhosted.org/packages/cb/2e/ad43d1e87d46d11dcf4104f97b9a7f6beb38a52a0e752edfadf3eb8b6e38/boto3-1.37.34-py3-none-any.whl", hash = "sha256:586bfa72a00601c04067f9adcbb08ecaf63b05b7d731103f33cb2ce0d6950b1b", size = 139920, upload-time = "2025-04-14T19:26:11.775Z" },
]

[[package]]
name = "botocore"
version = "1.37.34"
source = { registry = "https://pypi.org/simple" }
dependencies = [
    { name = "jmespath" },
    { name = "python-dateutil" },
    { name = "urllib3", version = "1.26.20", source = { registry = "https://pypi.org/simple" }, marker = "python_full_version < '3.10'" },
    { name = "urllib3", version = "2.4.0", source = { registry = "https://pypi.org/simple" }, marker = "python_full_version >= '3.10'" },
]
sdist = { url = "https://files.pythonhosted.org/packages/ca/60/9ec251a0e2d3994f3eac8bd9741576757c3aad189abbdec8fab6011f5a1a/botocore-1.37.34.tar.gz", hash = "sha256:2909b6dbf9c90347c71a6fa0364acee522d6a7664f13d6f7996c9dd1b1f46fac", size = 13817141, upload-time = "2025-04-14T19:26:01.366Z" }
wheels = [
    { url = "https://files.pythonhosted.org/packages/e8/51/19fff717cc5000708c4ce3d081bb0e63ca117c6823975b33101d52fdd9f5/botocore-1.37.34-py3-none-any.whl", hash = "sha256:bd9af0db1097befd2028ba8525e32cacc04f26ccb9dbd5d48d6ecd05bc16c27a", size = 13483679, upload-time = "2025-04-14T19:25:55.56Z" },
]

[[package]]
name = "cachetools"
version = "5.5.2"
source = { registry = "https://pypi.org/simple" }
sdist = { url = "https://files.pythonhosted.org/packages/6c/81/3747dad6b14fa2cf53fcf10548cf5aea6913e96fab41a3c198676f8948a5/cachetools-5.5.2.tar.gz", hash = "sha256:1a661caa9175d26759571b2e19580f9d6393969e5dfca11fdb1f947a23e640d4", size = 28380, upload-time = "2025-02-20T21:01:19.524Z" }
wheels = [
    { url = "https://files.pythonhosted.org/packages/72/76/20fa66124dbe6be5cafeb312ece67de6b61dd91a0247d1ea13db4ebb33c2/cachetools-5.5.2-py3-none-any.whl", hash = "sha256:d26a22bcc62eb95c3beabd9f1ee5e820d3d2704fe2967cbe350e20c8ffcd3f0a", size = 10080, upload-time = "2025-02-20T21:01:16.647Z" },
]

[[package]]
name = "certifi"
version = "2025.1.31"
source = { registry = "https://pypi.org/simple" }
sdist = { url = "https://files.pythonhosted.org/packages/1c/ab/c9f1e32b7b1bf505bf26f0ef697775960db7932abeb7b516de930ba2705f/certifi-2025.1.31.tar.gz", hash = "sha256:3d5da6925056f6f18f119200434a4780a94263f10d1c21d032a6f6b2baa20651", size = 167577, upload-time = "2025-01-31T02:16:47.166Z" }
wheels = [
    { url = "https://files.pythonhosted.org/packages/38/fc/bce832fd4fd99766c04d1ee0eead6b0ec6486fb100ae5e74c1d91292b982/certifi-2025.1.31-py3-none-any.whl", hash = "sha256:ca78db4565a652026a4db2bcdf68f2fb589ea80d0be70e03929ed730746b84fe", size = 166393, upload-time = "2025-01-31T02:16:45.015Z" },
]

[[package]]
name = "cffi"
version = "1.17.1"
source = { registry = "https://pypi.org/simple" }
dependencies = [
    { name = "pycparser" },
]
sdist = { url = "https://files.pythonhosted.org/packages/fc/97/c783634659c2920c3fc70419e3af40972dbaf758daa229a7d6ea6135c90d/cffi-1.17.1.tar.gz", hash = "sha256:1c39c6016c32bc48dd54561950ebd6836e1670f2ae46128f67cf49e789c52824", size = 516621, upload-time = "2024-09-04T20:45:21.852Z" }
wheels = [
    { url = "https://files.pythonhosted.org/packages/90/07/f44ca684db4e4f08a3fdc6eeb9a0d15dc6883efc7b8c90357fdbf74e186c/cffi-1.17.1-cp310-cp310-macosx_10_9_x86_64.whl", hash = "sha256:df8b1c11f177bc2313ec4b2d46baec87a5f3e71fc8b45dab2ee7cae86d9aba14", size = 182191, upload-time = "2024-09-04T20:43:30.027Z" },
    { url = "https://files.pythonhosted.org/packages/08/fd/cc2fedbd887223f9f5d170c96e57cbf655df9831a6546c1727ae13fa977a/cffi-1.17.1-cp310-cp310-macosx_11_0_arm64.whl", hash = "sha256:8f2cdc858323644ab277e9bb925ad72ae0e67f69e804f4898c070998d50b1a67", size = 178592, upload-time = "2024-09-04T20:43:32.108Z" },
    { url = "https://files.pythonhosted.org/packages/de/cc/4635c320081c78d6ffc2cab0a76025b691a91204f4aa317d568ff9280a2d/cffi-1.17.1-cp310-cp310-manylinux_2_12_i686.manylinux2010_i686.manylinux_2_17_i686.manylinux2014_i686.whl", hash = "sha256:edae79245293e15384b51f88b00613ba9f7198016a5948b5dddf4917d4d26382", size = 426024, upload-time = "2024-09-04T20:43:34.186Z" },
    { url = "https://files.pythonhosted.org/packages/b6/7b/3b2b250f3aab91abe5f8a51ada1b717935fdaec53f790ad4100fe2ec64d1/cffi-1.17.1-cp310-cp310-manylinux_2_17_aarch64.manylinux2014_aarch64.whl", hash = "sha256:45398b671ac6d70e67da8e4224a065cec6a93541bb7aebe1b198a61b58c7b702", size = 448188, upload-time = "2024-09-04T20:43:36.286Z" },
    { url = "https://files.pythonhosted.org/packages/d3/48/1b9283ebbf0ec065148d8de05d647a986c5f22586b18120020452fff8f5d/cffi-1.17.1-cp310-cp310-manylinux_2_17_ppc64le.manylinux2014_ppc64le.whl", hash = "sha256:ad9413ccdeda48c5afdae7e4fa2192157e991ff761e7ab8fdd8926f40b160cc3", size = 455571, upload-time = "2024-09-04T20:43:38.586Z" },
    { url = "https://files.pythonhosted.org/packages/40/87/3b8452525437b40f39ca7ff70276679772ee7e8b394934ff60e63b7b090c/cffi-1.17.1-cp310-cp310-manylinux_2_17_s390x.manylinux2014_s390x.whl", hash = "sha256:5da5719280082ac6bd9aa7becb3938dc9f9cbd57fac7d2871717b1feb0902ab6", size = 436687, upload-time = "2024-09-04T20:43:40.084Z" },
    { url = "https://files.pythonhosted.org/packages/8d/fb/4da72871d177d63649ac449aec2e8a29efe0274035880c7af59101ca2232/cffi-1.17.1-cp310-cp310-manylinux_2_17_x86_64.manylinux2014_x86_64.whl", hash = "sha256:2bb1a08b8008b281856e5971307cc386a8e9c5b625ac297e853d36da6efe9c17", size = 446211, upload-time = "2024-09-04T20:43:41.526Z" },
    { url = "https://files.pythonhosted.org/packages/ab/a0/62f00bcb411332106c02b663b26f3545a9ef136f80d5df746c05878f8c4b/cffi-1.17.1-cp310-cp310-musllinux_1_1_aarch64.whl", hash = "sha256:045d61c734659cc045141be4bae381a41d89b741f795af1dd018bfb532fd0df8", size = 461325, upload-time = "2024-09-04T20:43:43.117Z" },
    { url = "https://files.pythonhosted.org/packages/36/83/76127035ed2e7e27b0787604d99da630ac3123bfb02d8e80c633f218a11d/cffi-1.17.1-cp310-cp310-musllinux_1_1_i686.whl", hash = "sha256:6883e737d7d9e4899a8a695e00ec36bd4e5e4f18fabe0aca0efe0a4b44cdb13e", size = 438784, upload-time = "2024-09-04T20:43:45.256Z" },
    { url = "https://files.pythonhosted.org/packages/21/81/a6cd025db2f08ac88b901b745c163d884641909641f9b826e8cb87645942/cffi-1.17.1-cp310-cp310-musllinux_1_1_x86_64.whl", hash = "sha256:6b8b4a92e1c65048ff98cfe1f735ef8f1ceb72e3d5f0c25fdb12087a23da22be", size = 461564, upload-time = "2024-09-04T20:43:46.779Z" },
    { url = "https://files.pythonhosted.org/packages/f8/fe/4d41c2f200c4a457933dbd98d3cf4e911870877bd94d9656cc0fcb390681/cffi-1.17.1-cp310-cp310-win32.whl", hash = "sha256:c9c3d058ebabb74db66e431095118094d06abf53284d9c81f27300d0e0d8bc7c", size = 171804, upload-time = "2024-09-04T20:43:48.186Z" },
    { url = "https://files.pythonhosted.org/packages/d1/b6/0b0f5ab93b0df4acc49cae758c81fe4e5ef26c3ae2e10cc69249dfd8b3ab/cffi-1.17.1-cp310-cp310-win_amd64.whl", hash = "sha256:0f048dcf80db46f0098ccac01132761580d28e28bc0f78ae0d58048063317e15", size = 181299, upload-time = "2024-09-04T20:43:49.812Z" },
    { url = "https://files.pythonhosted.org/packages/6b/f4/927e3a8899e52a27fa57a48607ff7dc91a9ebe97399b357b85a0c7892e00/cffi-1.17.1-cp311-cp311-macosx_10_9_x86_64.whl", hash = "sha256:a45e3c6913c5b87b3ff120dcdc03f6131fa0065027d0ed7ee6190736a74cd401", size = 182264, upload-time = "2024-09-04T20:43:51.124Z" },
    { url = "https://files.pythonhosted.org/packages/6c/f5/6c3a8efe5f503175aaddcbea6ad0d2c96dad6f5abb205750d1b3df44ef29/cffi-1.17.1-cp311-cp311-macosx_11_0_arm64.whl", hash = "sha256:30c5e0cb5ae493c04c8b42916e52ca38079f1b235c2f8ae5f4527b963c401caf", size = 178651, upload-time = "2024-09-04T20:43:52.872Z" },
    { url = "https://files.pythonhosted.org/packages/94/dd/a3f0118e688d1b1a57553da23b16bdade96d2f9bcda4d32e7d2838047ff7/cffi-1.17.1-cp311-cp311-manylinux_2_12_i686.manylinux2010_i686.manylinux_2_17_i686.manylinux2014_i686.whl", hash = "sha256:f75c7ab1f9e4aca5414ed4d8e5c0e303a34f4421f8a0d47a4d019ceff0ab6af4", size = 445259, upload-time = "2024-09-04T20:43:56.123Z" },
    { url = "https://files.pythonhosted.org/packages/2e/ea/70ce63780f096e16ce8588efe039d3c4f91deb1dc01e9c73a287939c79a6/cffi-1.17.1-cp311-cp311-manylinux_2_17_aarch64.manylinux2014_aarch64.whl", hash = "sha256:a1ed2dd2972641495a3ec98445e09766f077aee98a1c896dcb4ad0d303628e41", size = 469200, upload-time = "2024-09-04T20:43:57.891Z" },
    { url = "https://files.pythonhosted.org/packages/1c/a0/a4fa9f4f781bda074c3ddd57a572b060fa0df7655d2a4247bbe277200146/cffi-1.17.1-cp311-cp311-manylinux_2_17_ppc64le.manylinux2014_ppc64le.whl", hash = "sha256:46bf43160c1a35f7ec506d254e5c890f3c03648a4dbac12d624e4490a7046cd1", size = 477235, upload-time = "2024-09-04T20:44:00.18Z" },
    { url = "https://files.pythonhosted.org/packages/62/12/ce8710b5b8affbcdd5c6e367217c242524ad17a02fe5beec3ee339f69f85/cffi-1.17.1-cp311-cp311-manylinux_2_17_s390x.manylinux2014_s390x.whl", hash = "sha256:a24ed04c8ffd54b0729c07cee15a81d964e6fee0e3d4d342a27b020d22959dc6", size = 459721, upload-time = "2024-09-04T20:44:01.585Z" },
    { url = "https://files.pythonhosted.org/packages/ff/6b/d45873c5e0242196f042d555526f92aa9e0c32355a1be1ff8c27f077fd37/cffi-1.17.1-cp311-cp311-manylinux_2_17_x86_64.manylinux2014_x86_64.whl", hash = "sha256:610faea79c43e44c71e1ec53a554553fa22321b65fae24889706c0a84d4ad86d", size = 467242, upload-time = "2024-09-04T20:44:03.467Z" },
    { url = "https://files.pythonhosted.org/packages/1a/52/d9a0e523a572fbccf2955f5abe883cfa8bcc570d7faeee06336fbd50c9fc/cffi-1.17.1-cp311-cp311-musllinux_1_1_aarch64.whl", hash = "sha256:a9b15d491f3ad5d692e11f6b71f7857e7835eb677955c00cc0aefcd0669adaf6", size = 477999, upload-time = "2024-09-04T20:44:05.023Z" },
    { url = "https://files.pythonhosted.org/packages/44/74/f2a2460684a1a2d00ca799ad880d54652841a780c4c97b87754f660c7603/cffi-1.17.1-cp311-cp311-musllinux_1_1_i686.whl", hash = "sha256:de2ea4b5833625383e464549fec1bc395c1bdeeb5f25c4a3a82b5a8c756ec22f", size = 454242, upload-time = "2024-09-04T20:44:06.444Z" },
    { url = "https://files.pythonhosted.org/packages/f8/4a/34599cac7dfcd888ff54e801afe06a19c17787dfd94495ab0c8d35fe99fb/cffi-1.17.1-cp311-cp311-musllinux_1_1_x86_64.whl", hash = "sha256:fc48c783f9c87e60831201f2cce7f3b2e4846bf4d8728eabe54d60700b318a0b", size = 478604, upload-time = "2024-09-04T20:44:08.206Z" },
    { url = "https://files.pythonhosted.org/packages/34/33/e1b8a1ba29025adbdcda5fb3a36f94c03d771c1b7b12f726ff7fef2ebe36/cffi-1.17.1-cp311-cp311-win32.whl", hash = "sha256:85a950a4ac9c359340d5963966e3e0a94a676bd6245a4b55bc43949eee26a655", size = 171727, upload-time = "2024-09-04T20:44:09.481Z" },
    { url = "https://files.pythonhosted.org/packages/3d/97/50228be003bb2802627d28ec0627837ac0bf35c90cf769812056f235b2d1/cffi-1.17.1-cp311-cp311-win_amd64.whl", hash = "sha256:caaf0640ef5f5517f49bc275eca1406b0ffa6aa184892812030f04c2abf589a0", size = 181400, upload-time = "2024-09-04T20:44:10.873Z" },
    { url = "https://files.pythonhosted.org/packages/5a/84/e94227139ee5fb4d600a7a4927f322e1d4aea6fdc50bd3fca8493caba23f/cffi-1.17.1-cp312-cp312-macosx_10_9_x86_64.whl", hash = "sha256:805b4371bf7197c329fcb3ead37e710d1bca9da5d583f5073b799d5c5bd1eee4", size = 183178, upload-time = "2024-09-04T20:44:12.232Z" },
    { url = "https://files.pythonhosted.org/packages/da/ee/fb72c2b48656111c4ef27f0f91da355e130a923473bf5ee75c5643d00cca/cffi-1.17.1-cp312-cp312-macosx_11_0_arm64.whl", hash = "sha256:733e99bc2df47476e3848417c5a4540522f234dfd4ef3ab7fafdf555b082ec0c", size = 178840, upload-time = "2024-09-04T20:44:13.739Z" },
    { url = "https://files.pythonhosted.org/packages/cc/b6/db007700f67d151abadf508cbfd6a1884f57eab90b1bb985c4c8c02b0f28/cffi-1.17.1-cp312-cp312-manylinux_2_12_i686.manylinux2010_i686.manylinux_2_17_i686.manylinux2014_i686.whl", hash = "sha256:1257bdabf294dceb59f5e70c64a3e2f462c30c7ad68092d01bbbfb1c16b1ba36", size = 454803, upload-time = "2024-09-04T20:44:15.231Z" },
    { url = "https://files.pythonhosted.org/packages/1a/df/f8d151540d8c200eb1c6fba8cd0dfd40904f1b0682ea705c36e6c2e97ab3/cffi-1.17.1-cp312-cp312-manylinux_2_17_aarch64.manylinux2014_aarch64.whl", hash = "sha256:da95af8214998d77a98cc14e3a3bd00aa191526343078b530ceb0bd710fb48a5", size = 478850, upload-time = "2024-09-04T20:44:17.188Z" },
    { url = "https://files.pythonhosted.org/packages/28/c0/b31116332a547fd2677ae5b78a2ef662dfc8023d67f41b2a83f7c2aa78b1/cffi-1.17.1-cp312-cp312-manylinux_2_17_ppc64le.manylinux2014_ppc64le.whl", hash = "sha256:d63afe322132c194cf832bfec0dc69a99fb9bb6bbd550f161a49e9e855cc78ff", size = 485729, upload-time = "2024-09-04T20:44:18.688Z" },
    { url = "https://files.pythonhosted.org/packages/91/2b/9a1ddfa5c7f13cab007a2c9cc295b70fbbda7cb10a286aa6810338e60ea1/cffi-1.17.1-cp312-cp312-manylinux_2_17_s390x.manylinux2014_s390x.whl", hash = "sha256:f79fc4fc25f1c8698ff97788206bb3c2598949bfe0fef03d299eb1b5356ada99", size = 471256, upload-time = "2024-09-04T20:44:20.248Z" },
    { url = "https://files.pythonhosted.org/packages/b2/d5/da47df7004cb17e4955df6a43d14b3b4ae77737dff8bf7f8f333196717bf/cffi-1.17.1-cp312-cp312-manylinux_2_17_x86_64.manylinux2014_x86_64.whl", hash = "sha256:b62ce867176a75d03a665bad002af8e6d54644fad99a3c70905c543130e39d93", size = 479424, upload-time = "2024-09-04T20:44:21.673Z" },
    { url = "https://files.pythonhosted.org/packages/0b/ac/2a28bcf513e93a219c8a4e8e125534f4f6db03e3179ba1c45e949b76212c/cffi-1.17.1-cp312-cp312-musllinux_1_1_aarch64.whl", hash = "sha256:386c8bf53c502fff58903061338ce4f4950cbdcb23e2902d86c0f722b786bbe3", size = 484568, upload-time = "2024-09-04T20:44:23.245Z" },
    { url = "https://files.pythonhosted.org/packages/d4/38/ca8a4f639065f14ae0f1d9751e70447a261f1a30fa7547a828ae08142465/cffi-1.17.1-cp312-cp312-musllinux_1_1_x86_64.whl", hash = "sha256:4ceb10419a9adf4460ea14cfd6bc43d08701f0835e979bf821052f1805850fe8", size = 488736, upload-time = "2024-09-04T20:44:24.757Z" },
    { url = "https://files.pythonhosted.org/packages/86/c5/28b2d6f799ec0bdecf44dced2ec5ed43e0eb63097b0f58c293583b406582/cffi-1.17.1-cp312-cp312-win32.whl", hash = "sha256:a08d7e755f8ed21095a310a693525137cfe756ce62d066e53f502a83dc550f65", size = 172448, upload-time = "2024-09-04T20:44:26.208Z" },
    { url = "https://files.pythonhosted.org/packages/50/b9/db34c4755a7bd1cb2d1603ac3863f22bcecbd1ba29e5ee841a4bc510b294/cffi-1.17.1-cp312-cp312-win_amd64.whl", hash = "sha256:51392eae71afec0d0c8fb1a53b204dbb3bcabcb3c9b807eedf3e1e6ccf2de903", size = 181976, upload-time = "2024-09-04T20:44:27.578Z" },
    { url = "https://files.pythonhosted.org/packages/b9/ea/8bb50596b8ffbc49ddd7a1ad305035daa770202a6b782fc164647c2673ad/cffi-1.17.1-cp39-cp39-macosx_10_9_x86_64.whl", hash = "sha256:b2ab587605f4ba0bf81dc0cb08a41bd1c0a5906bd59243d56bad7668a6fc6c16", size = 182220, upload-time = "2024-09-04T20:45:01.577Z" },
    { url = "https://files.pythonhosted.org/packages/ae/11/e77c8cd24f58285a82c23af484cf5b124a376b32644e445960d1a4654c3a/cffi-1.17.1-cp39-cp39-macosx_11_0_arm64.whl", hash = "sha256:28b16024becceed8c6dfbc75629e27788d8a3f9030691a1dbf9821a128b22c36", size = 178605, upload-time = "2024-09-04T20:45:03.837Z" },
    { url = "https://files.pythonhosted.org/packages/ed/65/25a8dc32c53bf5b7b6c2686b42ae2ad58743f7ff644844af7cdb29b49361/cffi-1.17.1-cp39-cp39-manylinux_2_12_i686.manylinux2010_i686.manylinux_2_17_i686.manylinux2014_i686.whl", hash = "sha256:1d599671f396c4723d016dbddb72fe8e0397082b0a77a4fab8028923bec050e8", size = 424910, upload-time = "2024-09-04T20:45:05.315Z" },
    { url = "https://files.pythonhosted.org/packages/42/7a/9d086fab7c66bd7c4d0f27c57a1b6b068ced810afc498cc8c49e0088661c/cffi-1.17.1-cp39-cp39-manylinux_2_17_aarch64.manylinux2014_aarch64.whl", hash = "sha256:ca74b8dbe6e8e8263c0ffd60277de77dcee6c837a3d0881d8c1ead7268c9e576", size = 447200, upload-time = "2024-09-04T20:45:06.903Z" },
    { url = "https://files.pythonhosted.org/packages/da/63/1785ced118ce92a993b0ec9e0d0ac8dc3e5dbfbcaa81135be56c69cabbb6/cffi-1.17.1-cp39-cp39-manylinux_2_17_ppc64le.manylinux2014_ppc64le.whl", hash = "sha256:f7f5baafcc48261359e14bcd6d9bff6d4b28d9103847c9e136694cb0501aef87", size = 454565, upload-time = "2024-09-04T20:45:08.975Z" },
    { url = "https://files.pythonhosted.org/packages/74/06/90b8a44abf3556599cdec107f7290277ae8901a58f75e6fe8f970cd72418/cffi-1.17.1-cp39-cp39-manylinux_2_17_s390x.manylinux2014_s390x.whl", hash = "sha256:98e3969bcff97cae1b2def8ba499ea3d6f31ddfdb7635374834cf89a1a08ecf0", size = 435635, upload-time = "2024-09-04T20:45:10.64Z" },
    { url = "https://files.pythonhosted.org/packages/bd/62/a1f468e5708a70b1d86ead5bab5520861d9c7eacce4a885ded9faa7729c3/cffi-1.17.1-cp39-cp39-manylinux_2_17_x86_64.manylinux2014_x86_64.whl", hash = "sha256:cdf5ce3acdfd1661132f2a9c19cac174758dc2352bfe37d98aa7512c6b7178b3", size = 445218, upload-time = "2024-09-04T20:45:12.366Z" },
    { url = "https://files.pythonhosted.org/packages/5b/95/b34462f3ccb09c2594aa782d90a90b045de4ff1f70148ee79c69d37a0a5a/cffi-1.17.1-cp39-cp39-musllinux_1_1_aarch64.whl", hash = "sha256:9755e4345d1ec879e3849e62222a18c7174d65a6a92d5b346b1863912168b595", size = 460486, upload-time = "2024-09-04T20:45:13.935Z" },
    { url = "https://files.pythonhosted.org/packages/fc/fc/a1e4bebd8d680febd29cf6c8a40067182b64f00c7d105f8f26b5bc54317b/cffi-1.17.1-cp39-cp39-musllinux_1_1_i686.whl", hash = "sha256:f1e22e8c4419538cb197e4dd60acc919d7696e5ef98ee4da4e01d3f8cfa4cc5a", size = 437911, upload-time = "2024-09-04T20:45:15.696Z" },
    { url = "https://files.pythonhosted.org/packages/e6/c3/21cab7a6154b6a5ea330ae80de386e7665254835b9e98ecc1340b3a7de9a/cffi-1.17.1-cp39-cp39-musllinux_1_1_x86_64.whl", hash = "sha256:c03e868a0b3bc35839ba98e74211ed2b05d2119be4e8a0f224fba9384f1fe02e", size = 460632, upload-time = "2024-09-04T20:45:17.284Z" },
    { url = "https://files.pythonhosted.org/packages/cb/b5/fd9f8b5a84010ca169ee49f4e4ad6f8c05f4e3545b72ee041dbbcb159882/cffi-1.17.1-cp39-cp39-win32.whl", hash = "sha256:e31ae45bc2e29f6b2abd0de1cc3b9d5205aa847cafaecb8af1476a609a2f6eb7", size = 171820, upload-time = "2024-09-04T20:45:18.762Z" },
    { url = "https://files.pythonhosted.org/packages/8c/52/b08750ce0bce45c143e1b5d7357ee8c55341b52bdef4b0f081af1eb248c2/cffi-1.17.1-cp39-cp39-win_amd64.whl", hash = "sha256:d016c76bdd850f3c626af19b0542c9677ba156e4ee4fccfdd7848803533ef662", size = 181290, upload-time = "2024-09-04T20:45:20.226Z" },
]

[[package]]
name = "charset-normalizer"
version = "3.4.1"
source = { registry = "https://pypi.org/simple" }
sdist = { url = "https://files.pythonhosted.org/packages/16/b0/572805e227f01586461c80e0fd25d65a2115599cc9dad142fee4b747c357/charset_normalizer-3.4.1.tar.gz", hash = "sha256:44251f18cd68a75b56585dd00dae26183e102cd5e0f9f1466e6df5da2ed64ea3", size = 123188, upload-time = "2024-12-24T18:12:35.43Z" }
wheels = [
    { url = "https://files.pythonhosted.org/packages/0d/58/5580c1716040bc89206c77d8f74418caf82ce519aae06450393ca73475d1/charset_normalizer-3.4.1-cp310-cp310-macosx_10_9_universal2.whl", hash = "sha256:91b36a978b5ae0ee86c394f5a54d6ef44db1de0815eb43de826d41d21e4af3de", size = 198013, upload-time = "2024-12-24T18:09:43.671Z" },
    { url = "https://files.pythonhosted.org/packages/d0/11/00341177ae71c6f5159a08168bcb98c6e6d196d372c94511f9f6c9afe0c6/charset_normalizer-3.4.1-cp310-cp310-manylinux_2_17_aarch64.manylinux2014_aarch64.whl", hash = "sha256:7461baadb4dc00fd9e0acbe254e3d7d2112e7f92ced2adc96e54ef6501c5f176", size = 141285, upload-time = "2024-12-24T18:09:48.113Z" },
    { url = "https://files.pythonhosted.org/packages/01/09/11d684ea5819e5a8f5100fb0b38cf8d02b514746607934134d31233e02c8/charset_normalizer-3.4.1-cp310-cp310-manylinux_2_17_ppc64le.manylinux2014_ppc64le.whl", hash = "sha256:e218488cd232553829be0664c2292d3af2eeeb94b32bea483cf79ac6a694e037", size = 151449, upload-time = "2024-12-24T18:09:50.845Z" },
    { url = "https://files.pythonhosted.org/packages/08/06/9f5a12939db324d905dc1f70591ae7d7898d030d7662f0d426e2286f68c9/charset_normalizer-3.4.1-cp310-cp310-manylinux_2_17_s390x.manylinux2014_s390x.whl", hash = "sha256:80ed5e856eb7f30115aaf94e4a08114ccc8813e6ed1b5efa74f9f82e8509858f", size = 143892, upload-time = "2024-12-24T18:09:52.078Z" },
    { url = "https://files.pythonhosted.org/packages/93/62/5e89cdfe04584cb7f4d36003ffa2936681b03ecc0754f8e969c2becb7e24/charset_normalizer-3.4.1-cp310-cp310-manylinux_2_17_x86_64.manylinux2014_x86_64.whl", hash = "sha256:b010a7a4fd316c3c484d482922d13044979e78d1861f0e0650423144c616a46a", size = 146123, upload-time = "2024-12-24T18:09:54.575Z" },
    { url = "https://files.pythonhosted.org/packages/a9/ac/ab729a15c516da2ab70a05f8722ecfccc3f04ed7a18e45c75bbbaa347d61/charset_normalizer-3.4.1-cp310-cp310-manylinux_2_5_i686.manylinux1_i686.manylinux_2_17_i686.manylinux2014_i686.whl", hash = "sha256:4532bff1b8421fd0a320463030c7520f56a79c9024a4e88f01c537316019005a", size = 147943, upload-time = "2024-12-24T18:09:57.324Z" },
    { url = "https://files.pythonhosted.org/packages/03/d2/3f392f23f042615689456e9a274640c1d2e5dd1d52de36ab8f7955f8f050/charset_normalizer-3.4.1-cp310-cp310-musllinux_1_2_aarch64.whl", hash = "sha256:d973f03c0cb71c5ed99037b870f2be986c3c05e63622c017ea9816881d2dd247", size = 142063, upload-time = "2024-12-24T18:09:59.794Z" },
    { url = "https://files.pythonhosted.org/packages/f2/e3/e20aae5e1039a2cd9b08d9205f52142329f887f8cf70da3650326670bddf/charset_normalizer-3.4.1-cp310-cp310-musllinux_1_2_i686.whl", hash = "sha256:3a3bd0dcd373514dcec91c411ddb9632c0d7d92aed7093b8c3bbb6d69ca74408", size = 150578, upload-time = "2024-12-24T18:10:02.357Z" },
    { url = "https://files.pythonhosted.org/packages/8d/af/779ad72a4da0aed925e1139d458adc486e61076d7ecdcc09e610ea8678db/charset_normalizer-3.4.1-cp310-cp310-musllinux_1_2_ppc64le.whl", hash = "sha256:d9c3cdf5390dcd29aa8056d13e8e99526cda0305acc038b96b30352aff5ff2bb", size = 153629, upload-time = "2024-12-24T18:10:03.678Z" },
    { url = "https://files.pythonhosted.org/packages/c2/b6/7aa450b278e7aa92cf7732140bfd8be21f5f29d5bf334ae987c945276639/charset_normalizer-3.4.1-cp310-cp310-musllinux_1_2_s390x.whl", hash = "sha256:2bdfe3ac2e1bbe5b59a1a63721eb3b95fc9b6817ae4a46debbb4e11f6232428d", size = 150778, upload-time = "2024-12-24T18:10:06.197Z" },
    { url = "https://files.pythonhosted.org/packages/39/f4/d9f4f712d0951dcbfd42920d3db81b00dd23b6ab520419626f4023334056/charset_normalizer-3.4.1-cp310-cp310-musllinux_1_2_x86_64.whl", hash = "sha256:eab677309cdb30d047996b36d34caeda1dc91149e4fdca0b1a039b3f79d9a807", size = 146453, upload-time = "2024-12-24T18:10:08.848Z" },
    { url = "https://files.pythonhosted.org/packages/49/2b/999d0314e4ee0cff3cb83e6bc9aeddd397eeed693edb4facb901eb8fbb69/charset_normalizer-3.4.1-cp310-cp310-win32.whl", hash = "sha256:c0429126cf75e16c4f0ad00ee0eae4242dc652290f940152ca8c75c3a4b6ee8f", size = 95479, upload-time = "2024-12-24T18:10:10.044Z" },
    { url = "https://files.pythonhosted.org/packages/2d/ce/3cbed41cff67e455a386fb5e5dd8906cdda2ed92fbc6297921f2e4419309/charset_normalizer-3.4.1-cp310-cp310-win_amd64.whl", hash = "sha256:9f0b8b1c6d84c8034a44893aba5e767bf9c7a211e313a9605d9c617d7083829f", size = 102790, upload-time = "2024-12-24T18:10:11.323Z" },
    { url = "https://files.pythonhosted.org/packages/72/80/41ef5d5a7935d2d3a773e3eaebf0a9350542f2cab4eac59a7a4741fbbbbe/charset_normalizer-3.4.1-cp311-cp311-macosx_10_9_universal2.whl", hash = "sha256:8bfa33f4f2672964266e940dd22a195989ba31669bd84629f05fab3ef4e2d125", size = 194995, upload-time = "2024-12-24T18:10:12.838Z" },
    { url = "https://files.pythonhosted.org/packages/7a/28/0b9fefa7b8b080ec492110af6d88aa3dea91c464b17d53474b6e9ba5d2c5/charset_normalizer-3.4.1-cp311-cp311-manylinux_2_17_aarch64.manylinux2014_aarch64.whl", hash = "sha256:28bf57629c75e810b6ae989f03c0828d64d6b26a5e205535585f96093e405ed1", size = 139471, upload-time = "2024-12-24T18:10:14.101Z" },
    { url = "https://files.pythonhosted.org/packages/71/64/d24ab1a997efb06402e3fc07317e94da358e2585165930d9d59ad45fcae2/charset_normalizer-3.4.1-cp311-cp311-manylinux_2_17_ppc64le.manylinux2014_ppc64le.whl", hash = "sha256:f08ff5e948271dc7e18a35641d2f11a4cd8dfd5634f55228b691e62b37125eb3", size = 149831, upload-time = "2024-12-24T18:10:15.512Z" },
    { url = "https://files.pythonhosted.org/packages/37/ed/be39e5258e198655240db5e19e0b11379163ad7070962d6b0c87ed2c4d39/charset_normalizer-3.4.1-cp311-cp311-manylinux_2_17_s390x.manylinux2014_s390x.whl", hash = "sha256:234ac59ea147c59ee4da87a0c0f098e9c8d169f4dc2a159ef720f1a61bbe27cd", size = 142335, upload-time = "2024-12-24T18:10:18.369Z" },
    { url = "https://files.pythonhosted.org/packages/88/83/489e9504711fa05d8dde1574996408026bdbdbd938f23be67deebb5eca92/charset_normalizer-3.4.1-cp311-cp311-manylinux_2_17_x86_64.manylinux2014_x86_64.whl", hash = "sha256:fd4ec41f914fa74ad1b8304bbc634b3de73d2a0889bd32076342a573e0779e00", size = 143862, upload-time = "2024-12-24T18:10:19.743Z" },
    { url = "https://files.pythonhosted.org/packages/c6/c7/32da20821cf387b759ad24627a9aca289d2822de929b8a41b6241767b461/charset_normalizer-3.4.1-cp311-cp311-manylinux_2_5_i686.manylinux1_i686.manylinux_2_17_i686.manylinux2014_i686.whl", hash = "sha256:eea6ee1db730b3483adf394ea72f808b6e18cf3cb6454b4d86e04fa8c4327a12", size = 145673, upload-time = "2024-12-24T18:10:21.139Z" },
    { url = "https://files.pythonhosted.org/packages/68/85/f4288e96039abdd5aeb5c546fa20a37b50da71b5cf01e75e87f16cd43304/charset_normalizer-3.4.1-cp311-cp311-musllinux_1_2_aarch64.whl", hash = "sha256:c96836c97b1238e9c9e3fe90844c947d5afbf4f4c92762679acfe19927d81d77", size = 140211, upload-time = "2024-12-24T18:10:22.382Z" },
    { url = "https://files.pythonhosted.org/packages/28/a3/a42e70d03cbdabc18997baf4f0227c73591a08041c149e710045c281f97b/charset_normalizer-3.4.1-cp311-cp311-musllinux_1_2_i686.whl", hash = "sha256:4d86f7aff21ee58f26dcf5ae81a9addbd914115cdebcbb2217e4f0ed8982e146", size = 148039, upload-time = "2024-12-24T18:10:24.802Z" },
    { url = "https://files.pythonhosted.org/packages/85/e4/65699e8ab3014ecbe6f5c71d1a55d810fb716bbfd74f6283d5c2aa87febf/charset_normalizer-3.4.1-cp311-cp311-musllinux_1_2_ppc64le.whl", hash = "sha256:09b5e6733cbd160dcc09589227187e242a30a49ca5cefa5a7edd3f9d19ed53fd", size = 151939, upload-time = "2024-12-24T18:10:26.124Z" },
    { url = "https://files.pythonhosted.org/packages/b1/82/8e9fe624cc5374193de6860aba3ea8070f584c8565ee77c168ec13274bd2/charset_normalizer-3.4.1-cp311-cp311-musllinux_1_2_s390x.whl", hash = "sha256:5777ee0881f9499ed0f71cc82cf873d9a0ca8af166dfa0af8ec4e675b7df48e6", size = 149075, upload-time = "2024-12-24T18:10:30.027Z" },
    { url = "https://files.pythonhosted.org/packages/3d/7b/82865ba54c765560c8433f65e8acb9217cb839a9e32b42af4aa8e945870f/charset_normalizer-3.4.1-cp311-cp311-musllinux_1_2_x86_64.whl", hash = "sha256:237bdbe6159cff53b4f24f397d43c6336c6b0b42affbe857970cefbb620911c8", size = 144340, upload-time = "2024-12-24T18:10:32.679Z" },
    { url = "https://files.pythonhosted.org/packages/b5/b6/9674a4b7d4d99a0d2df9b215da766ee682718f88055751e1e5e753c82db0/charset_normalizer-3.4.1-cp311-cp311-win32.whl", hash = "sha256:8417cb1f36cc0bc7eaba8ccb0e04d55f0ee52df06df3ad55259b9a323555fc8b", size = 95205, upload-time = "2024-12-24T18:10:34.724Z" },
    { url = "https://files.pythonhosted.org/packages/1e/ab/45b180e175de4402dcf7547e4fb617283bae54ce35c27930a6f35b6bef15/charset_normalizer-3.4.1-cp311-cp311-win_amd64.whl", hash = "sha256:d7f50a1f8c450f3925cb367d011448c39239bb3eb4117c36a6d354794de4ce76", size = 102441, upload-time = "2024-12-24T18:10:37.574Z" },
    { url = "https://files.pythonhosted.org/packages/0a/9a/dd1e1cdceb841925b7798369a09279bd1cf183cef0f9ddf15a3a6502ee45/charset_normalizer-3.4.1-cp312-cp312-macosx_10_13_universal2.whl", hash = "sha256:73d94b58ec7fecbc7366247d3b0b10a21681004153238750bb67bd9012414545", size = 196105, upload-time = "2024-12-24T18:10:38.83Z" },
    { url = "https://files.pythonhosted.org/packages/d3/8c/90bfabf8c4809ecb648f39794cf2a84ff2e7d2a6cf159fe68d9a26160467/charset_normalizer-3.4.1-cp312-cp312-manylinux_2_17_aarch64.manylinux2014_aarch64.whl", hash = "sha256:dad3e487649f498dd991eeb901125411559b22e8d7ab25d3aeb1af367df5efd7", size = 140404, upload-time = "2024-12-24T18:10:44.272Z" },
    { url = "https://files.pythonhosted.org/packages/ad/8f/e410d57c721945ea3b4f1a04b74f70ce8fa800d393d72899f0a40526401f/charset_normalizer-3.4.1-cp312-cp312-manylinux_2_17_ppc64le.manylinux2014_ppc64le.whl", hash = "sha256:c30197aa96e8eed02200a83fba2657b4c3acd0f0aa4bdc9f6c1af8e8962e0757", size = 150423, upload-time = "2024-12-24T18:10:45.492Z" },
    { url = "https://files.pythonhosted.org/packages/f0/b8/e6825e25deb691ff98cf5c9072ee0605dc2acfca98af70c2d1b1bc75190d/charset_normalizer-3.4.1-cp312-cp312-manylinux_2_17_s390x.manylinux2014_s390x.whl", hash = "sha256:2369eea1ee4a7610a860d88f268eb39b95cb588acd7235e02fd5a5601773d4fa", size = 143184, upload-time = "2024-12-24T18:10:47.898Z" },
    { url = "https://files.pythonhosted.org/packages/3e/a2/513f6cbe752421f16d969e32f3583762bfd583848b763913ddab8d9bfd4f/charset_normalizer-3.4.1-cp312-cp312-manylinux_2_17_x86_64.manylinux2014_x86_64.whl", hash = "sha256:bc2722592d8998c870fa4e290c2eec2c1569b87fe58618e67d38b4665dfa680d", size = 145268, upload-time = "2024-12-24T18:10:50.589Z" },
    { url = "https://files.pythonhosted.org/packages/74/94/8a5277664f27c3c438546f3eb53b33f5b19568eb7424736bdc440a88a31f/charset_normalizer-3.4.1-cp312-cp312-manylinux_2_5_i686.manylinux1_i686.manylinux_2_17_i686.manylinux2014_i686.whl", hash = "sha256:ffc9202a29ab3920fa812879e95a9e78b2465fd10be7fcbd042899695d75e616", size = 147601, upload-time = "2024-12-24T18:10:52.541Z" },
    { url = "https://files.pythonhosted.org/packages/7c/5f/6d352c51ee763623a98e31194823518e09bfa48be2a7e8383cf691bbb3d0/charset_normalizer-3.4.1-cp312-cp312-musllinux_1_2_aarch64.whl", hash = "sha256:804a4d582ba6e5b747c625bf1255e6b1507465494a40a2130978bda7b932c90b", size = 141098, upload-time = "2024-12-24T18:10:53.789Z" },
    { url = "https://files.pythonhosted.org/packages/78/d4/f5704cb629ba5ab16d1d3d741396aec6dc3ca2b67757c45b0599bb010478/charset_normalizer-3.4.1-cp312-cp312-musllinux_1_2_i686.whl", hash = "sha256:0f55e69f030f7163dffe9fd0752b32f070566451afe180f99dbeeb81f511ad8d", size = 149520, upload-time = "2024-12-24T18:10:55.048Z" },
    { url = "https://files.pythonhosted.org/packages/c5/96/64120b1d02b81785f222b976c0fb79a35875457fa9bb40827678e54d1bc8/charset_normalizer-3.4.1-cp312-cp312-musllinux_1_2_ppc64le.whl", hash = "sha256:c4c3e6da02df6fa1410a7680bd3f63d4f710232d3139089536310d027950696a", size = 152852, upload-time = "2024-12-24T18:10:57.647Z" },
    { url = "https://files.pythonhosted.org/packages/84/c9/98e3732278a99f47d487fd3468bc60b882920cef29d1fa6ca460a1fdf4e6/charset_normalizer-3.4.1-cp312-cp312-musllinux_1_2_s390x.whl", hash = "sha256:5df196eb874dae23dcfb968c83d4f8fdccb333330fe1fc278ac5ceeb101003a9", size = 150488, upload-time = "2024-12-24T18:10:59.43Z" },
    { url = "https://files.pythonhosted.org/packages/13/0e/9c8d4cb99c98c1007cc11eda969ebfe837bbbd0acdb4736d228ccaabcd22/charset_normalizer-3.4.1-cp312-cp312-musllinux_1_2_x86_64.whl", hash = "sha256:e358e64305fe12299a08e08978f51fc21fac060dcfcddd95453eabe5b93ed0e1", size = 146192, upload-time = "2024-12-24T18:11:00.676Z" },
    { url = "https://files.pythonhosted.org/packages/b2/21/2b6b5b860781a0b49427309cb8670785aa543fb2178de875b87b9cc97746/charset_normalizer-3.4.1-cp312-cp312-win32.whl", hash = "sha256:9b23ca7ef998bc739bf6ffc077c2116917eabcc901f88da1b9856b210ef63f35", size = 95550, upload-time = "2024-12-24T18:11:01.952Z" },
    { url = "https://files.pythonhosted.org/packages/21/5b/1b390b03b1d16c7e382b561c5329f83cc06623916aab983e8ab9239c7d5c/charset_normalizer-3.4.1-cp312-cp312-win_amd64.whl", hash = "sha256:6ff8a4a60c227ad87030d76e99cd1698345d4491638dfa6673027c48b3cd395f", size = 102785, upload-time = "2024-12-24T18:11:03.142Z" },
    { url = "https://files.pythonhosted.org/packages/7f/c0/b913f8f02836ed9ab32ea643c6fe4d3325c3d8627cf6e78098671cafff86/charset_normalizer-3.4.1-cp39-cp39-macosx_10_9_universal2.whl", hash = "sha256:b97e690a2118911e39b4042088092771b4ae3fc3aa86518f84b8cf6888dbdb41", size = 197867, upload-time = "2024-12-24T18:12:10.438Z" },
    { url = "https://files.pythonhosted.org/packages/0f/6c/2bee440303d705b6fb1e2ec789543edec83d32d258299b16eed28aad48e0/charset_normalizer-3.4.1-cp39-cp39-manylinux_2_17_aarch64.manylinux2014_aarch64.whl", hash = "sha256:78baa6d91634dfb69ec52a463534bc0df05dbd546209b79a3880a34487f4b84f", size = 141385, upload-time = "2024-12-24T18:12:11.847Z" },
    { url = "https://files.pythonhosted.org/packages/3d/04/cb42585f07f6f9fd3219ffb6f37d5a39b4fd2db2355b23683060029c35f7/charset_normalizer-3.4.1-cp39-cp39-manylinux_2_17_ppc64le.manylinux2014_ppc64le.whl", hash = "sha256:1a2bc9f351a75ef49d664206d51f8e5ede9da246602dc2d2726837620ea034b2", size = 151367, upload-time = "2024-12-24T18:12:13.177Z" },
    { url = "https://files.pythonhosted.org/packages/54/54/2412a5b093acb17f0222de007cc129ec0e0df198b5ad2ce5699355269dfe/charset_normalizer-3.4.1-cp39-cp39-manylinux_2_17_s390x.manylinux2014_s390x.whl", hash = "sha256:75832c08354f595c760a804588b9357d34ec00ba1c940c15e31e96d902093770", size = 143928, upload-time = "2024-12-24T18:12:14.497Z" },
    { url = "https://files.pythonhosted.org/packages/5a/6d/e2773862b043dcf8a221342954f375392bb2ce6487bcd9f2c1b34e1d6781/charset_normalizer-3.4.1-cp39-cp39-manylinux_2_17_x86_64.manylinux2014_x86_64.whl", hash = "sha256:0af291f4fe114be0280cdd29d533696a77b5b49cfde5467176ecab32353395c4", size = 146203, upload-time = "2024-12-24T18:12:15.731Z" },
    { url = "https://files.pythonhosted.org/packages/b9/f8/ca440ef60d8f8916022859885f231abb07ada3c347c03d63f283bec32ef5/charset_normalizer-3.4.1-cp39-cp39-manylinux_2_5_i686.manylinux1_i686.manylinux_2_17_i686.manylinux2014_i686.whl", hash = "sha256:0167ddc8ab6508fe81860a57dd472b2ef4060e8d378f0cc555707126830f2537", size = 148082, upload-time = "2024-12-24T18:12:18.641Z" },
    { url = "https://files.pythonhosted.org/packages/04/d2/42fd330901aaa4b805a1097856c2edf5095e260a597f65def493f4b8c833/charset_normalizer-3.4.1-cp39-cp39-musllinux_1_2_aarch64.whl", hash = "sha256:2a75d49014d118e4198bcee5ee0a6f25856b29b12dbf7cd012791f8a6cc5c496", size = 142053, upload-time = "2024-12-24T18:12:20.036Z" },
    { url = "https://files.pythonhosted.org/packages/9e/af/3a97a4fa3c53586f1910dadfc916e9c4f35eeada36de4108f5096cb7215f/charset_normalizer-3.4.1-cp39-cp39-musllinux_1_2_i686.whl", hash = "sha256:363e2f92b0f0174b2f8238240a1a30142e3db7b957a5dd5689b0e75fb717cc78", size = 150625, upload-time = "2024-12-24T18:12:22.804Z" },
    { url = "https://files.pythonhosted.org/packages/26/ae/23d6041322a3556e4da139663d02fb1b3c59a23ab2e2b56432bd2ad63ded/charset_normalizer-3.4.1-cp39-cp39-musllinux_1_2_ppc64le.whl", hash = "sha256:ab36c8eb7e454e34e60eb55ca5d241a5d18b2c6244f6827a30e451c42410b5f7", size = 153549, upload-time = "2024-12-24T18:12:24.163Z" },
    { url = "https://files.pythonhosted.org/packages/94/22/b8f2081c6a77cb20d97e57e0b385b481887aa08019d2459dc2858ed64871/charset_normalizer-3.4.1-cp39-cp39-musllinux_1_2_s390x.whl", hash = "sha256:4c0907b1928a36d5a998d72d64d8eaa7244989f7aaaf947500d3a800c83a3fd6", size = 150945, upload-time = "2024-12-24T18:12:25.415Z" },
    { url = "https://files.pythonhosted.org/packages/c7/0b/c5ec5092747f801b8b093cdf5610e732b809d6cb11f4c51e35fc28d1d389/charset_normalizer-3.4.1-cp39-cp39-musllinux_1_2_x86_64.whl", hash = "sha256:04432ad9479fa40ec0f387795ddad4437a2b50417c69fa275e212933519ff294", size = 146595, upload-time = "2024-12-24T18:12:28.03Z" },
    { url = "https://files.pythonhosted.org/packages/0c/5a/0b59704c38470df6768aa154cc87b1ac7c9bb687990a1559dc8765e8627e/charset_normalizer-3.4.1-cp39-cp39-win32.whl", hash = "sha256:3bed14e9c89dcb10e8f3a29f9ccac4955aebe93c71ae803af79265c9ca5644c5", size = 95453, upload-time = "2024-12-24T18:12:29.569Z" },
    { url = "https://files.pythonhosted.org/packages/85/2d/a9790237cb4d01a6d57afadc8573c8b73c609ade20b80f4cda30802009ee/charset_normalizer-3.4.1-cp39-cp39-win_amd64.whl", hash = "sha256:49402233c892a461407c512a19435d1ce275543138294f7ef013f0b63d5d3765", size = 102811, upload-time = "2024-12-24T18:12:30.83Z" },
    { url = "https://files.pythonhosted.org/packages/0e/f6/65ecc6878a89bb1c23a086ea335ad4bf21a588990c3f535a227b9eea9108/charset_normalizer-3.4.1-py3-none-any.whl", hash = "sha256:d98b1668f06378c6dbefec3b92299716b931cd4e6061f3c875a71ced1780ab85", size = 49767, upload-time = "2024-12-24T18:12:32.852Z" },
]

[[package]]
name = "click"
version = "8.1.8"
source = { registry = "https://pypi.org/simple" }
dependencies = [
    { name = "colorama", marker = "sys_platform == 'win32'" },
]
sdist = { url = "https://files.pythonhosted.org/packages/b9/2e/0090cbf739cee7d23781ad4b89a9894a41538e4fcf4c31dcdd705b78eb8b/click-8.1.8.tar.gz", hash = "sha256:ed53c9d8990d83c2a27deae68e4ee337473f6330c040a31d4225c9574d16096a", size = 226593, upload-time = "2024-12-21T18:38:44.339Z" }
wheels = [
    { url = "https://files.pythonhosted.org/packages/7e/d4/7ebdbd03970677812aac39c869717059dbb71a4cfc033ca6e5221787892c/click-8.1.8-py3-none-any.whl", hash = "sha256:63c132bbbed01578a06712a2d1f497bb62d9c1c0d329b7903a866228027263b2", size = 98188, upload-time = "2024-12-21T18:38:41.666Z" },
]

[[package]]
name = "cloudevents"
version = "1.11.0"
source = { registry = "https://pypi.org/simple" }
dependencies = [
    { name = "deprecation" },
]
sdist = { url = "https://files.pythonhosted.org/packages/93/41/97a7448adf5888d394a22d491749fb55b1e06e95870bd9edc3d58889bb8a/cloudevents-1.11.0.tar.gz", hash = "sha256:5be990583e99f3b08af5a709460e20b25cb169270227957a20b47a6ec8635e66", size = 33670, upload-time = "2024-06-20T13:47:32.051Z" }
wheels = [
    { url = "https://files.pythonhosted.org/packages/cf/0e/268a75b712e4dd504cff19e4b987942cd93532d1680009d6492c9d41bdac/cloudevents-1.11.0-py3-none-any.whl", hash = "sha256:77edb4f2b01f405c44ea77120c3213418dbc63d8859f98e9e85de875502b8a76", size = 55088, upload-time = "2024-06-20T13:47:30.066Z" },
]

[[package]]
name = "colorama"
version = "0.4.6"
source = { registry = "https://pypi.org/simple" }
sdist = { url = "https://files.pythonhosted.org/packages/d8/53/6f443c9a4a8358a93a6792e2acffb9d9d5cb0a5cfd8802644b7b1c9a02e4/colorama-0.4.6.tar.gz", hash = "sha256:08695f5cb7ed6e0531a20572697297273c47b8cae5a63ffc6d6ed5c201be6e44", size = 27697, upload-time = "2022-10-25T02:36:22.414Z" }
wheels = [
    { url = "https://files.pythonhosted.org/packages/d1/d6/3965ed04c63042e047cb6a3e6ed1a63a35087b6a609aa3a15ed8ac56c221/colorama-0.4.6-py2.py3-none-any.whl", hash = "sha256:4f1d9991f5acc0ca119f9d443620b77f9d6b33703e51011c16baf57afb285fc6", size = 25335, upload-time = "2022-10-25T02:36:20.889Z" },
]

[[package]]
name = "coverage"
version = "7.8.0"
source = { registry = "https://pypi.org/simple" }
sdist = { url = "https://files.pythonhosted.org/packages/19/4f/2251e65033ed2ce1e68f00f91a0294e0f80c80ae8c3ebbe2f12828c4cd53/coverage-7.8.0.tar.gz", hash = "sha256:7a3d62b3b03b4b6fd41a085f3574874cf946cb4604d2b4d3e8dca8cd570ca501", size = 811872, upload-time = "2025-03-30T20:36:45.376Z" }
wheels = [
    { url = "https://files.pythonhosted.org/packages/78/01/1c5e6ee4ebaaa5e079db933a9a45f61172048c7efa06648445821a201084/coverage-7.8.0-cp310-cp310-macosx_10_9_x86_64.whl", hash = "sha256:2931f66991175369859b5fd58529cd4b73582461877ecfd859b6549869287ffe", size = 211379, upload-time = "2025-03-30T20:34:53.904Z" },
    { url = "https://files.pythonhosted.org/packages/e9/16/a463389f5ff916963471f7c13585e5f38c6814607306b3cb4d6b4cf13384/coverage-7.8.0-cp310-cp310-macosx_11_0_arm64.whl", hash = "sha256:52a523153c568d2c0ef8826f6cc23031dc86cffb8c6aeab92c4ff776e7951b28", size = 211814, upload-time = "2025-03-30T20:34:56.959Z" },
    { url = "https://files.pythonhosted.org/packages/b8/b1/77062b0393f54d79064dfb72d2da402657d7c569cfbc724d56ac0f9c67ed/coverage-7.8.0-cp310-cp310-manylinux_2_17_aarch64.manylinux2014_aarch64.whl", hash = "sha256:5c8a5c139aae4c35cbd7cadca1df02ea8cf28a911534fc1b0456acb0b14234f3", size = 240937, upload-time = "2025-03-30T20:34:58.751Z" },
    { url = "https://files.pythonhosted.org/packages/d7/54/c7b00a23150083c124e908c352db03bcd33375494a4beb0c6d79b35448b9/coverage-7.8.0-cp310-cp310-manylinux_2_5_i686.manylinux1_i686.manylinux_2_17_i686.manylinux2014_i686.whl", hash = "sha256:5a26c0c795c3e0b63ec7da6efded5f0bc856d7c0b24b2ac84b4d1d7bc578d676", size = 238849, upload-time = "2025-03-30T20:35:00.521Z" },
    { url = "https://files.pythonhosted.org/packages/f7/ec/a6b7cfebd34e7b49f844788fda94713035372b5200c23088e3bbafb30970/coverage-7.8.0-cp310-cp310-manylinux_2_5_x86_64.manylinux1_x86_64.manylinux_2_17_x86_64.manylinux2014_x86_64.whl", hash = "sha256:821f7bcbaa84318287115d54becb1915eece6918136c6f91045bb84e2f88739d", size = 239986, upload-time = "2025-03-30T20:35:02.307Z" },
    { url = "https://files.pythonhosted.org/packages/21/8c/c965ecef8af54e6d9b11bfbba85d4f6a319399f5f724798498387f3209eb/coverage-7.8.0-cp310-cp310-musllinux_1_2_aarch64.whl", hash = "sha256:a321c61477ff8ee705b8a5fed370b5710c56b3a52d17b983d9215861e37b642a", size = 239896, upload-time = "2025-03-30T20:35:04.141Z" },
    { url = "https://files.pythonhosted.org/packages/40/83/070550273fb4c480efa8381735969cb403fa8fd1626d74865bfaf9e4d903/coverage-7.8.0-cp310-cp310-musllinux_1_2_i686.whl", hash = "sha256:ed2144b8a78f9d94d9515963ed273d620e07846acd5d4b0a642d4849e8d91a0c", size = 238613, upload-time = "2025-03-30T20:35:05.889Z" },
    { url = "https://files.pythonhosted.org/packages/07/76/fbb2540495b01d996d38e9f8897b861afed356be01160ab4e25471f4fed1/coverage-7.8.0-cp310-cp310-musllinux_1_2_x86_64.whl", hash = "sha256:042e7841a26498fff7a37d6fda770d17519982f5b7d8bf5278d140b67b61095f", size = 238909, upload-time = "2025-03-30T20:35:07.76Z" },
    { url = "https://files.pythonhosted.org/packages/a3/7e/76d604db640b7d4a86e5dd730b73e96e12a8185f22b5d0799025121f4dcb/coverage-7.8.0-cp310-cp310-win32.whl", hash = "sha256:f9983d01d7705b2d1f7a95e10bbe4091fabc03a46881a256c2787637b087003f", size = 213948, upload-time = "2025-03-30T20:35:09.144Z" },
    { url = "https://files.pythonhosted.org/packages/5c/a7/f8ce4aafb4a12ab475b56c76a71a40f427740cf496c14e943ade72e25023/coverage-7.8.0-cp310-cp310-win_amd64.whl", hash = "sha256:5a570cd9bd20b85d1a0d7b009aaf6c110b52b5755c17be6962f8ccd65d1dbd23", size = 214844, upload-time = "2025-03-30T20:35:10.734Z" },
    { url = "https://files.pythonhosted.org/packages/2b/77/074d201adb8383addae5784cb8e2dac60bb62bfdf28b2b10f3a3af2fda47/coverage-7.8.0-cp311-cp311-macosx_10_9_x86_64.whl", hash = "sha256:e7ac22a0bb2c7c49f441f7a6d46c9c80d96e56f5a8bc6972529ed43c8b694e27", size = 211493, upload-time = "2025-03-30T20:35:12.286Z" },
    { url = "https://files.pythonhosted.org/packages/a9/89/7a8efe585750fe59b48d09f871f0e0c028a7b10722b2172dfe021fa2fdd4/coverage-7.8.0-cp311-cp311-macosx_11_0_arm64.whl", hash = "sha256:bf13d564d310c156d1c8e53877baf2993fb3073b2fc9f69790ca6a732eb4bfea", size = 211921, upload-time = "2025-03-30T20:35:14.18Z" },
    { url = "https://files.pythonhosted.org/packages/e9/ef/96a90c31d08a3f40c49dbe897df4f1fd51fb6583821a1a1c5ee30cc8f680/coverage-7.8.0-cp311-cp311-manylinux_2_17_aarch64.manylinux2014_aarch64.whl", hash = "sha256:a5761c70c017c1b0d21b0815a920ffb94a670c8d5d409d9b38857874c21f70d7", size = 244556, upload-time = "2025-03-30T20:35:15.616Z" },
    { url = "https://files.pythonhosted.org/packages/89/97/dcd5c2ce72cee9d7b0ee8c89162c24972fb987a111b92d1a3d1d19100c61/coverage-7.8.0-cp311-cp311-manylinux_2_5_i686.manylinux1_i686.manylinux_2_17_i686.manylinux2014_i686.whl", hash = "sha256:e5ff52d790c7e1628241ffbcaeb33e07d14b007b6eb00a19320c7b8a7024c040", size = 242245, upload-time = "2025-03-30T20:35:18.648Z" },
    { url = "https://files.pythonhosted.org/packages/b2/7b/b63cbb44096141ed435843bbb251558c8e05cc835c8da31ca6ffb26d44c0/coverage-7.8.0-cp311-cp311-manylinux_2_5_x86_64.manylinux1_x86_64.manylinux_2_17_x86_64.manylinux2014_x86_64.whl", hash = "sha256:d39fc4817fd67b3915256af5dda75fd4ee10621a3d484524487e33416c6f3543", size = 244032, upload-time = "2025-03-30T20:35:20.131Z" },
    { url = "https://files.pythonhosted.org/packages/97/e3/7fa8c2c00a1ef530c2a42fa5df25a6971391f92739d83d67a4ee6dcf7a02/coverage-7.8.0-cp311-cp311-musllinux_1_2_aarch64.whl", hash = "sha256:b44674870709017e4b4036e3d0d6c17f06a0e6d4436422e0ad29b882c40697d2", size = 243679, upload-time = "2025-03-30T20:35:21.636Z" },
    { url = "https://files.pythonhosted.org/packages/4f/b3/e0a59d8df9150c8a0c0841d55d6568f0a9195692136c44f3d21f1842c8f6/coverage-7.8.0-cp311-cp311-musllinux_1_2_i686.whl", hash = "sha256:8f99eb72bf27cbb167b636eb1726f590c00e1ad375002230607a844d9e9a2318", size = 241852, upload-time = "2025-03-30T20:35:23.525Z" },
    { url = "https://files.pythonhosted.org/packages/9b/82/db347ccd57bcef150c173df2ade97976a8367a3be7160e303e43dd0c795f/coverage-7.8.0-cp311-cp311-musllinux_1_2_x86_64.whl", hash = "sha256:b571bf5341ba8c6bc02e0baeaf3b061ab993bf372d982ae509807e7f112554e9", size = 242389, upload-time = "2025-03-30T20:35:25.09Z" },
    { url = "https://files.pythonhosted.org/packages/21/f6/3f7d7879ceb03923195d9ff294456241ed05815281f5254bc16ef71d6a20/coverage-7.8.0-cp311-cp311-win32.whl", hash = "sha256:e75a2ad7b647fd8046d58c3132d7eaf31b12d8a53c0e4b21fa9c4d23d6ee6d3c", size = 213997, upload-time = "2025-03-30T20:35:26.914Z" },
    { url = "https://files.pythonhosted.org/packages/28/87/021189643e18ecf045dbe1e2071b2747901f229df302de01c998eeadf146/coverage-7.8.0-cp311-cp311-win_amd64.whl", hash = "sha256:3043ba1c88b2139126fc72cb48574b90e2e0546d4c78b5299317f61b7f718b78", size = 214911, upload-time = "2025-03-30T20:35:28.498Z" },
    { url = "https://files.pythonhosted.org/packages/aa/12/4792669473297f7973518bec373a955e267deb4339286f882439b8535b39/coverage-7.8.0-cp312-cp312-macosx_10_13_x86_64.whl", hash = "sha256:bbb5cc845a0292e0c520656d19d7ce40e18d0e19b22cb3e0409135a575bf79fc", size = 211684, upload-time = "2025-03-30T20:35:29.959Z" },
    { url = "https://files.pythonhosted.org/packages/be/e1/2a4ec273894000ebedd789e8f2fc3813fcaf486074f87fd1c5b2cb1c0a2b/coverage-7.8.0-cp312-cp312-macosx_11_0_arm64.whl", hash = "sha256:4dfd9a93db9e78666d178d4f08a5408aa3f2474ad4d0e0378ed5f2ef71640cb6", size = 211935, upload-time = "2025-03-30T20:35:31.912Z" },
    { url = "https://files.pythonhosted.org/packages/f8/3a/7b14f6e4372786709a361729164125f6b7caf4024ce02e596c4a69bccb89/coverage-7.8.0-cp312-cp312-manylinux_2_17_aarch64.manylinux2014_aarch64.whl", hash = "sha256:f017a61399f13aa6d1039f75cd467be388d157cd81f1a119b9d9a68ba6f2830d", size = 245994, upload-time = "2025-03-30T20:35:33.455Z" },
    { url = "https://files.pythonhosted.org/packages/54/80/039cc7f1f81dcbd01ea796d36d3797e60c106077e31fd1f526b85337d6a1/coverage-7.8.0-cp312-cp312-manylinux_2_5_i686.manylinux1_i686.manylinux_2_17_i686.manylinux2014_i686.whl", hash = "sha256:0915742f4c82208ebf47a2b154a5334155ed9ef9fe6190674b8a46c2fb89cb05", size = 242885, upload-time = "2025-03-30T20:35:35.354Z" },
    { url = "https://files.pythonhosted.org/packages/10/e0/dc8355f992b6cc2f9dcd5ef6242b62a3f73264893bc09fbb08bfcab18eb4/coverage-7.8.0-cp312-cp312-manylinux_2_5_x86_64.manylinux1_x86_64.manylinux_2_17_x86_64.manylinux2014_x86_64.whl", hash = "sha256:8a40fcf208e021eb14b0fac6bdb045c0e0cab53105f93ba0d03fd934c956143a", size = 245142, upload-time = "2025-03-30T20:35:37.121Z" },
    { url = "https://files.pythonhosted.org/packages/43/1b/33e313b22cf50f652becb94c6e7dae25d8f02e52e44db37a82de9ac357e8/coverage-7.8.0-cp312-cp312-musllinux_1_2_aarch64.whl", hash = "sha256:a1f406a8e0995d654b2ad87c62caf6befa767885301f3b8f6f73e6f3c31ec3a6", size = 244906, upload-time = "2025-03-30T20:35:39.07Z" },
    { url = "https://files.pythonhosted.org/packages/05/08/c0a8048e942e7f918764ccc99503e2bccffba1c42568693ce6955860365e/coverage-7.8.0-cp312-cp312-musllinux_1_2_i686.whl", hash = "sha256:77af0f6447a582fdc7de5e06fa3757a3ef87769fbb0fdbdeba78c23049140a47", size = 243124, upload-time = "2025-03-30T20:35:40.598Z" },
    { url = "https://files.pythonhosted.org/packages/5b/62/ea625b30623083c2aad645c9a6288ad9fc83d570f9adb913a2abdba562dd/coverage-7.8.0-cp312-cp312-musllinux_1_2_x86_64.whl", hash = "sha256:f2d32f95922927186c6dbc8bc60df0d186b6edb828d299ab10898ef3f40052fe", size = 244317, upload-time = "2025-03-30T20:35:42.204Z" },
    { url = "https://files.pythonhosted.org/packages/62/cb/3871f13ee1130a6c8f020e2f71d9ed269e1e2124aa3374d2180ee451cee9/coverage-7.8.0-cp312-cp312-win32.whl", hash = "sha256:769773614e676f9d8e8a0980dd7740f09a6ea386d0f383db6821df07d0f08545", size = 214170, upload-time = "2025-03-30T20:35:44.216Z" },
    { url = "https://files.pythonhosted.org/packages/88/26/69fe1193ab0bfa1eb7a7c0149a066123611baba029ebb448500abd8143f9/coverage-7.8.0-cp312-cp312-win_amd64.whl", hash = "sha256:e5d2b9be5b0693cf21eb4ce0ec8d211efb43966f6657807f6859aab3814f946b", size = 214969, upload-time = "2025-03-30T20:35:45.797Z" },
    { url = "https://files.pythonhosted.org/packages/60/0c/5da94be095239814bf2730a28cffbc48d6df4304e044f80d39e1ae581997/coverage-7.8.0-cp39-cp39-macosx_10_9_x86_64.whl", hash = "sha256:fa260de59dfb143af06dcf30c2be0b200bed2a73737a8a59248fcb9fa601ef0f", size = 211377, upload-time = "2025-03-30T20:36:23.298Z" },
    { url = "https://files.pythonhosted.org/packages/d5/cb/b9e93ebf193a0bb89dbcd4f73d7b0e6ecb7c1b6c016671950e25f041835e/coverage-7.8.0-cp39-cp39-macosx_11_0_arm64.whl", hash = "sha256:96121edfa4c2dfdda409877ea8608dd01de816a4dc4a0523356067b305e4e17a", size = 211803, upload-time = "2025-03-30T20:36:25.74Z" },
    { url = "https://files.pythonhosted.org/packages/78/1a/cdbfe9e1bb14d3afcaf6bb6e1b9ba76c72666e329cd06865bbd241efd652/coverage-7.8.0-cp39-cp39-manylinux_2_17_aarch64.manylinux2014_aarch64.whl", hash = "sha256:6b8af63b9afa1031c0ef05b217faa598f3069148eeee6bb24b79da9012423b82", size = 240561, upload-time = "2025-03-30T20:36:27.548Z" },
    { url = "https://files.pythonhosted.org/packages/59/04/57f1223f26ac018d7ce791bfa65b0c29282de3e041c1cd3ed430cfeac5a5/coverage-7.8.0-cp39-cp39-manylinux_2_5_i686.manylinux1_i686.manylinux_2_17_i686.manylinux2014_i686.whl", hash = "sha256:89b1f4af0d4afe495cd4787a68e00f30f1d15939f550e869de90a86efa7e0814", size = 238488, upload-time = "2025-03-30T20:36:29.175Z" },
    { url = "https://files.pythonhosted.org/packages/b7/b1/0f25516ae2a35e265868670384feebe64e7857d9cffeeb3887b0197e2ba2/coverage-7.8.0-cp39-cp39-manylinux_2_5_x86_64.manylinux1_x86_64.manylinux_2_17_x86_64.manylinux2014_x86_64.whl", hash = "sha256:94ec0be97723ae72d63d3aa41961a0b9a6f5a53ff599813c324548d18e3b9e8c", size = 239589, upload-time = "2025-03-30T20:36:30.876Z" },
    { url = "https://files.pythonhosted.org/packages/e0/a4/99d88baac0d1d5a46ceef2dd687aac08fffa8795e4c3e71b6f6c78e14482/coverage-7.8.0-cp39-cp39-musllinux_1_2_aarch64.whl", hash = "sha256:8a1d96e780bdb2d0cbb297325711701f7c0b6f89199a57f2049e90064c29f6bd", size = 239366, upload-time = "2025-03-30T20:36:32.563Z" },
    { url = "https://files.pythonhosted.org/packages/ea/9e/1db89e135feb827a868ed15f8fc857160757f9cab140ffee21342c783ceb/coverage-7.8.0-cp39-cp39-musllinux_1_2_i686.whl", hash = "sha256:f1d8a2a57b47142b10374902777e798784abf400a004b14f1b0b9eaf1e528ba4", size = 237591, upload-time = "2025-03-30T20:36:34.721Z" },
    { url = "https://files.pythonhosted.org/packages/1b/6d/ac4d6fdfd0e201bc82d1b08adfacb1e34b40d21a22cdd62cfaf3c1828566/coverage-7.8.0-cp39-cp39-musllinux_1_2_x86_64.whl", hash = "sha256:cf60dd2696b457b710dd40bf17ad269d5f5457b96442f7f85722bdb16fa6c899", size = 238572, upload-time = "2025-03-30T20:36:36.805Z" },
    { url = "https://files.pythonhosted.org/packages/25/5e/917cbe617c230f7f1745b6a13e780a3a1cd1cf328dbcd0fd8d7ec52858cd/coverage-7.8.0-cp39-cp39-win32.whl", hash = "sha256:be945402e03de47ba1872cd5236395e0f4ad635526185a930735f66710e1bd3f", size = 213966, upload-time = "2025-03-30T20:36:38.551Z" },
    { url = "https://files.pythonhosted.org/packages/bd/93/72b434fe550135869f9ea88dd36068af19afce666db576e059e75177e813/coverage-7.8.0-cp39-cp39-win_amd64.whl", hash = "sha256:90e7fbc6216ecaffa5a880cdc9c77b7418c1dcb166166b78dbc630d07f278cc3", size = 214852, upload-time = "2025-03-30T20:36:40.209Z" },
    { url = "https://files.pythonhosted.org/packages/c4/f1/1da77bb4c920aa30e82fa9b6ea065da3467977c2e5e032e38e66f1c57ffd/coverage-7.8.0-pp39.pp310.pp311-none-any.whl", hash = "sha256:b8194fb8e50d556d5849753de991d390c5a1edeeba50f68e3a9253fbd8bf8ccd", size = 203443, upload-time = "2025-03-30T20:36:41.959Z" },
    { url = "https://files.pythonhosted.org/packages/59/f1/4da7717f0063a222db253e7121bd6a56f6fb1ba439dcc36659088793347c/coverage-7.8.0-py3-none-any.whl", hash = "sha256:dbf364b4c5e7bae9250528167dfe40219b62e2d573c854d74be213e1e52069f7", size = 203435, upload-time = "2025-03-30T20:36:43.61Z" },
]

[package.optional-dependencies]
toml = [
    { name = "tomli", marker = "python_full_version <= '3.11'" },
]

[[package]]
name = "cryptography"
version = "44.0.2"
source = { registry = "https://pypi.org/simple" }
dependencies = [
    { name = "cffi", marker = "platform_python_implementation != 'PyPy'" },
]
sdist = { url = "https://files.pythonhosted.org/packages/cd/25/4ce80c78963834b8a9fd1cc1266be5ed8d1840785c0f2e1b73b8d128d505/cryptography-44.0.2.tar.gz", hash = "sha256:c63454aa261a0cf0c5b4718349629793e9e634993538db841165b3df74f37ec0", size = 710807, upload-time = "2025-03-02T00:01:37.692Z" }
wheels = [
    { url = "https://files.pythonhosted.org/packages/92/ef/83e632cfa801b221570c5f58c0369db6fa6cef7d9ff859feab1aae1a8a0f/cryptography-44.0.2-cp37-abi3-macosx_10_9_universal2.whl", hash = "sha256:efcfe97d1b3c79e486554efddeb8f6f53a4cdd4cf6086642784fa31fc384e1d7", size = 6676361, upload-time = "2025-03-02T00:00:06.528Z" },
    { url = "https://files.pythonhosted.org/packages/30/ec/7ea7c1e4c8fc8329506b46c6c4a52e2f20318425d48e0fe597977c71dbce/cryptography-44.0.2-cp37-abi3-manylinux_2_17_aarch64.manylinux2014_aarch64.whl", hash = "sha256:29ecec49f3ba3f3849362854b7253a9f59799e3763b0c9d0826259a88efa02f1", size = 3952350, upload-time = "2025-03-02T00:00:09.537Z" },
    { url = "https://files.pythonhosted.org/packages/27/61/72e3afdb3c5ac510330feba4fc1faa0fe62e070592d6ad00c40bb69165e5/cryptography-44.0.2-cp37-abi3-manylinux_2_17_x86_64.manylinux2014_x86_64.whl", hash = "sha256:bc821e161ae88bfe8088d11bb39caf2916562e0a2dc7b6d56714a48b784ef0bb", size = 4166572, upload-time = "2025-03-02T00:00:12.03Z" },
    { url = "https://files.pythonhosted.org/packages/26/e4/ba680f0b35ed4a07d87f9e98f3ebccb05091f3bf6b5a478b943253b3bbd5/cryptography-44.0.2-cp37-abi3-manylinux_2_28_aarch64.whl", hash = "sha256:3c00b6b757b32ce0f62c574b78b939afab9eecaf597c4d624caca4f9e71e7843", size = 3958124, upload-time = "2025-03-02T00:00:14.518Z" },
    { url = "https://files.pythonhosted.org/packages/9c/e8/44ae3e68c8b6d1cbc59040288056df2ad7f7f03bbcaca6b503c737ab8e73/cryptography-44.0.2-cp37-abi3-manylinux_2_28_armv7l.manylinux_2_31_armv7l.whl", hash = "sha256:7bdcd82189759aba3816d1f729ce42ffded1ac304c151d0a8e89b9996ab863d5", size = 3678122, upload-time = "2025-03-02T00:00:17.212Z" },
    { url = "https://files.pythonhosted.org/packages/27/7b/664ea5e0d1eab511a10e480baf1c5d3e681c7d91718f60e149cec09edf01/cryptography-44.0.2-cp37-abi3-manylinux_2_28_x86_64.whl", hash = "sha256:4973da6ca3db4405c54cd0b26d328be54c7747e89e284fcff166132eb7bccc9c", size = 4191831, upload-time = "2025-03-02T00:00:19.696Z" },
    { url = "https://files.pythonhosted.org/packages/2a/07/79554a9c40eb11345e1861f46f845fa71c9e25bf66d132e123d9feb8e7f9/cryptography-44.0.2-cp37-abi3-manylinux_2_34_aarch64.whl", hash = "sha256:4e389622b6927d8133f314949a9812972711a111d577a5d1f4bee5e58736b80a", size = 3960583, upload-time = "2025-03-02T00:00:22.488Z" },
    { url = "https://files.pythonhosted.org/packages/bb/6d/858e356a49a4f0b591bd6789d821427de18432212e137290b6d8a817e9bf/cryptography-44.0.2-cp37-abi3-manylinux_2_34_x86_64.whl", hash = "sha256:f514ef4cd14bb6fb484b4a60203e912cfcb64f2ab139e88c2274511514bf7308", size = 4191753, upload-time = "2025-03-02T00:00:25.038Z" },
    { url = "https://files.pythonhosted.org/packages/b2/80/62df41ba4916067fa6b125aa8c14d7e9181773f0d5d0bd4dcef580d8b7c6/cryptography-44.0.2-cp37-abi3-musllinux_1_2_aarch64.whl", hash = "sha256:1bc312dfb7a6e5d66082c87c34c8a62176e684b6fe3d90fcfe1568de675e6688", size = 4079550, upload-time = "2025-03-02T00:00:26.929Z" },
    { url = "https://files.pythonhosted.org/packages/f3/cd/2558cc08f7b1bb40683f99ff4327f8dcfc7de3affc669e9065e14824511b/cryptography-44.0.2-cp37-abi3-musllinux_1_2_x86_64.whl", hash = "sha256:3b721b8b4d948b218c88cb8c45a01793483821e709afe5f622861fc6182b20a7", size = 4298367, upload-time = "2025-03-02T00:00:28.735Z" },
    { url = "https://files.pythonhosted.org/packages/71/59/94ccc74788945bc3bd4cf355d19867e8057ff5fdbcac781b1ff95b700fb1/cryptography-44.0.2-cp37-abi3-win32.whl", hash = "sha256:51e4de3af4ec3899d6d178a8c005226491c27c4ba84101bfb59c901e10ca9f79", size = 2772843, upload-time = "2025-03-02T00:00:30.592Z" },
    { url = "https://files.pythonhosted.org/packages/ca/2c/0d0bbaf61ba05acb32f0841853cfa33ebb7a9ab3d9ed8bb004bd39f2da6a/cryptography-44.0.2-cp37-abi3-win_amd64.whl", hash = "sha256:c505d61b6176aaf982c5717ce04e87da5abc9a36a5b39ac03905c4aafe8de7aa", size = 3209057, upload-time = "2025-03-02T00:00:33.393Z" },
    { url = "https://files.pythonhosted.org/packages/9e/be/7a26142e6d0f7683d8a382dd963745e65db895a79a280a30525ec92be890/cryptography-44.0.2-cp39-abi3-macosx_10_9_universal2.whl", hash = "sha256:8e0ddd63e6bf1161800592c71ac794d3fb8001f2caebe0966e77c5234fa9efc3", size = 6677789, upload-time = "2025-03-02T00:00:36.009Z" },
    { url = "https://files.pythonhosted.org/packages/06/88/638865be7198a84a7713950b1db7343391c6066a20e614f8fa286eb178ed/cryptography-44.0.2-cp39-abi3-manylinux_2_17_aarch64.manylinux2014_aarch64.whl", hash = "sha256:81276f0ea79a208d961c433a947029e1a15948966658cf6710bbabb60fcc2639", size = 3951919, upload-time = "2025-03-02T00:00:38.581Z" },
    { url = "https://files.pythonhosted.org/packages/d7/fc/99fe639bcdf58561dfad1faa8a7369d1dc13f20acd78371bb97a01613585/cryptography-44.0.2-cp39-abi3-manylinux_2_17_x86_64.manylinux2014_x86_64.whl", hash = "sha256:9a1e657c0f4ea2a23304ee3f964db058c9e9e635cc7019c4aa21c330755ef6fd", size = 4167812, upload-time = "2025-03-02T00:00:42.934Z" },
    { url = "https://files.pythonhosted.org/packages/53/7b/aafe60210ec93d5d7f552592a28192e51d3c6b6be449e7fd0a91399b5d07/cryptography-44.0.2-cp39-abi3-manylinux_2_28_aarch64.whl", hash = "sha256:6210c05941994290f3f7f175a4a57dbbb2afd9273657614c506d5976db061181", size = 3958571, upload-time = "2025-03-02T00:00:46.026Z" },
    { url = "https://files.pythonhosted.org/packages/16/32/051f7ce79ad5a6ef5e26a92b37f172ee2d6e1cce09931646eef8de1e9827/cryptography-44.0.2-cp39-abi3-manylinux_2_28_armv7l.manylinux_2_31_armv7l.whl", hash = "sha256:d1c3572526997b36f245a96a2b1713bf79ce99b271bbcf084beb6b9b075f29ea", size = 3679832, upload-time = "2025-03-02T00:00:48.647Z" },
    { url = "https://files.pythonhosted.org/packages/78/2b/999b2a1e1ba2206f2d3bca267d68f350beb2b048a41ea827e08ce7260098/cryptography-44.0.2-cp39-abi3-manylinux_2_28_x86_64.whl", hash = "sha256:b042d2a275c8cee83a4b7ae30c45a15e6a4baa65a179a0ec2d78ebb90e4f6699", size = 4193719, upload-time = "2025-03-02T00:00:51.397Z" },
    { url = "https://files.pythonhosted.org/packages/72/97/430e56e39a1356e8e8f10f723211a0e256e11895ef1a135f30d7d40f2540/cryptography-44.0.2-cp39-abi3-manylinux_2_34_aarch64.whl", hash = "sha256:d03806036b4f89e3b13b6218fefea8d5312e450935b1a2d55f0524e2ed7c59d9", size = 3960852, upload-time = "2025-03-02T00:00:53.317Z" },
    { url = "https://files.pythonhosted.org/packages/89/33/c1cf182c152e1d262cac56850939530c05ca6c8d149aa0dcee490b417e99/cryptography-44.0.2-cp39-abi3-manylinux_2_34_x86_64.whl", hash = "sha256:c7362add18b416b69d58c910caa217f980c5ef39b23a38a0880dfd87bdf8cd23", size = 4193906, upload-time = "2025-03-02T00:00:56.49Z" },
    { url = "https://files.pythonhosted.org/packages/e1/99/87cf26d4f125380dc674233971069bc28d19b07f7755b29861570e513650/cryptography-44.0.2-cp39-abi3-musllinux_1_2_aarch64.whl", hash = "sha256:8cadc6e3b5a1f144a039ea08a0bdb03a2a92e19c46be3285123d32029f40a922", size = 4081572, upload-time = "2025-03-02T00:00:59.995Z" },
    { url = "https://files.pythonhosted.org/packages/b3/9f/6a3e0391957cc0c5f84aef9fbdd763035f2b52e998a53f99345e3ac69312/cryptography-44.0.2-cp39-abi3-musllinux_1_2_x86_64.whl", hash = "sha256:6f101b1f780f7fc613d040ca4bdf835c6ef3b00e9bd7125a4255ec574c7916e4", size = 4298631, upload-time = "2025-03-02T00:01:01.623Z" },
    { url = "https://files.pythonhosted.org/packages/e2/a5/5bc097adb4b6d22a24dea53c51f37e480aaec3465285c253098642696423/cryptography-44.0.2-cp39-abi3-win32.whl", hash = "sha256:3dc62975e31617badc19a906481deacdeb80b4bb454394b4098e3f2525a488c5", size = 2773792, upload-time = "2025-03-02T00:01:04.133Z" },
    { url = "https://files.pythonhosted.org/packages/33/cf/1f7649b8b9a3543e042d3f348e398a061923ac05b507f3f4d95f11938aa9/cryptography-44.0.2-cp39-abi3-win_amd64.whl", hash = "sha256:5f6f90b72d8ccadb9c6e311c775c8305381db88374c65fa1a68250aa8a9cb3a6", size = 3210957, upload-time = "2025-03-02T00:01:06.987Z" },
    { url = "https://files.pythonhosted.org/packages/99/10/173be140714d2ebaea8b641ff801cbcb3ef23101a2981cbf08057876f89e/cryptography-44.0.2-pp310-pypy310_pp73-macosx_10_9_x86_64.whl", hash = "sha256:af4ff3e388f2fa7bff9f7f2b31b87d5651c45731d3e8cfa0944be43dff5cfbdb", size = 3396886, upload-time = "2025-03-02T00:01:09.51Z" },
    { url = "https://files.pythonhosted.org/packages/2f/b4/424ea2d0fce08c24ede307cead3409ecbfc2f566725d4701b9754c0a1174/cryptography-44.0.2-pp310-pypy310_pp73-manylinux_2_28_aarch64.whl", hash = "sha256:0529b1d5a0105dd3731fa65680b45ce49da4d8115ea76e9da77a875396727b41", size = 3892387, upload-time = "2025-03-02T00:01:11.348Z" },
    { url = "https://files.pythonhosted.org/packages/28/20/8eaa1a4f7c68a1cb15019dbaad59c812d4df4fac6fd5f7b0b9c5177f1edd/cryptography-44.0.2-pp310-pypy310_pp73-manylinux_2_28_x86_64.whl", hash = "sha256:7ca25849404be2f8e4b3c59483d9d3c51298a22c1c61a0e84415104dacaf5562", size = 4109922, upload-time = "2025-03-02T00:01:13.934Z" },
    { url = "https://files.pythonhosted.org/packages/11/25/5ed9a17d532c32b3bc81cc294d21a36c772d053981c22bd678396bc4ae30/cryptography-44.0.2-pp310-pypy310_pp73-manylinux_2_34_aarch64.whl", hash = "sha256:268e4e9b177c76d569e8a145a6939eca9a5fec658c932348598818acf31ae9a5", size = 3895715, upload-time = "2025-03-02T00:01:16.895Z" },
    { url = "https://files.pythonhosted.org/packages/63/31/2aac03b19c6329b62c45ba4e091f9de0b8f687e1b0cd84f101401bece343/cryptography-44.0.2-pp310-pypy310_pp73-manylinux_2_34_x86_64.whl", hash = "sha256:9eb9d22b0a5d8fd9925a7764a054dca914000607dff201a24c791ff5c799e1fa", size = 4109876, upload-time = "2025-03-02T00:01:18.751Z" },
    { url = "https://files.pythonhosted.org/packages/99/ec/6e560908349843718db1a782673f36852952d52a55ab14e46c42c8a7690a/cryptography-44.0.2-pp310-pypy310_pp73-win_amd64.whl", hash = "sha256:2bf7bf75f7df9715f810d1b038870309342bff3069c5bd8c6b96128cb158668d", size = 3131719, upload-time = "2025-03-02T00:01:21.269Z" },
    { url = "https://files.pythonhosted.org/packages/d6/d7/f30e75a6aa7d0f65031886fa4a1485c2fbfe25a1896953920f6a9cfe2d3b/cryptography-44.0.2-pp311-pypy311_pp73-manylinux_2_28_aarch64.whl", hash = "sha256:909c97ab43a9c0c0b0ada7a1281430e4e5ec0458e6d9244c0e821bbf152f061d", size = 3887513, upload-time = "2025-03-02T00:01:22.911Z" },
    { url = "https://files.pythonhosted.org/packages/9c/b4/7a494ce1032323ca9db9a3661894c66e0d7142ad2079a4249303402d8c71/cryptography-44.0.2-pp311-pypy311_pp73-manylinux_2_28_x86_64.whl", hash = "sha256:96e7a5e9d6e71f9f4fca8eebfd603f8e86c5225bb18eb621b2c1e50b290a9471", size = 4107432, upload-time = "2025-03-02T00:01:24.701Z" },
    { url = "https://files.pythonhosted.org/packages/45/f8/6b3ec0bc56123b344a8d2b3264a325646d2dcdbdd9848b5e6f3d37db90b3/cryptography-44.0.2-pp311-pypy311_pp73-manylinux_2_34_aarch64.whl", hash = "sha256:d1b3031093a366ac767b3feb8bcddb596671b3aaff82d4050f984da0c248b615", size = 3891421, upload-time = "2025-03-02T00:01:26.335Z" },
    { url = "https://files.pythonhosted.org/packages/57/ff/f3b4b2d007c2a646b0f69440ab06224f9cf37a977a72cdb7b50632174e8a/cryptography-44.0.2-pp311-pypy311_pp73-manylinux_2_34_x86_64.whl", hash = "sha256:04abd71114848aa25edb28e225ab5f268096f44cf0127f3d36975bdf1bdf3390", size = 4107081, upload-time = "2025-03-02T00:01:28.938Z" },
]

[[package]]
name = "deprecation"
version = "2.1.0"
source = { registry = "https://pypi.org/simple" }
dependencies = [
    { name = "packaging" },
]
sdist = { url = "https://files.pythonhosted.org/packages/5a/d3/8ae2869247df154b64c1884d7346d412fed0c49df84db635aab2d1c40e62/deprecation-2.1.0.tar.gz", hash = "sha256:72b3bde64e5d778694b0cf68178aed03d15e15477116add3fb773e581f9518ff", size = 173788, upload-time = "2020-04-20T14:23:38.738Z" }
wheels = [
    { url = "https://files.pythonhosted.org/packages/02/c3/253a89ee03fc9b9682f1541728eb66db7db22148cd94f89ab22528cd1e1b/deprecation-2.1.0-py2.py3-none-any.whl", hash = "sha256:a10811591210e1fb0e768a8c25517cabeabcba6f0bf96564f8ff45189f90b14a", size = 11178, upload-time = "2020-04-20T14:23:36.581Z" },
]

[[package]]
name = "durationpy"
version = "0.9"
source = { registry = "https://pypi.org/simple" }
sdist = { url = "https://files.pythonhosted.org/packages/31/e9/f49c4e7fccb77fa5c43c2480e09a857a78b41e7331a75e128ed5df45c56b/durationpy-0.9.tar.gz", hash = "sha256:fd3feb0a69a0057d582ef643c355c40d2fa1c942191f914d12203b1a01ac722a", size = 3186, upload-time = "2024-10-02T17:59:00.873Z" }
wheels = [
    { url = "https://files.pythonhosted.org/packages/4c/a3/ac312faeceffd2d8f86bc6dcb5c401188ba5a01bc88e69bed97578a0dfcd/durationpy-0.9-py3-none-any.whl", hash = "sha256:e65359a7af5cedad07fb77a2dd3f390f8eb0b74cb845589fa6c057086834dd38", size = 3461, upload-time = "2024-10-02T17:58:59.349Z" },
]

[[package]]
name = "exceptiongroup"
version = "1.2.2"
source = { registry = "https://pypi.org/simple" }
sdist = { url = "https://files.pythonhosted.org/packages/09/35/2495c4ac46b980e4ca1f6ad6db102322ef3ad2410b79fdde159a4b0f3b92/exceptiongroup-1.2.2.tar.gz", hash = "sha256:47c2edf7c6738fafb49fd34290706d1a1a2f4d1c6df275526b62cbb4aa5393cc", size = 28883, upload-time = "2024-07-12T22:26:00.161Z" }
wheels = [
    { url = "https://files.pythonhosted.org/packages/02/cc/b7e31358aac6ed1ef2bb790a9746ac2c69bcb3c8588b41616914eb106eaf/exceptiongroup-1.2.2-py3-none-any.whl", hash = "sha256:3111b9d131c238bec2f8f516e123e14ba243563fb135d3fe885990585aa7795b", size = 16453, upload-time = "2024-07-12T22:25:58.476Z" },
]

[[package]]
name = "fastapi"
version = "0.121.3"
source = { registry = "https://pypi.org/simple" }
dependencies = [
    { name = "annotated-doc" },
    { name = "pydantic" },
    { name = "starlette" },
    { name = "typing-extensions" },
]
sdist = { url = "https://files.pythonhosted.org/packages/80/f0/086c442c6516195786131b8ca70488c6ef11d2f2e33c9a893576b2b0d3f7/fastapi-0.121.3.tar.gz", hash = "sha256:0055bc24fe53e56a40e9e0ad1ae2baa81622c406e548e501e717634e2dfbc40b", size = 344501, upload-time = "2025-11-19T16:53:39.243Z" }
wheels = [
    { url = "https://files.pythonhosted.org/packages/98/b6/4f620d7720fc0a754c8c1b7501d73777f6ba43b57c8ab99671f4d7441eb8/fastapi-0.121.3-py3-none-any.whl", hash = "sha256:0c78fc87587fcd910ca1bbf5bc8ba37b80e119b388a7206b39f0ecc95ebf53e9", size = 109801, upload-time = "2025-11-19T16:53:37.918Z" },
]

[[package]]
name = "filelock"
version = "3.18.0"
source = { registry = "https://pypi.org/simple" }
sdist = { url = "https://files.pythonhosted.org/packages/0a/10/c23352565a6544bdc5353e0b15fc1c563352101f30e24bf500207a54df9a/filelock-3.18.0.tar.gz", hash = "sha256:adbc88eabb99d2fec8c9c1b229b171f18afa655400173ddc653d5d01501fb9f2", size = 18075, upload-time = "2025-03-14T07:11:40.47Z" }
wheels = [
    { url = "https://files.pythonhosted.org/packages/4d/36/2a115987e2d8c300a974597416d9de88f2444426de9571f4b59b2cca3acc/filelock-3.18.0-py3-none-any.whl", hash = "sha256:c401f4f8377c4464e6db25fff06205fd89bdd83b65eb0488ed1b160f780e21de", size = 16215, upload-time = "2025-03-14T07:11:39.145Z" },
]

[[package]]
name = "frozenlist"
version = "1.7.0"
source = { registry = "https://pypi.org/simple" }
sdist = { url = "https://files.pythonhosted.org/packages/79/b1/b64018016eeb087db503b038296fd782586432b9c077fc5c7839e9cb6ef6/frozenlist-1.7.0.tar.gz", hash = "sha256:2e310d81923c2437ea8670467121cc3e9b0f76d3043cc1d2331d56c7fb7a3a8f", size = 45078, upload-time = "2025-06-09T23:02:35.538Z" }
wheels = [
    { url = "https://files.pythonhosted.org/packages/af/36/0da0a49409f6b47cc2d060dc8c9040b897b5902a8a4e37d9bc1deb11f680/frozenlist-1.7.0-cp310-cp310-macosx_10_9_universal2.whl", hash = "sha256:cc4df77d638aa2ed703b878dd093725b72a824c3c546c076e8fdf276f78ee84a", size = 81304, upload-time = "2025-06-09T22:59:46.226Z" },
    { url = "https://files.pythonhosted.org/packages/77/f0/77c11d13d39513b298e267b22eb6cb559c103d56f155aa9a49097221f0b6/frozenlist-1.7.0-cp310-cp310-macosx_10_9_x86_64.whl", hash = "sha256:716a9973a2cc963160394f701964fe25012600f3d311f60c790400b00e568b61", size = 47735, upload-time = "2025-06-09T22:59:48.133Z" },
    { url = "https://files.pythonhosted.org/packages/37/12/9d07fa18971a44150593de56b2f2947c46604819976784bcf6ea0d5db43b/frozenlist-1.7.0-cp310-cp310-macosx_11_0_arm64.whl", hash = "sha256:a0fd1bad056a3600047fb9462cff4c5322cebc59ebf5d0a3725e0ee78955001d", size = 46775, upload-time = "2025-06-09T22:59:49.564Z" },
    { url = "https://files.pythonhosted.org/packages/70/34/f73539227e06288fcd1f8a76853e755b2b48bca6747e99e283111c18bcd4/frozenlist-1.7.0-cp310-cp310-manylinux_2_17_aarch64.manylinux2014_aarch64.whl", hash = "sha256:3789ebc19cb811163e70fe2bd354cea097254ce6e707ae42e56f45e31e96cb8e", size = 224644, upload-time = "2025-06-09T22:59:51.35Z" },
    { url = "https://files.pythonhosted.org/packages/fb/68/c1d9c2f4a6e438e14613bad0f2973567586610cc22dcb1e1241da71de9d3/frozenlist-1.7.0-cp310-cp310-manylinux_2_17_armv7l.manylinux2014_armv7l.manylinux_2_31_armv7l.whl", hash = "sha256:af369aa35ee34f132fcfad5be45fbfcde0e3a5f6a1ec0712857f286b7d20cca9", size = 222125, upload-time = "2025-06-09T22:59:52.884Z" },
    { url = "https://files.pythonhosted.org/packages/b9/d0/98e8f9a515228d708344d7c6986752be3e3192d1795f748c24bcf154ad99/frozenlist-1.7.0-cp310-cp310-manylinux_2_17_ppc64le.manylinux2014_ppc64le.whl", hash = "sha256:ac64b6478722eeb7a3313d494f8342ef3478dff539d17002f849101b212ef97c", size = 233455, upload-time = "2025-06-09T22:59:54.74Z" },
    { url = "https://files.pythonhosted.org/packages/79/df/8a11bcec5600557f40338407d3e5bea80376ed1c01a6c0910fcfdc4b8993/frozenlist-1.7.0-cp310-cp310-manylinux_2_17_s390x.manylinux2014_s390x.whl", hash = "sha256:f89f65d85774f1797239693cef07ad4c97fdd0639544bad9ac4b869782eb1981", size = 227339, upload-time = "2025-06-09T22:59:56.187Z" },
    { url = "https://files.pythonhosted.org/packages/50/82/41cb97d9c9a5ff94438c63cc343eb7980dac4187eb625a51bdfdb7707314/frozenlist-1.7.0-cp310-cp310-manylinux_2_5_i686.manylinux1_i686.manylinux_2_17_i686.manylinux2014_i686.whl", hash = "sha256:1073557c941395fdfcfac13eb2456cb8aad89f9de27bae29fabca8e563b12615", size = 212969, upload-time = "2025-06-09T22:59:57.604Z" },
    { url = "https://files.pythonhosted.org/packages/13/47/f9179ee5ee4f55629e4f28c660b3fdf2775c8bfde8f9c53f2de2d93f52a9/frozenlist-1.7.0-cp310-cp310-manylinux_2_5_x86_64.manylinux1_x86_64.manylinux_2_17_x86_64.manylinux2014_x86_64.whl", hash = "sha256:1ed8d2fa095aae4bdc7fdd80351009a48d286635edffee66bf865e37a9125c50", size = 222862, upload-time = "2025-06-09T22:59:59.498Z" },
    { url = "https://files.pythonhosted.org/packages/1a/52/df81e41ec6b953902c8b7e3a83bee48b195cb0e5ec2eabae5d8330c78038/frozenlist-1.7.0-cp310-cp310-musllinux_1_2_aarch64.whl", hash = "sha256:24c34bea555fe42d9f928ba0a740c553088500377448febecaa82cc3e88aa1fa", size = 222492, upload-time = "2025-06-09T23:00:01.026Z" },
    { url = "https://files.pythonhosted.org/packages/84/17/30d6ea87fa95a9408245a948604b82c1a4b8b3e153cea596421a2aef2754/frozenlist-1.7.0-cp310-cp310-musllinux_1_2_armv7l.whl", hash = "sha256:69cac419ac6a6baad202c85aaf467b65ac860ac2e7f2ac1686dc40dbb52f6577", size = 238250, upload-time = "2025-06-09T23:00:03.401Z" },
    { url = "https://files.pythonhosted.org/packages/8f/00/ecbeb51669e3c3df76cf2ddd66ae3e48345ec213a55e3887d216eb4fbab3/frozenlist-1.7.0-cp310-cp310-musllinux_1_2_i686.whl", hash = "sha256:960d67d0611f4c87da7e2ae2eacf7ea81a5be967861e0c63cf205215afbfac59", size = 218720, upload-time = "2025-06-09T23:00:05.282Z" },
    { url = "https://files.pythonhosted.org/packages/1a/c0/c224ce0e0eb31cc57f67742071bb470ba8246623c1823a7530be0e76164c/frozenlist-1.7.0-cp310-cp310-musllinux_1_2_ppc64le.whl", hash = "sha256:41be2964bd4b15bf575e5daee5a5ce7ed3115320fb3c2b71fca05582ffa4dc9e", size = 232585, upload-time = "2025-06-09T23:00:07.962Z" },
    { url = "https://files.pythonhosted.org/packages/55/3c/34cb694abf532f31f365106deebdeac9e45c19304d83cf7d51ebbb4ca4d1/frozenlist-1.7.0-cp310-cp310-musllinux_1_2_s390x.whl", hash = "sha256:46d84d49e00c9429238a7ce02dc0be8f6d7cd0cd405abd1bebdc991bf27c15bd", size = 234248, upload-time = "2025-06-09T23:00:09.428Z" },
    { url = "https://files.pythonhosted.org/packages/98/c0/2052d8b6cecda2e70bd81299e3512fa332abb6dcd2969b9c80dfcdddbf75/frozenlist-1.7.0-cp310-cp310-musllinux_1_2_x86_64.whl", hash = "sha256:15900082e886edb37480335d9d518cec978afc69ccbc30bd18610b7c1b22a718", size = 221621, upload-time = "2025-06-09T23:00:11.32Z" },
    { url = "https://files.pythonhosted.org/packages/c5/bf/7dcebae315436903b1d98ffb791a09d674c88480c158aa171958a3ac07f0/frozenlist-1.7.0-cp310-cp310-win32.whl", hash = "sha256:400ddd24ab4e55014bba442d917203c73b2846391dd42ca5e38ff52bb18c3c5e", size = 39578, upload-time = "2025-06-09T23:00:13.526Z" },
    { url = "https://files.pythonhosted.org/packages/8f/5f/f69818f017fa9a3d24d1ae39763e29b7f60a59e46d5f91b9c6b21622f4cd/frozenlist-1.7.0-cp310-cp310-win_amd64.whl", hash = "sha256:6eb93efb8101ef39d32d50bce242c84bcbddb4f7e9febfa7b524532a239b4464", size = 43830, upload-time = "2025-06-09T23:00:14.98Z" },
    { url = "https://files.pythonhosted.org/packages/34/7e/803dde33760128acd393a27eb002f2020ddb8d99d30a44bfbaab31c5f08a/frozenlist-1.7.0-cp311-cp311-macosx_10_9_universal2.whl", hash = "sha256:aa51e147a66b2d74de1e6e2cf5921890de6b0f4820b257465101d7f37b49fb5a", size = 82251, upload-time = "2025-06-09T23:00:16.279Z" },
    { url = "https://files.pythonhosted.org/packages/75/a9/9c2c5760b6ba45eae11334db454c189d43d34a4c0b489feb2175e5e64277/frozenlist-1.7.0-cp311-cp311-macosx_10_9_x86_64.whl", hash = "sha256:9b35db7ce1cd71d36ba24f80f0c9e7cff73a28d7a74e91fe83e23d27c7828750", size = 48183, upload-time = "2025-06-09T23:00:17.698Z" },
    { url = "https://files.pythonhosted.org/packages/47/be/4038e2d869f8a2da165f35a6befb9158c259819be22eeaf9c9a8f6a87771/frozenlist-1.7.0-cp311-cp311-macosx_11_0_arm64.whl", hash = "sha256:34a69a85e34ff37791e94542065c8416c1afbf820b68f720452f636d5fb990cd", size = 47107, upload-time = "2025-06-09T23:00:18.952Z" },
    { url = "https://files.pythonhosted.org/packages/79/26/85314b8a83187c76a37183ceed886381a5f992975786f883472fcb6dc5f2/frozenlist-1.7.0-cp311-cp311-manylinux_2_17_aarch64.manylinux2014_aarch64.whl", hash = "sha256:4a646531fa8d82c87fe4bb2e596f23173caec9185bfbca5d583b4ccfb95183e2", size = 237333, upload-time = "2025-06-09T23:00:20.275Z" },
    { url = "https://files.pythonhosted.org/packages/1f/fd/e5b64f7d2c92a41639ffb2ad44a6a82f347787abc0c7df5f49057cf11770/frozenlist-1.7.0-cp311-cp311-manylinux_2_17_armv7l.manylinux2014_armv7l.manylinux_2_31_armv7l.whl", hash = "sha256:79b2ffbba483f4ed36a0f236ccb85fbb16e670c9238313709638167670ba235f", size = 231724, upload-time = "2025-06-09T23:00:21.705Z" },
    { url = "https://files.pythonhosted.org/packages/20/fb/03395c0a43a5976af4bf7534759d214405fbbb4c114683f434dfdd3128ef/frozenlist-1.7.0-cp311-cp311-manylinux_2_17_ppc64le.manylinux2014_ppc64le.whl", hash = "sha256:a26f205c9ca5829cbf82bb2a84b5c36f7184c4316617d7ef1b271a56720d6b30", size = 245842, upload-time = "2025-06-09T23:00:23.148Z" },
    { url = "https://files.pythonhosted.org/packages/d0/15/c01c8e1dffdac5d9803507d824f27aed2ba76b6ed0026fab4d9866e82f1f/frozenlist-1.7.0-cp311-cp311-manylinux_2_17_s390x.manylinux2014_s390x.whl", hash = "sha256:bcacfad3185a623fa11ea0e0634aac7b691aa925d50a440f39b458e41c561d98", size = 239767, upload-time = "2025-06-09T23:00:25.103Z" },
    { url = "https://files.pythonhosted.org/packages/14/99/3f4c6fe882c1f5514b6848aa0a69b20cb5e5d8e8f51a339d48c0e9305ed0/frozenlist-1.7.0-cp311-cp311-manylinux_2_5_i686.manylinux1_i686.manylinux_2_17_i686.manylinux2014_i686.whl", hash = "sha256:72c1b0fe8fe451b34f12dce46445ddf14bd2a5bcad7e324987194dc8e3a74c86", size = 224130, upload-time = "2025-06-09T23:00:27.061Z" },
    { url = "https://files.pythonhosted.org/packages/4d/83/220a374bd7b2aeba9d0725130665afe11de347d95c3620b9b82cc2fcab97/frozenlist-1.7.0-cp311-cp311-manylinux_2_5_x86_64.manylinux1_x86_64.manylinux_2_17_x86_64.manylinux2014_x86_64.whl", hash = "sha256:61d1a5baeaac6c0798ff6edfaeaa00e0e412d49946c53fae8d4b8e8b3566c4ae", size = 235301, upload-time = "2025-06-09T23:00:29.02Z" },
    { url = "https://files.pythonhosted.org/packages/03/3c/3e3390d75334a063181625343e8daab61b77e1b8214802cc4e8a1bb678fc/frozenlist-1.7.0-cp311-cp311-musllinux_1_2_aarch64.whl", hash = "sha256:7edf5c043c062462f09b6820de9854bf28cc6cc5b6714b383149745e287181a8", size = 234606, upload-time = "2025-06-09T23:00:30.514Z" },
    { url = "https://files.pythonhosted.org/packages/23/1e/58232c19608b7a549d72d9903005e2d82488f12554a32de2d5fb59b9b1ba/frozenlist-1.7.0-cp311-cp311-musllinux_1_2_armv7l.whl", hash = "sha256:d50ac7627b3a1bd2dcef6f9da89a772694ec04d9a61b66cf87f7d9446b4a0c31", size = 248372, upload-time = "2025-06-09T23:00:31.966Z" },
    { url = "https://files.pythonhosted.org/packages/c0/a4/e4a567e01702a88a74ce8a324691e62a629bf47d4f8607f24bf1c7216e7f/frozenlist-1.7.0-cp311-cp311-musllinux_1_2_i686.whl", hash = "sha256:ce48b2fece5aeb45265bb7a58259f45027db0abff478e3077e12b05b17fb9da7", size = 229860, upload-time = "2025-06-09T23:00:33.375Z" },
    { url = "https://files.pythonhosted.org/packages/73/a6/63b3374f7d22268b41a9db73d68a8233afa30ed164c46107b33c4d18ecdd/frozenlist-1.7.0-cp311-cp311-musllinux_1_2_ppc64le.whl", hash = "sha256:fe2365ae915a1fafd982c146754e1de6ab3478def8a59c86e1f7242d794f97d5", size = 245893, upload-time = "2025-06-09T23:00:35.002Z" },
    { url = "https://files.pythonhosted.org/packages/6d/eb/d18b3f6e64799a79673c4ba0b45e4cfbe49c240edfd03a68be20002eaeaa/frozenlist-1.7.0-cp311-cp311-musllinux_1_2_s390x.whl", hash = "sha256:45a6f2fdbd10e074e8814eb98b05292f27bad7d1883afbe009d96abdcf3bc898", size = 246323, upload-time = "2025-06-09T23:00:36.468Z" },
    { url = "https://files.pythonhosted.org/packages/5a/f5/720f3812e3d06cd89a1d5db9ff6450088b8f5c449dae8ffb2971a44da506/frozenlist-1.7.0-cp311-cp311-musllinux_1_2_x86_64.whl", hash = "sha256:21884e23cffabb157a9dd7e353779077bf5b8f9a58e9b262c6caad2ef5f80a56", size = 233149, upload-time = "2025-06-09T23:00:37.963Z" },
    { url = "https://files.pythonhosted.org/packages/69/68/03efbf545e217d5db8446acfd4c447c15b7c8cf4dbd4a58403111df9322d/frozenlist-1.7.0-cp311-cp311-win32.whl", hash = "sha256:284d233a8953d7b24f9159b8a3496fc1ddc00f4db99c324bd5fb5f22d8698ea7", size = 39565, upload-time = "2025-06-09T23:00:39.753Z" },
    { url = "https://files.pythonhosted.org/packages/58/17/fe61124c5c333ae87f09bb67186d65038834a47d974fc10a5fadb4cc5ae1/frozenlist-1.7.0-cp311-cp311-win_amd64.whl", hash = "sha256:387cbfdcde2f2353f19c2f66bbb52406d06ed77519ac7ee21be0232147c2592d", size = 44019, upload-time = "2025-06-09T23:00:40.988Z" },
    { url = "https://files.pythonhosted.org/packages/ef/a2/c8131383f1e66adad5f6ecfcce383d584ca94055a34d683bbb24ac5f2f1c/frozenlist-1.7.0-cp312-cp312-macosx_10_13_universal2.whl", hash = "sha256:3dbf9952c4bb0e90e98aec1bd992b3318685005702656bc6f67c1a32b76787f2", size = 81424, upload-time = "2025-06-09T23:00:42.24Z" },
    { url = "https://files.pythonhosted.org/packages/4c/9d/02754159955088cb52567337d1113f945b9e444c4960771ea90eb73de8db/frozenlist-1.7.0-cp312-cp312-macosx_10_13_x86_64.whl", hash = "sha256:1f5906d3359300b8a9bb194239491122e6cf1444c2efb88865426f170c262cdb", size = 47952, upload-time = "2025-06-09T23:00:43.481Z" },
    { url = "https://files.pythonhosted.org/packages/01/7a/0046ef1bd6699b40acd2067ed6d6670b4db2f425c56980fa21c982c2a9db/frozenlist-1.7.0-cp312-cp312-macosx_11_0_arm64.whl", hash = "sha256:3dabd5a8f84573c8d10d8859a50ea2dec01eea372031929871368c09fa103478", size = 46688, upload-time = "2025-06-09T23:00:44.793Z" },
    { url = "https://files.pythonhosted.org/packages/d6/a2/a910bafe29c86997363fb4c02069df4ff0b5bc39d33c5198b4e9dd42d8f8/frozenlist-1.7.0-cp312-cp312-manylinux_2_17_aarch64.manylinux2014_aarch64.whl", hash = "sha256:aa57daa5917f1738064f302bf2626281a1cb01920c32f711fbc7bc36111058a8", size = 243084, upload-time = "2025-06-09T23:00:46.125Z" },
    { url = "https://files.pythonhosted.org/packages/64/3e/5036af9d5031374c64c387469bfcc3af537fc0f5b1187d83a1cf6fab1639/frozenlist-1.7.0-cp312-cp312-manylinux_2_17_armv7l.manylinux2014_armv7l.manylinux_2_31_armv7l.whl", hash = "sha256:c193dda2b6d49f4c4398962810fa7d7c78f032bf45572b3e04dd5249dff27e08", size = 233524, upload-time = "2025-06-09T23:00:47.73Z" },
    { url = "https://files.pythonhosted.org/packages/06/39/6a17b7c107a2887e781a48ecf20ad20f1c39d94b2a548c83615b5b879f28/frozenlist-1.7.0-cp312-cp312-manylinux_2_17_ppc64le.manylinux2014_ppc64le.whl", hash = "sha256:bfe2b675cf0aaa6d61bf8fbffd3c274b3c9b7b1623beb3809df8a81399a4a9c4", size = 248493, upload-time = "2025-06-09T23:00:49.742Z" },
    { url = "https://files.pythonhosted.org/packages/be/00/711d1337c7327d88c44d91dd0f556a1c47fb99afc060ae0ef66b4d24793d/frozenlist-1.7.0-cp312-cp312-manylinux_2_17_s390x.manylinux2014_s390x.whl", hash = "sha256:8fc5d5cda37f62b262405cf9652cf0856839c4be8ee41be0afe8858f17f4c94b", size = 244116, upload-time = "2025-06-09T23:00:51.352Z" },
    { url = "https://files.pythonhosted.org/packages/24/fe/74e6ec0639c115df13d5850e75722750adabdc7de24e37e05a40527ca539/frozenlist-1.7.0-cp312-cp312-manylinux_2_5_i686.manylinux1_i686.manylinux_2_17_i686.manylinux2014_i686.whl", hash = "sha256:b0d5ce521d1dd7d620198829b87ea002956e4319002ef0bc8d3e6d045cb4646e", size = 224557, upload-time = "2025-06-09T23:00:52.855Z" },
    { url = "https://files.pythonhosted.org/packages/8d/db/48421f62a6f77c553575201e89048e97198046b793f4a089c79a6e3268bd/frozenlist-1.7.0-cp312-cp312-manylinux_2_5_x86_64.manylinux1_x86_64.manylinux_2_17_x86_64.manylinux2014_x86_64.whl", hash = "sha256:488d0a7d6a0008ca0db273c542098a0fa9e7dfaa7e57f70acef43f32b3f69dca", size = 241820, upload-time = "2025-06-09T23:00:54.43Z" },
    { url = "https://files.pythonhosted.org/packages/1d/fa/cb4a76bea23047c8462976ea7b7a2bf53997a0ca171302deae9d6dd12096/frozenlist-1.7.0-cp312-cp312-musllinux_1_2_aarch64.whl", hash = "sha256:15a7eaba63983d22c54d255b854e8108e7e5f3e89f647fc854bd77a237e767df", size = 236542, upload-time = "2025-06-09T23:00:56.409Z" },
    { url = "https://files.pythonhosted.org/packages/5d/32/476a4b5cfaa0ec94d3f808f193301debff2ea42288a099afe60757ef6282/frozenlist-1.7.0-cp312-cp312-musllinux_1_2_armv7l.whl", hash = "sha256:1eaa7e9c6d15df825bf255649e05bd8a74b04a4d2baa1ae46d9c2d00b2ca2cb5", size = 249350, upload-time = "2025-06-09T23:00:58.468Z" },
    { url = "https://files.pythonhosted.org/packages/8d/ba/9a28042f84a6bf8ea5dbc81cfff8eaef18d78b2a1ad9d51c7bc5b029ad16/frozenlist-1.7.0-cp312-cp312-musllinux_1_2_i686.whl", hash = "sha256:e4389e06714cfa9d47ab87f784a7c5be91d3934cd6e9a7b85beef808297cc025", size = 225093, upload-time = "2025-06-09T23:01:00.015Z" },
    { url = "https://files.pythonhosted.org/packages/bc/29/3a32959e68f9cf000b04e79ba574527c17e8842e38c91d68214a37455786/frozenlist-1.7.0-cp312-cp312-musllinux_1_2_ppc64le.whl", hash = "sha256:73bd45e1488c40b63fe5a7df892baf9e2a4d4bb6409a2b3b78ac1c6236178e01", size = 245482, upload-time = "2025-06-09T23:01:01.474Z" },
    { url = "https://files.pythonhosted.org/packages/80/e8/edf2f9e00da553f07f5fa165325cfc302dead715cab6ac8336a5f3d0adc2/frozenlist-1.7.0-cp312-cp312-musllinux_1_2_s390x.whl", hash = "sha256:99886d98e1643269760e5fe0df31e5ae7050788dd288947f7f007209b8c33f08", size = 249590, upload-time = "2025-06-09T23:01:02.961Z" },
    { url = "https://files.pythonhosted.org/packages/1c/80/9a0eb48b944050f94cc51ee1c413eb14a39543cc4f760ed12657a5a3c45a/frozenlist-1.7.0-cp312-cp312-musllinux_1_2_x86_64.whl", hash = "sha256:290a172aae5a4c278c6da8a96222e6337744cd9c77313efe33d5670b9f65fc43", size = 237785, upload-time = "2025-06-09T23:01:05.095Z" },
    { url = "https://files.pythonhosted.org/packages/f3/74/87601e0fb0369b7a2baf404ea921769c53b7ae00dee7dcfe5162c8c6dbf0/frozenlist-1.7.0-cp312-cp312-win32.whl", hash = "sha256:426c7bc70e07cfebc178bc4c2bf2d861d720c4fff172181eeb4a4c41d4ca2ad3", size = 39487, upload-time = "2025-06-09T23:01:06.54Z" },
    { url = "https://files.pythonhosted.org/packages/0b/15/c026e9a9fc17585a9d461f65d8593d281fedf55fbf7eb53f16c6df2392f9/frozenlist-1.7.0-cp312-cp312-win_amd64.whl", hash = "sha256:563b72efe5da92e02eb68c59cb37205457c977aa7a449ed1b37e6939e5c47c6a", size = 43874, upload-time = "2025-06-09T23:01:07.752Z" },
    { url = "https://files.pythonhosted.org/packages/dd/b1/ee59496f51cd244039330015d60f13ce5a54a0f2bd8d79e4a4a375ab7469/frozenlist-1.7.0-cp39-cp39-macosx_10_9_universal2.whl", hash = "sha256:cea3dbd15aea1341ea2de490574a4a37ca080b2ae24e4b4f4b51b9057b4c3630", size = 82434, upload-time = "2025-06-09T23:02:05.195Z" },
    { url = "https://files.pythonhosted.org/packages/75/e1/d518391ce36a6279b3fa5bc14327dde80bcb646bb50d059c6ca0756b8d05/frozenlist-1.7.0-cp39-cp39-macosx_10_9_x86_64.whl", hash = "sha256:7d536ee086b23fecc36c2073c371572374ff50ef4db515e4e503925361c24f71", size = 48232, upload-time = "2025-06-09T23:02:07.728Z" },
    { url = "https://files.pythonhosted.org/packages/b7/8d/a0d04f28b6e821a9685c22e67b5fb798a5a7b68752f104bfbc2dccf080c4/frozenlist-1.7.0-cp39-cp39-macosx_11_0_arm64.whl", hash = "sha256:dfcebf56f703cb2e346315431699f00db126d158455e513bd14089d992101e44", size = 47186, upload-time = "2025-06-09T23:02:09.243Z" },
    { url = "https://files.pythonhosted.org/packages/93/3a/a5334c0535c8b7c78eeabda1579179e44fe3d644e07118e59a2276dedaf1/frozenlist-1.7.0-cp39-cp39-manylinux_2_17_aarch64.manylinux2014_aarch64.whl", hash = "sha256:974c5336e61d6e7eb1ea5b929cb645e882aadab0095c5a6974a111e6479f8878", size = 226617, upload-time = "2025-06-09T23:02:10.949Z" },
    { url = "https://files.pythonhosted.org/packages/0a/67/8258d971f519dc3f278c55069a775096cda6610a267b53f6248152b72b2f/frozenlist-1.7.0-cp39-cp39-manylinux_2_17_armv7l.manylinux2014_armv7l.manylinux_2_31_armv7l.whl", hash = "sha256:c70db4a0ab5ab20878432c40563573229a7ed9241506181bba12f6b7d0dc41cb", size = 224179, upload-time = "2025-06-09T23:02:12.603Z" },
    { url = "https://files.pythonhosted.org/packages/fc/89/8225905bf889b97c6d935dd3aeb45668461e59d415cb019619383a8a7c3b/frozenlist-1.7.0-cp39-cp39-manylinux_2_17_ppc64le.manylinux2014_ppc64le.whl", hash = "sha256:1137b78384eebaf70560a36b7b229f752fb64d463d38d1304939984d5cb887b6", size = 235783, upload-time = "2025-06-09T23:02:14.678Z" },
    { url = "https://files.pythonhosted.org/packages/54/6e/ef52375aa93d4bc510d061df06205fa6dcfd94cd631dd22956b09128f0d4/frozenlist-1.7.0-cp39-cp39-manylinux_2_17_s390x.manylinux2014_s390x.whl", hash = "sha256:e793a9f01b3e8b5c0bc646fb59140ce0efcc580d22a3468d70766091beb81b35", size = 229210, upload-time = "2025-06-09T23:02:16.313Z" },
    { url = "https://files.pythonhosted.org/packages/ee/55/62c87d1a6547bfbcd645df10432c129100c5bd0fd92a384de6e3378b07c1/frozenlist-1.7.0-cp39-cp39-manylinux_2_5_i686.manylinux1_i686.manylinux_2_17_i686.manylinux2014_i686.whl", hash = "sha256:74739ba8e4e38221d2c5c03d90a7e542cb8ad681915f4ca8f68d04f810ee0a87", size = 215994, upload-time = "2025-06-09T23:02:17.9Z" },
    { url = "https://files.pythonhosted.org/packages/45/d2/263fea1f658b8ad648c7d94d18a87bca7e8c67bd6a1bbf5445b1bd5b158c/frozenlist-1.7.0-cp39-cp39-manylinux_2_5_x86_64.manylinux1_x86_64.manylinux_2_17_x86_64.manylinux2014_x86_64.whl", hash = "sha256:1e63344c4e929b1a01e29bc184bbb5fd82954869033765bfe8d65d09e336a677", size = 225122, upload-time = "2025-06-09T23:02:19.479Z" },
    { url = "https://files.pythonhosted.org/packages/7b/22/7145e35d12fb368d92124f679bea87309495e2e9ddf14c6533990cb69218/frozenlist-1.7.0-cp39-cp39-musllinux_1_2_aarch64.whl", hash = "sha256:2ea2a7369eb76de2217a842f22087913cdf75f63cf1307b9024ab82dfb525938", size = 224019, upload-time = "2025-06-09T23:02:20.969Z" },
    { url = "https://files.pythonhosted.org/packages/44/1e/7dae8c54301beb87bcafc6144b9a103bfd2c8f38078c7902984c9a0c4e5b/frozenlist-1.7.0-cp39-cp39-musllinux_1_2_armv7l.whl", hash = "sha256:836b42f472a0e006e02499cef9352ce8097f33df43baaba3e0a28a964c26c7d2", size = 239925, upload-time = "2025-06-09T23:02:22.466Z" },
    { url = "https://files.pythonhosted.org/packages/4b/1e/99c93e54aa382e949a98976a73b9b20c3aae6d9d893f31bbe4991f64e3a8/frozenlist-1.7.0-cp39-cp39-musllinux_1_2_i686.whl", hash = "sha256:e22b9a99741294b2571667c07d9f8cceec07cb92aae5ccda39ea1b6052ed4319", size = 220881, upload-time = "2025-06-09T23:02:24.521Z" },
    { url = "https://files.pythonhosted.org/packages/5e/9c/ca5105fa7fb5abdfa8837581be790447ae051da75d32f25c8f81082ffc45/frozenlist-1.7.0-cp39-cp39-musllinux_1_2_ppc64le.whl", hash = "sha256:9a19e85cc503d958abe5218953df722748d87172f71b73cf3c9257a91b999890", size = 234046, upload-time = "2025-06-09T23:02:26.206Z" },
    { url = "https://files.pythonhosted.org/packages/8d/4d/e99014756093b4ddbb67fb8f0df11fe7a415760d69ace98e2ac6d5d43402/frozenlist-1.7.0-cp39-cp39-musllinux_1_2_s390x.whl", hash = "sha256:f22dac33bb3ee8fe3e013aa7b91dc12f60d61d05b7fe32191ffa84c3aafe77bd", size = 235756, upload-time = "2025-06-09T23:02:27.79Z" },
    { url = "https://files.pythonhosted.org/packages/8b/72/a19a40bcdaa28a51add2aaa3a1a294ec357f36f27bd836a012e070c5e8a5/frozenlist-1.7.0-cp39-cp39-musllinux_1_2_x86_64.whl", hash = "sha256:9ccec739a99e4ccf664ea0775149f2749b8a6418eb5b8384b4dc0a7d15d304cb", size = 222894, upload-time = "2025-06-09T23:02:29.848Z" },
    { url = "https://files.pythonhosted.org/packages/08/49/0042469993e023a758af81db68c76907cd29e847d772334d4d201cbe9a42/frozenlist-1.7.0-cp39-cp39-win32.whl", hash = "sha256:b3950f11058310008a87757f3eee16a8e1ca97979833239439586857bc25482e", size = 39848, upload-time = "2025-06-09T23:02:31.413Z" },
    { url = "https://files.pythonhosted.org/packages/5a/45/827d86ee475c877f5f766fbc23fb6acb6fada9e52f1c9720e2ba3eae32da/frozenlist-1.7.0-cp39-cp39-win_amd64.whl", hash = "sha256:43a82fce6769c70f2f5a06248b614a7d268080a9d20f7457ef10ecee5af82b63", size = 44102, upload-time = "2025-06-09T23:02:32.808Z" },
    { url = "https://files.pythonhosted.org/packages/ee/45/b82e3c16be2182bff01179db177fe144d58b5dc787a7d4492c6ed8b9317f/frozenlist-1.7.0-py3-none-any.whl", hash = "sha256:9a5af342e34f7e97caf8c995864c7a396418ae2859cc6fdf1b1073020d516a7e", size = 13106, upload-time = "2025-06-09T23:02:34.204Z" },
]

[[package]]
name = "fsspec"
version = "2025.3.2"
source = { registry = "https://pypi.org/simple" }
sdist = { url = "https://files.pythonhosted.org/packages/45/d8/8425e6ba5fcec61a1d16e41b1b71d2bf9344f1fe48012c2b48b9620feae5/fsspec-2025.3.2.tar.gz", hash = "sha256:e52c77ef398680bbd6a98c0e628fbc469491282981209907bbc8aea76a04fdc6", size = 299281, upload-time = "2025-03-31T15:27:08.524Z" }
wheels = [
    { url = "https://files.pythonhosted.org/packages/44/4b/e0cfc1a6f17e990f3e64b7d941ddc4acdc7b19d6edd51abf495f32b1a9e4/fsspec-2025.3.2-py3-none-any.whl", hash = "sha256:2daf8dc3d1dfa65b6aa37748d112773a7a08416f6c70d96b264c96476ecaf711", size = 194435, upload-time = "2025-03-31T15:27:07.028Z" },
]

[[package]]
name = "google-api-core"
version = "2.24.2"
source = { registry = "https://pypi.org/simple" }
dependencies = [
    { name = "google-auth" },
    { name = "googleapis-common-protos" },
    { name = "proto-plus" },
    { name = "protobuf" },
    { name = "requests" },
]
sdist = { url = "https://files.pythonhosted.org/packages/09/5c/085bcb872556934bb119e5e09de54daa07873f6866b8f0303c49e72287f7/google_api_core-2.24.2.tar.gz", hash = "sha256:81718493daf06d96d6bc76a91c23874dbf2fac0adbbf542831b805ee6e974696", size = 163516, upload-time = "2025-03-10T15:55:26.201Z" }
wheels = [
    { url = "https://files.pythonhosted.org/packages/46/95/f472d85adab6e538da2025dfca9e976a0d125cc0af2301f190e77b76e51c/google_api_core-2.24.2-py3-none-any.whl", hash = "sha256:810a63ac95f3c441b7c0e43d344e372887f62ce9071ba972eacf32672e072de9", size = 160061, upload-time = "2025-03-10T15:55:24.386Z" },
]

[[package]]
name = "google-auth"
version = "2.39.0"
source = { registry = "https://pypi.org/simple" }
dependencies = [
    { name = "cachetools" },
    { name = "pyasn1-modules" },
    { name = "rsa" },
]
sdist = { url = "https://files.pythonhosted.org/packages/cb/8e/8f45c9a32f73e786e954b8f9761c61422955d23c45d1e8c347f9b4b59e8e/google_auth-2.39.0.tar.gz", hash = "sha256:73222d43cdc35a3aeacbfdcaf73142a97839f10de930550d89ebfe1d0a00cde7", size = 274834, upload-time = "2025-04-14T17:44:49.402Z" }
wheels = [
    { url = "https://files.pythonhosted.org/packages/ce/12/ad37a1ef86006d0a0117fc06a4a00bd461c775356b534b425f00dde208ea/google_auth-2.39.0-py2.py3-none-any.whl", hash = "sha256:0150b6711e97fb9f52fe599f55648950cc4540015565d8fbb31be2ad6e1548a2", size = 212319, upload-time = "2025-04-14T17:44:47.699Z" },
]

[[package]]
name = "google-cloud-core"
version = "2.4.3"
source = { registry = "https://pypi.org/simple" }
dependencies = [
    { name = "google-api-core" },
    { name = "google-auth" },
]
sdist = { url = "https://files.pythonhosted.org/packages/d6/b8/2b53838d2acd6ec6168fd284a990c76695e84c65deee79c9f3a4276f6b4f/google_cloud_core-2.4.3.tar.gz", hash = "sha256:1fab62d7102844b278fe6dead3af32408b1df3eb06f5c7e8634cbd40edc4da53", size = 35861, upload-time = "2025-03-10T21:05:38.948Z" }
wheels = [
    { url = "https://files.pythonhosted.org/packages/40/86/bda7241a8da2d28a754aad2ba0f6776e35b67e37c36ae0c45d49370f1014/google_cloud_core-2.4.3-py2.py3-none-any.whl", hash = "sha256:5130f9f4c14b4fafdff75c79448f9495cfade0d8775facf1b09c3bf67e027f6e", size = 29348, upload-time = "2025-03-10T21:05:37.785Z" },
]

[[package]]
name = "google-cloud-storage"
version = "2.19.0"
source = { registry = "https://pypi.org/simple" }
dependencies = [
    { name = "google-api-core" },
    { name = "google-auth" },
    { name = "google-cloud-core" },
    { name = "google-crc32c" },
    { name = "google-resumable-media" },
    { name = "requests" },
]
sdist = { url = "https://files.pythonhosted.org/packages/36/76/4d965702e96bb67976e755bed9828fa50306dca003dbee08b67f41dd265e/google_cloud_storage-2.19.0.tar.gz", hash = "sha256:cd05e9e7191ba6cb68934d8eb76054d9be4562aa89dbc4236feee4d7d51342b2", size = 5535488, upload-time = "2024-12-05T01:35:06.49Z" }
wheels = [
    { url = "https://files.pythonhosted.org/packages/d5/94/6db383d8ee1adf45dc6c73477152b82731fa4c4a46d9c1932cc8757e0fd4/google_cloud_storage-2.19.0-py2.py3-none-any.whl", hash = "sha256:aeb971b5c29cf8ab98445082cbfe7b161a1f48ed275822f59ed3f1524ea54fba", size = 131787, upload-time = "2024-12-05T01:35:04.736Z" },
]

[[package]]
name = "google-crc32c"
version = "1.7.1"
source = { registry = "https://pypi.org/simple" }
sdist = { url = "https://files.pythonhosted.org/packages/19/ae/87802e6d9f9d69adfaedfcfd599266bf386a54d0be058b532d04c794f76d/google_crc32c-1.7.1.tar.gz", hash = "sha256:2bff2305f98846f3e825dbeec9ee406f89da7962accdb29356e4eadc251bd472", size = 14495, upload-time = "2025-03-26T14:29:13.32Z" }
wheels = [
    { url = "https://files.pythonhosted.org/packages/eb/69/b1b05cf415df0d86691d6a8b4b7e60ab3a6fb6efb783ee5cd3ed1382bfd3/google_crc32c-1.7.1-cp310-cp310-macosx_12_0_arm64.whl", hash = "sha256:b07d48faf8292b4db7c3d64ab86f950c2e94e93a11fd47271c28ba458e4a0d76", size = 30467, upload-time = "2025-03-26T14:31:11.92Z" },
    { url = "https://files.pythonhosted.org/packages/44/3d/92f8928ecd671bd5b071756596971c79d252d09b835cdca5a44177fa87aa/google_crc32c-1.7.1-cp310-cp310-macosx_12_0_x86_64.whl", hash = "sha256:7cc81b3a2fbd932a4313eb53cc7d9dde424088ca3a0337160f35d91826880c1d", size = 30311, upload-time = "2025-03-26T14:53:14.161Z" },
    { url = "https://files.pythonhosted.org/packages/33/42/c2d15a73df79d45ed6b430b9e801d0bd8e28ac139a9012d7d58af50a385d/google_crc32c-1.7.1-cp310-cp310-manylinux_2_12_x86_64.manylinux2010_x86_64.whl", hash = "sha256:1c67ca0a1f5b56162951a9dae987988679a7db682d6f97ce0f6381ebf0fbea4c", size = 37889, upload-time = "2025-03-26T14:41:27.83Z" },
    { url = "https://files.pythonhosted.org/packages/57/ea/ac59c86a3c694afd117bb669bde32aaf17d0de4305d01d706495f09cbf19/google_crc32c-1.7.1-cp310-cp310-manylinux_2_17_aarch64.manylinux2014_aarch64.whl", hash = "sha256:fc5319db92daa516b653600794d5b9f9439a9a121f3e162f94b0e1891c7933cb", size = 33028, upload-time = "2025-03-26T14:41:29.141Z" },
    { url = "https://files.pythonhosted.org/packages/60/44/87e77e8476767a4a93f6cf271157c6d948eacec63688c093580af13b04be/google_crc32c-1.7.1-cp310-cp310-manylinux_2_17_x86_64.manylinux2014_x86_64.whl", hash = "sha256:dcdf5a64adb747610140572ed18d011896e3b9ae5195f2514b7ff678c80f1603", size = 38026, upload-time = "2025-03-26T14:41:29.921Z" },
    { url = "https://files.pythonhosted.org/packages/c8/bf/21ac7bb305cd7c1a6de9c52f71db0868e104a5b573a4977cd9d0ff830f82/google_crc32c-1.7.1-cp310-cp310-win_amd64.whl", hash = "sha256:754561c6c66e89d55754106739e22fdaa93fafa8da7221b29c8b8e8270c6ec8a", size = 33476, upload-time = "2025-03-26T14:29:09.086Z" },
    { url = "https://files.pythonhosted.org/packages/f7/94/220139ea87822b6fdfdab4fb9ba81b3fff7ea2c82e2af34adc726085bffc/google_crc32c-1.7.1-cp311-cp311-macosx_12_0_arm64.whl", hash = "sha256:6fbab4b935989e2c3610371963ba1b86afb09537fd0c633049be82afe153ac06", size = 30468, upload-time = "2025-03-26T14:32:52.215Z" },
    { url = "https://files.pythonhosted.org/packages/94/97/789b23bdeeb9d15dc2904660463ad539d0318286d7633fe2760c10ed0c1c/google_crc32c-1.7.1-cp311-cp311-macosx_12_0_x86_64.whl", hash = "sha256:ed66cbe1ed9cbaaad9392b5259b3eba4a9e565420d734e6238813c428c3336c9", size = 30313, upload-time = "2025-03-26T14:57:38.758Z" },
    { url = "https://files.pythonhosted.org/packages/81/b8/976a2b843610c211e7ccb3e248996a61e87dbb2c09b1499847e295080aec/google_crc32c-1.7.1-cp311-cp311-manylinux_2_17_aarch64.manylinux2014_aarch64.whl", hash = "sha256:ee6547b657621b6cbed3562ea7826c3e11cab01cd33b74e1f677690652883e77", size = 33048, upload-time = "2025-03-26T14:41:30.679Z" },
    { url = "https://files.pythonhosted.org/packages/c9/16/a3842c2cf591093b111d4a5e2bfb478ac6692d02f1b386d2a33283a19dc9/google_crc32c-1.7.1-cp311-cp311-manylinux_2_17_x86_64.manylinux2014_x86_64.whl", hash = "sha256:d68e17bad8f7dd9a49181a1f5a8f4b251c6dbc8cc96fb79f1d321dfd57d66f53", size = 32669, upload-time = "2025-03-26T14:41:31.432Z" },
    { url = "https://files.pythonhosted.org/packages/04/17/ed9aba495916fcf5fe4ecb2267ceb851fc5f273c4e4625ae453350cfd564/google_crc32c-1.7.1-cp311-cp311-win_amd64.whl", hash = "sha256:6335de12921f06e1f774d0dd1fbea6bf610abe0887a1638f64d694013138be5d", size = 33476, upload-time = "2025-03-26T14:29:10.211Z" },
    { url = "https://files.pythonhosted.org/packages/dd/b7/787e2453cf8639c94b3d06c9d61f512234a82e1d12d13d18584bd3049904/google_crc32c-1.7.1-cp312-cp312-macosx_12_0_arm64.whl", hash = "sha256:2d73a68a653c57281401871dd4aeebbb6af3191dcac751a76ce430df4d403194", size = 30470, upload-time = "2025-03-26T14:34:31.655Z" },
    { url = "https://files.pythonhosted.org/packages/ed/b4/6042c2b0cbac3ec3a69bb4c49b28d2f517b7a0f4a0232603c42c58e22b44/google_crc32c-1.7.1-cp312-cp312-macosx_12_0_x86_64.whl", hash = "sha256:22beacf83baaf59f9d3ab2bbb4db0fb018da8e5aebdce07ef9f09fce8220285e", size = 30315, upload-time = "2025-03-26T15:01:54.634Z" },
    { url = "https://files.pythonhosted.org/packages/29/ad/01e7a61a5d059bc57b702d9ff6a18b2585ad97f720bd0a0dbe215df1ab0e/google_crc32c-1.7.1-cp312-cp312-manylinux_2_17_aarch64.manylinux2014_aarch64.whl", hash = "sha256:19eafa0e4af11b0a4eb3974483d55d2d77ad1911e6cf6f832e1574f6781fd337", size = 33180, upload-time = "2025-03-26T14:41:32.168Z" },
    { url = "https://files.pythonhosted.org/packages/3b/a5/7279055cf004561894ed3a7bfdf5bf90a53f28fadd01af7cd166e88ddf16/google_crc32c-1.7.1-cp312-cp312-manylinux_2_17_x86_64.manylinux2014_x86_64.whl", hash = "sha256:b6d86616faaea68101195c6bdc40c494e4d76f41e07a37ffdef270879c15fb65", size = 32794, upload-time = "2025-03-26T14:41:33.264Z" },
    { url = "https://files.pythonhosted.org/packages/0f/d6/77060dbd140c624e42ae3ece3df53b9d811000729a5c821b9fd671ceaac6/google_crc32c-1.7.1-cp312-cp312-win_amd64.whl", hash = "sha256:b7491bdc0c7564fcf48c0179d2048ab2f7c7ba36b84ccd3a3e1c3f7a72d3bba6", size = 33477, upload-time = "2025-03-26T14:29:10.94Z" },
    { url = "https://files.pythonhosted.org/packages/e3/89/940d170a9f24e6e711666a7c5596561358243023b4060869d9adae97a762/google_crc32c-1.7.1-cp39-cp39-macosx_12_0_arm64.whl", hash = "sha256:9fc196f0b8d8bd2789352c6a522db03f89e83a0ed6b64315923c396d7a932315", size = 30462, upload-time = "2025-03-26T14:29:25.969Z" },
    { url = "https://files.pythonhosted.org/packages/42/0c/22bebe2517368e914a63e5378aab74e2b6357eb739d94b6bc0e830979a37/google_crc32c-1.7.1-cp39-cp39-macosx_12_0_x86_64.whl", hash = "sha256:bb5e35dcd8552f76eed9461a23de1030920a3c953c1982f324be8f97946e7127", size = 30304, upload-time = "2025-03-26T14:49:16.642Z" },
    { url = "https://files.pythonhosted.org/packages/36/32/2daf4c46f875aaa3a057ecc8569406979cb29fb1e2389e4f2570d8ed6a5c/google_crc32c-1.7.1-cp39-cp39-manylinux_2_12_x86_64.manylinux2010_x86_64.whl", hash = "sha256:f2226b6a8da04f1d9e61d3e357f2460b9551c5e6950071437e122c958a18ae14", size = 37734, upload-time = "2025-03-26T14:41:37.88Z" },
    { url = "https://files.pythonhosted.org/packages/76/b5/b3e220b68d5d265c4aacd2878301fdb2df72715c45ba49acc19f310d4555/google_crc32c-1.7.1-cp39-cp39-manylinux_2_17_aarch64.manylinux2014_aarch64.whl", hash = "sha256:1f2b3522222746fff0e04a9bd0a23ea003ba3cccc8cf21385c564deb1f223242", size = 32869, upload-time = "2025-03-26T14:41:38.965Z" },
    { url = "https://files.pythonhosted.org/packages/0a/90/2931c3c8d2de1e7cde89945d3ceb2c4258a1f23f0c22c3c1c921c3c026a6/google_crc32c-1.7.1-cp39-cp39-manylinux_2_17_x86_64.manylinux2014_x86_64.whl", hash = "sha256:3bda0fcb632d390e3ea8b6b07bf6b4f4a66c9d02dcd6fbf7ba00a197c143f582", size = 37875, upload-time = "2025-03-26T14:41:41.732Z" },
    { url = "https://files.pythonhosted.org/packages/30/9e/0aaed8a209ea6fa4b50f66fed2d977f05c6c799e10bb509f5523a5a5c90c/google_crc32c-1.7.1-cp39-cp39-win_amd64.whl", hash = "sha256:713121af19f1a617054c41f952294764e0c5443d5a5d9034b2cd60f5dd7e0349", size = 33471, upload-time = "2025-03-26T14:29:12.578Z" },
    { url = "https://files.pythonhosted.org/packages/0b/43/31e57ce04530794917dfe25243860ec141de9fadf4aa9783dffe7dac7c39/google_crc32c-1.7.1-pp310-pypy310_pp73-manylinux_2_17_aarch64.manylinux2014_aarch64.whl", hash = "sha256:a8e9afc74168b0b2232fb32dd202c93e46b7d5e4bf03e66ba5dc273bb3559589", size = 28242, upload-time = "2025-03-26T14:41:42.858Z" },
    { url = "https://files.pythonhosted.org/packages/eb/f3/8b84cd4e0ad111e63e30eb89453f8dd308e3ad36f42305cf8c202461cdf0/google_crc32c-1.7.1-pp310-pypy310_pp73-manylinux_2_17_x86_64.manylinux2014_x86_64.whl", hash = "sha256:fa8136cc14dd27f34a3221c0f16fd42d8a40e4778273e61a3c19aedaa44daf6b", size = 28049, upload-time = "2025-03-26T14:41:44.651Z" },
    { url = "https://files.pythonhosted.org/packages/16/1b/1693372bf423ada422f80fd88260dbfd140754adb15cbc4d7e9a68b1cb8e/google_crc32c-1.7.1-pp311-pypy311_pp73-manylinux_2_17_aarch64.manylinux2014_aarch64.whl", hash = "sha256:85fef7fae11494e747c9fd1359a527e5970fc9603c90764843caabd3a16a0a48", size = 28241, upload-time = "2025-03-26T14:41:45.898Z" },
    { url = "https://files.pythonhosted.org/packages/fd/3c/2a19a60a473de48717b4efb19398c3f914795b64a96cf3fbe82588044f78/google_crc32c-1.7.1-pp311-pypy311_pp73-manylinux_2_17_x86_64.manylinux2014_x86_64.whl", hash = "sha256:6efb97eb4369d52593ad6f75e7e10d053cf00c48983f7a973105bc70b0ac4d82", size = 28048, upload-time = "2025-03-26T14:41:46.696Z" },
]

[[package]]
name = "google-resumable-media"
version = "2.7.2"
source = { registry = "https://pypi.org/simple" }
dependencies = [
    { name = "google-crc32c" },
]
sdist = { url = "https://files.pythonhosted.org/packages/58/5a/0efdc02665dca14e0837b62c8a1a93132c264bd02054a15abb2218afe0ae/google_resumable_media-2.7.2.tar.gz", hash = "sha256:5280aed4629f2b60b847b0d42f9857fd4935c11af266744df33d8074cae92fe0", size = 2163099, upload-time = "2024-08-07T22:20:38.555Z" }
wheels = [
    { url = "https://files.pythonhosted.org/packages/82/35/b8d3baf8c46695858cb9d8835a53baa1eeb9906ddaf2f728a5f5b640fd1e/google_resumable_media-2.7.2-py2.py3-none-any.whl", hash = "sha256:3ce7551e9fe6d99e9a126101d2536612bb73486721951e9562fee0f90c6ababa", size = 81251, upload-time = "2024-08-07T22:20:36.409Z" },
]

[[package]]
name = "googleapis-common-protos"
version = "1.70.0"
source = { registry = "https://pypi.org/simple" }
dependencies = [
    { name = "protobuf" },
]
sdist = { url = "https://files.pythonhosted.org/packages/39/24/33db22342cf4a2ea27c9955e6713140fedd51e8b141b5ce5260897020f1a/googleapis_common_protos-1.70.0.tar.gz", hash = "sha256:0e1b44e0ea153e6594f9f394fef15193a68aaaea2d843f83e2742717ca753257", size = 145903, upload-time = "2025-04-14T10:17:02.924Z" }
wheels = [
    { url = "https://files.pythonhosted.org/packages/86/f1/62a193f0227cf15a920390abe675f386dec35f7ae3ffe6da582d3ade42c7/googleapis_common_protos-1.70.0-py3-none-any.whl", hash = "sha256:b8bfcca8c25a2bb253e0e0b0adaf8c00773e5e6af6fd92397576680b807e0fd8", size = 294530, upload-time = "2025-04-14T10:17:01.271Z" },
]

[[package]]
name = "grpc-interceptor"
version = "0.15.4"
source = { registry = "https://pypi.org/simple" }
dependencies = [
    { name = "grpcio" },
]
sdist = { url = "https://files.pythonhosted.org/packages/9f/28/57449d5567adf4c1d3e216aaca545913fbc21a915f2da6790d6734aac76e/grpc-interceptor-0.15.4.tar.gz", hash = "sha256:1f45c0bcb58b6f332f37c637632247c9b02bc6af0fdceb7ba7ce8d2ebbfb0926", size = 19322, upload-time = "2023-11-16T02:05:42.459Z" }
wheels = [
    { url = "https://files.pythonhosted.org/packages/15/ac/8d53f230a7443401ce81791ec50a3b0e54924bf615ad287654fa4a2f5cdc/grpc_interceptor-0.15.4-py3-none-any.whl", hash = "sha256:0035f33228693ed3767ee49d937bac424318db173fef4d2d0170b3215f254d9d", size = 20848, upload-time = "2023-11-16T02:05:40.913Z" },
]

[[package]]
name = "grpcio"
version = "1.74.0"
source = { registry = "https://pypi.org/simple" }
sdist = { url = "https://files.pythonhosted.org/packages/38/b4/35feb8f7cab7239c5b94bd2db71abb3d6adb5f335ad8f131abb6060840b6/grpcio-1.74.0.tar.gz", hash = "sha256:80d1f4fbb35b0742d3e3d3bb654b7381cd5f015f8497279a1e9c21ba623e01b1", size = 12756048, upload-time = "2025-07-24T18:54:23.039Z" }
wheels = [
    { url = "https://files.pythonhosted.org/packages/66/54/68e51a90797ad7afc5b0a7881426c337f6a9168ebab73c3210b76aa7c90d/grpcio-1.74.0-cp310-cp310-linux_armv7l.whl", hash = "sha256:85bd5cdf4ed7b2d6438871adf6afff9af7096486fcf51818a81b77ef4dd30907", size = 5481935, upload-time = "2025-07-24T18:52:43.756Z" },
    { url = "https://files.pythonhosted.org/packages/32/2a/af817c7e9843929e93e54d09c9aee2555c2e8d81b93102a9426b36e91833/grpcio-1.74.0-cp310-cp310-macosx_11_0_universal2.whl", hash = "sha256:68c8ebcca945efff9d86d8d6d7bfb0841cf0071024417e2d7f45c5e46b5b08eb", size = 10986796, upload-time = "2025-07-24T18:52:47.219Z" },
    { url = "https://files.pythonhosted.org/packages/d5/94/d67756638d7bb07750b07d0826c68e414124574b53840ba1ff777abcd388/grpcio-1.74.0-cp310-cp310-manylinux_2_17_aarch64.whl", hash = "sha256:e154d230dc1bbbd78ad2fdc3039fa50ad7ffcf438e4eb2fa30bce223a70c7486", size = 5983663, upload-time = "2025-07-24T18:52:49.463Z" },
    { url = "https://files.pythonhosted.org/packages/35/f5/c5e4853bf42148fea8532d49e919426585b73eafcf379a712934652a8de9/grpcio-1.74.0-cp310-cp310-manylinux_2_17_i686.manylinux2014_i686.whl", hash = "sha256:e8978003816c7b9eabe217f88c78bc26adc8f9304bf6a594b02e5a49b2ef9c11", size = 6653765, upload-time = "2025-07-24T18:52:51.094Z" },
    { url = "https://files.pythonhosted.org/packages/fd/75/a1991dd64b331d199935e096cc9daa3415ee5ccbe9f909aa48eded7bba34/grpcio-1.74.0-cp310-cp310-manylinux_2_17_x86_64.manylinux2014_x86_64.whl", hash = "sha256:c3d7bd6e3929fd2ea7fbc3f562e4987229ead70c9ae5f01501a46701e08f1ad9", size = 6215172, upload-time = "2025-07-24T18:52:53.282Z" },
    { url = "https://files.pythonhosted.org/packages/01/a4/7cef3dbb3b073d0ce34fd507efc44ac4c9442a0ef9fba4fb3f5c551efef5/grpcio-1.74.0-cp310-cp310-musllinux_1_1_aarch64.whl", hash = "sha256:136b53c91ac1d02c8c24201bfdeb56f8b3ac3278668cbb8e0ba49c88069e1bdc", size = 6329142, upload-time = "2025-07-24T18:52:54.927Z" },
    { url = "https://files.pythonhosted.org/packages/bf/d3/587920f882b46e835ad96014087054655312400e2f1f1446419e5179a383/grpcio-1.74.0-cp310-cp310-musllinux_1_1_i686.whl", hash = "sha256:fe0f540750a13fd8e5da4b3eaba91a785eea8dca5ccd2bc2ffe978caa403090e", size = 7018632, upload-time = "2025-07-24T18:52:56.523Z" },
    { url = "https://files.pythonhosted.org/packages/1f/95/c70a3b15a0bc83334b507e3d2ae20ee8fa38d419b8758a4d838f5c2a7d32/grpcio-1.74.0-cp310-cp310-musllinux_1_1_x86_64.whl", hash = "sha256:4e4181bfc24413d1e3a37a0b7889bea68d973d4b45dd2bc68bb766c140718f82", size = 6509641, upload-time = "2025-07-24T18:52:58.495Z" },
    { url = "https://files.pythonhosted.org/packages/4b/06/2e7042d06247d668ae69ea6998eca33f475fd4e2855f94dcb2aa5daef334/grpcio-1.74.0-cp310-cp310-win32.whl", hash = "sha256:1733969040989f7acc3d94c22f55b4a9501a30f6aaacdbccfaba0a3ffb255ab7", size = 3817478, upload-time = "2025-07-24T18:53:00.128Z" },
    { url = "https://files.pythonhosted.org/packages/93/20/e02b9dcca3ee91124060b65bbf5b8e1af80b3b76a30f694b44b964ab4d71/grpcio-1.74.0-cp310-cp310-win_amd64.whl", hash = "sha256:9e912d3c993a29df6c627459af58975b2e5c897d93287939b9d5065f000249b5", size = 4493971, upload-time = "2025-07-24T18:53:02.068Z" },
    { url = "https://files.pythonhosted.org/packages/e7/77/b2f06db9f240a5abeddd23a0e49eae2b6ac54d85f0e5267784ce02269c3b/grpcio-1.74.0-cp311-cp311-linux_armv7l.whl", hash = "sha256:69e1a8180868a2576f02356565f16635b99088da7df3d45aaa7e24e73a054e31", size = 5487368, upload-time = "2025-07-24T18:53:03.548Z" },
    { url = "https://files.pythonhosted.org/packages/48/99/0ac8678a819c28d9a370a663007581744a9f2a844e32f0fa95e1ddda5b9e/grpcio-1.74.0-cp311-cp311-macosx_11_0_universal2.whl", hash = "sha256:8efe72fde5500f47aca1ef59495cb59c885afe04ac89dd11d810f2de87d935d4", size = 10999804, upload-time = "2025-07-24T18:53:05.095Z" },
    { url = "https://files.pythonhosted.org/packages/45/c6/a2d586300d9e14ad72e8dc211c7aecb45fe9846a51e558c5bca0c9102c7f/grpcio-1.74.0-cp311-cp311-manylinux_2_17_aarch64.whl", hash = "sha256:a8f0302f9ac4e9923f98d8e243939a6fb627cd048f5cd38595c97e38020dffce", size = 5987667, upload-time = "2025-07-24T18:53:07.157Z" },
    { url = "https://files.pythonhosted.org/packages/c9/57/5f338bf56a7f22584e68d669632e521f0de460bb3749d54533fc3d0fca4f/grpcio-1.74.0-cp311-cp311-manylinux_2_17_i686.manylinux2014_i686.whl", hash = "sha256:2f609a39f62a6f6f05c7512746798282546358a37ea93c1fcbadf8b2fed162e3", size = 6655612, upload-time = "2025-07-24T18:53:09.244Z" },
    { url = "https://files.pythonhosted.org/packages/82/ea/a4820c4c44c8b35b1903a6c72a5bdccec92d0840cf5c858c498c66786ba5/grpcio-1.74.0-cp311-cp311-manylinux_2_17_x86_64.manylinux2014_x86_64.whl", hash = "sha256:c98e0b7434a7fa4e3e63f250456eaef52499fba5ae661c58cc5b5477d11e7182", size = 6219544, upload-time = "2025-07-24T18:53:11.221Z" },
    { url = "https://files.pythonhosted.org/packages/a4/17/0537630a921365928f5abb6d14c79ba4dcb3e662e0dbeede8af4138d9dcf/grpcio-1.74.0-cp311-cp311-musllinux_1_1_aarch64.whl", hash = "sha256:662456c4513e298db6d7bd9c3b8df6f75f8752f0ba01fb653e252ed4a59b5a5d", size = 6334863, upload-time = "2025-07-24T18:53:12.925Z" },
    { url = "https://files.pythonhosted.org/packages/e2/a6/85ca6cb9af3f13e1320d0a806658dca432ff88149d5972df1f7b51e87127/grpcio-1.74.0-cp311-cp311-musllinux_1_1_i686.whl", hash = "sha256:3d14e3c4d65e19d8430a4e28ceb71ace4728776fd6c3ce34016947474479683f", size = 7019320, upload-time = "2025-07-24T18:53:15.002Z" },
    { url = "https://files.pythonhosted.org/packages/4f/a7/fe2beab970a1e25d2eff108b3cf4f7d9a53c185106377a3d1989216eba45/grpcio-1.74.0-cp311-cp311-musllinux_1_1_x86_64.whl", hash = "sha256:1bf949792cee20d2078323a9b02bacbbae002b9e3b9e2433f2741c15bdeba1c4", size = 6514228, upload-time = "2025-07-24T18:53:16.999Z" },
    { url = "https://files.pythonhosted.org/packages/6a/c2/2f9c945c8a248cebc3ccda1b7a1bf1775b9d7d59e444dbb18c0014e23da6/grpcio-1.74.0-cp311-cp311-win32.whl", hash = "sha256:55b453812fa7c7ce2f5c88be3018fb4a490519b6ce80788d5913f3f9d7da8c7b", size = 3817216, upload-time = "2025-07-24T18:53:20.564Z" },
    { url = "https://files.pythonhosted.org/packages/ff/d1/a9cf9c94b55becda2199299a12b9feef0c79946b0d9d34c989de6d12d05d/grpcio-1.74.0-cp311-cp311-win_amd64.whl", hash = "sha256:86ad489db097141a907c559988c29718719aa3e13370d40e20506f11b4de0d11", size = 4495380, upload-time = "2025-07-24T18:53:22.058Z" },
    { url = "https://files.pythonhosted.org/packages/4c/5d/e504d5d5c4469823504f65687d6c8fb97b7f7bf0b34873b7598f1df24630/grpcio-1.74.0-cp312-cp312-linux_armv7l.whl", hash = "sha256:8533e6e9c5bd630ca98062e3a1326249e6ada07d05acf191a77bc33f8948f3d8", size = 5445551, upload-time = "2025-07-24T18:53:23.641Z" },
    { url = "https://files.pythonhosted.org/packages/43/01/730e37056f96f2f6ce9f17999af1556df62ee8dab7fa48bceeaab5fd3008/grpcio-1.74.0-cp312-cp312-macosx_11_0_universal2.whl", hash = "sha256:2918948864fec2a11721d91568effffbe0a02b23ecd57f281391d986847982f6", size = 10979810, upload-time = "2025-07-24T18:53:25.349Z" },
    { url = "https://files.pythonhosted.org/packages/79/3d/09fd100473ea5c47083889ca47ffd356576173ec134312f6aa0e13111dee/grpcio-1.74.0-cp312-cp312-manylinux_2_17_aarch64.whl", hash = "sha256:60d2d48b0580e70d2e1954d0d19fa3c2e60dd7cbed826aca104fff518310d1c5", size = 5941946, upload-time = "2025-07-24T18:53:27.387Z" },
    { url = "https://files.pythonhosted.org/packages/8a/99/12d2cca0a63c874c6d3d195629dcd85cdf5d6f98a30d8db44271f8a97b93/grpcio-1.74.0-cp312-cp312-manylinux_2_17_i686.manylinux2014_i686.whl", hash = "sha256:3601274bc0523f6dc07666c0e01682c94472402ac2fd1226fd96e079863bfa49", size = 6621763, upload-time = "2025-07-24T18:53:29.193Z" },
    { url = "https://files.pythonhosted.org/packages/9d/2c/930b0e7a2f1029bbc193443c7bc4dc2a46fedb0203c8793dcd97081f1520/grpcio-1.74.0-cp312-cp312-manylinux_2_17_x86_64.manylinux2014_x86_64.whl", hash = "sha256:176d60a5168d7948539def20b2a3adcce67d72454d9ae05969a2e73f3a0feee7", size = 6180664, upload-time = "2025-07-24T18:53:30.823Z" },
    { url = "https://files.pythonhosted.org/packages/db/d5/ff8a2442180ad0867717e670f5ec42bfd8d38b92158ad6bcd864e6d4b1ed/grpcio-1.74.0-cp312-cp312-musllinux_1_1_aarch64.whl", hash = "sha256:e759f9e8bc908aaae0412642afe5416c9f983a80499448fcc7fab8692ae044c3", size = 6301083, upload-time = "2025-07-24T18:53:32.454Z" },
    { url = "https://files.pythonhosted.org/packages/b0/ba/b361d390451a37ca118e4ec7dccec690422e05bc85fba2ec72b06cefec9f/grpcio-1.74.0-cp312-cp312-musllinux_1_1_i686.whl", hash = "sha256:9e7c4389771855a92934b2846bd807fc25a3dfa820fd912fe6bd8136026b2707", size = 6994132, upload-time = "2025-07-24T18:53:34.506Z" },
    { url = "https://files.pythonhosted.org/packages/3b/0c/3a5fa47d2437a44ced74141795ac0251bbddeae74bf81df3447edd767d27/grpcio-1.74.0-cp312-cp312-musllinux_1_1_x86_64.whl", hash = "sha256:cce634b10aeab37010449124814b05a62fb5f18928ca878f1bf4750d1f0c815b", size = 6489616, upload-time = "2025-07-24T18:53:36.217Z" },
    { url = "https://files.pythonhosted.org/packages/ae/95/ab64703b436d99dc5217228babc76047d60e9ad14df129e307b5fec81fd0/grpcio-1.74.0-cp312-cp312-win32.whl", hash = "sha256:885912559974df35d92219e2dc98f51a16a48395f37b92865ad45186f294096c", size = 3807083, upload-time = "2025-07-24T18:53:37.911Z" },
    { url = "https://files.pythonhosted.org/packages/84/59/900aa2445891fc47a33f7d2f76e00ca5d6ae6584b20d19af9c06fa09bf9a/grpcio-1.74.0-cp312-cp312-win_amd64.whl", hash = "sha256:42f8fee287427b94be63d916c90399ed310ed10aadbf9e2e5538b3e497d269bc", size = 4490123, upload-time = "2025-07-24T18:53:39.528Z" },
    { url = "https://files.pythonhosted.org/packages/0d/de/dd7db504703c3b669f1b83265e2fbb5d79c8d3da86ea52cbd9202b9a8b05/grpcio-1.74.0-cp39-cp39-linux_armv7l.whl", hash = "sha256:4bc5fca10aaf74779081e16c2bcc3d5ec643ffd528d9e7b1c9039000ead73bae", size = 5480998, upload-time = "2025-07-24T18:54:01.868Z" },
    { url = "https://files.pythonhosted.org/packages/1c/57/6537ace3af4c97f2b013ceff1f2e789c52b8448334ca3a0c36e7421cf6ed/grpcio-1.74.0-cp39-cp39-macosx_11_0_universal2.whl", hash = "sha256:6bab67d15ad617aff094c382c882e0177637da73cbc5532d52c07b4ee887a87b", size = 10990945, upload-time = "2025-07-24T18:54:03.854Z" },
    { url = "https://files.pythonhosted.org/packages/d8/f2/579410017de16cd27f35326df6fecde81bff6e9b43c871d28263fa8a77a4/grpcio-1.74.0-cp39-cp39-manylinux_2_17_aarch64.whl", hash = "sha256:655726919b75ab3c34cdad39da5c530ac6fa32696fb23119e36b64adcfca174a", size = 5983968, upload-time = "2025-07-24T18:54:06.434Z" },
    { url = "https://files.pythonhosted.org/packages/a0/6a/0f3571003663d991f4ea953b82dc518fed094c182decc48c9b0242bec7e3/grpcio-1.74.0-cp39-cp39-manylinux_2_17_i686.manylinux2014_i686.whl", hash = "sha256:1a2b06afe2e50ebfd46247ac3ba60cac523f54ec7792ae9ba6073c12daf26f0a", size = 6654768, upload-time = "2025-07-24T18:54:08.632Z" },
    { url = "https://files.pythonhosted.org/packages/24/e3/1d42cb00e0390bacab3c9ee79e37416140d907c8c7c7a92654c535805963/grpcio-1.74.0-cp39-cp39-manylinux_2_17_x86_64.manylinux2014_x86_64.whl", hash = "sha256:5f251c355167b2360537cf17bea2cf0197995e551ab9da6a0a59b3da5e8704f9", size = 6215627, upload-time = "2025-07-24T18:54:10.584Z" },
    { url = "https://files.pythonhosted.org/packages/77/84/4f8312bc4430eda1cdbc4e8689f54daa807b5d304d4ea53e9d27c448889b/grpcio-1.74.0-cp39-cp39-musllinux_1_1_aarch64.whl", hash = "sha256:8f7b5882fb50632ab1e48cb3122d6df55b9afabc265582808036b6e51b9fd6b7", size = 6330938, upload-time = "2025-07-24T18:54:12.557Z" },
    { url = "https://files.pythonhosted.org/packages/2f/c0/422d2b40110716a4775212256a56ac71586be2403a7b7055818bfd0fc203/grpcio-1.74.0-cp39-cp39-musllinux_1_1_i686.whl", hash = "sha256:834988b6c34515545b3edd13e902c1acdd9f2465d386ea5143fb558f153a7176", size = 7019216, upload-time = "2025-07-24T18:54:14.475Z" },
    { url = "https://files.pythonhosted.org/packages/6f/84/668ab6df27fb35886dfa1242f2d302d0cd319c72e3dd3845a322ecabf61b/grpcio-1.74.0-cp39-cp39-musllinux_1_1_x86_64.whl", hash = "sha256:22b834cef33429ca6cc28303c9c327ba9a3fafecbf62fae17e9a7b7163cc43ac", size = 6510719, upload-time = "2025-07-24T18:54:16.775Z" },
    { url = "https://files.pythonhosted.org/packages/ed/6a/981150f20dd435b9c46cd504038b4fbae2171b43fe70019914d80159e156/grpcio-1.74.0-cp39-cp39-win32.whl", hash = "sha256:7d95d71ff35291bab3f1c52f52f474c632db26ea12700c2ff0ea0532cb0b5854", size = 3819185, upload-time = "2025-07-24T18:54:18.673Z" },
    { url = "https://files.pythonhosted.org/packages/75/5f/d64b9745bb9def186e1be11b42d4d310570799d6170ac75829ef1c67c176/grpcio-1.74.0-cp39-cp39-win_amd64.whl", hash = "sha256:ecde9ab49f58433abe02f9ed076c7b5be839cf0153883a6d23995937a82392fa", size = 4495789, upload-time = "2025-07-24T18:54:20.582Z" },
]

[[package]]
name = "grpcio-tools"
version = "1.71.2"
source = { registry = "https://pypi.org/simple" }
dependencies = [
    { name = "grpcio" },
    { name = "protobuf" },
    { name = "setuptools" },
]
sdist = { url = "https://files.pythonhosted.org/packages/ad/9a/edfefb47f11ef6b0f39eea4d8f022c5bb05ac1d14fcc7058e84a51305b73/grpcio_tools-1.71.2.tar.gz", hash = "sha256:b5304d65c7569b21270b568e404a5a843cf027c66552a6a0978b23f137679c09", size = 5330655, upload-time = "2025-06-28T04:22:00.308Z" }
wheels = [
    { url = "https://files.pythonhosted.org/packages/dd/ad/e74a4d1cffff628c2ef1ec5b9944fb098207cc4af6eb8db4bc52e6d99236/grpcio_tools-1.71.2-cp310-cp310-linux_armv7l.whl", hash = "sha256:ab8a28c2e795520d6dc6ffd7efaef4565026dbf9b4f5270de2f3dd1ce61d2318", size = 2385557, upload-time = "2025-06-28T04:20:38.833Z" },
    { url = "https://files.pythonhosted.org/packages/63/bf/30b63418279d6fdc4fd4a3781a7976c40c7e8ee052333b9ce6bd4ce63f30/grpcio_tools-1.71.2-cp310-cp310-macosx_10_14_universal2.whl", hash = "sha256:654ecb284a592d39a85556098b8c5125163435472a20ead79b805cf91814b99e", size = 5446915, upload-time = "2025-06-28T04:20:40.947Z" },
    { url = "https://files.pythonhosted.org/packages/83/cd/2994e0a0a67714fdb00c207c4bec60b9b356fbd6b0b7a162ecaabe925155/grpcio_tools-1.71.2-cp310-cp310-manylinux_2_17_aarch64.whl", hash = "sha256:b49aded2b6c890ff690d960e4399a336c652315c6342232c27bd601b3705739e", size = 2348301, upload-time = "2025-06-28T04:20:42.766Z" },
    { url = "https://files.pythonhosted.org/packages/5b/8b/4f2315927af306af1b35793b332b9ca9dc5b5a2cde2d55811c9577b5f03f/grpcio_tools-1.71.2-cp310-cp310-manylinux_2_17_i686.manylinux2014_i686.whl", hash = "sha256:a7811a6fc1c4b4e5438e5eb98dbd52c2dc4a69d1009001c13356e6636322d41a", size = 2742159, upload-time = "2025-06-28T04:20:44.206Z" },
    { url = "https://files.pythonhosted.org/packages/8d/98/d513f6c09df405c82583e7083c20718ea615ed0da69ec42c80ceae7ebdc5/grpcio_tools-1.71.2-cp310-cp310-manylinux_2_17_x86_64.manylinux2014_x86_64.whl", hash = "sha256:393a9c80596aa2b3f05af854e23336ea8c295593bbb35d9adae3d8d7943672bd", size = 2473444, upload-time = "2025-06-28T04:20:45.5Z" },
    { url = "https://files.pythonhosted.org/packages/fa/fe/00af17cc841916d5e4227f11036bf443ce006629212c876937c7904b0ba3/grpcio_tools-1.71.2-cp310-cp310-musllinux_1_1_aarch64.whl", hash = "sha256:823e1f23c12da00f318404c4a834bb77cd150d14387dee9789ec21b335249e46", size = 2850339, upload-time = "2025-06-28T04:20:46.758Z" },
    { url = "https://files.pythonhosted.org/packages/7d/59/745fc50dfdbed875fcfd6433883270d39d23fb1aa4ecc9587786f772dce3/grpcio_tools-1.71.2-cp310-cp310-musllinux_1_1_i686.whl", hash = "sha256:9bfbea79d6aec60f2587133ba766ede3dc3e229641d1a1e61d790d742a3d19eb", size = 3300795, upload-time = "2025-06-28T04:20:48.327Z" },
    { url = "https://files.pythonhosted.org/packages/62/3e/d9d0fb2df78e601c28d02ef0cd5d007f113c1b04fc21e72bf56e8c3df66b/grpcio_tools-1.71.2-cp310-cp310-musllinux_1_1_x86_64.whl", hash = "sha256:32f3a67b10728835b5ffb63fbdbe696d00e19a27561b9cf5153e72dbb93021ba", size = 2913729, upload-time = "2025-06-28T04:20:49.641Z" },
    { url = "https://files.pythonhosted.org/packages/09/ae/ddb264b4a10c6c10336a7c177f8738b230c2c473d0c91dd5d8ce8ea1b857/grpcio_tools-1.71.2-cp310-cp310-win32.whl", hash = "sha256:7fcf9d92c710bfc93a1c0115f25e7d49a65032ff662b38b2f704668ce0a938df", size = 945997, upload-time = "2025-06-28T04:20:50.9Z" },
    { url = "https://files.pythonhosted.org/packages/ad/8d/5efd93698fe359f63719d934ebb2d9337e82d396e13d6bf00f4b06793e37/grpcio_tools-1.71.2-cp310-cp310-win_amd64.whl", hash = "sha256:914b4275be810290266e62349f2d020bb7cc6ecf9edb81da3c5cddb61a95721b", size = 1117474, upload-time = "2025-06-28T04:20:52.54Z" },
    { url = "https://files.pythonhosted.org/packages/17/e4/0568d38b8da6237ea8ea15abb960fb7ab83eb7bb51e0ea5926dab3d865b1/grpcio_tools-1.71.2-cp311-cp311-linux_armv7l.whl", hash = "sha256:0acb8151ea866be5b35233877fbee6445c36644c0aa77e230c9d1b46bf34b18b", size = 2385557, upload-time = "2025-06-28T04:20:54.323Z" },
    { url = "https://files.pythonhosted.org/packages/76/fb/700d46f72b0f636cf0e625f3c18a4f74543ff127471377e49a071f64f1e7/grpcio_tools-1.71.2-cp311-cp311-macosx_10_14_universal2.whl", hash = "sha256:b28f8606f4123edb4e6da281547465d6e449e89f0c943c376d1732dc65e6d8b3", size = 5447590, upload-time = "2025-06-28T04:20:55.836Z" },
    { url = "https://files.pythonhosted.org/packages/12/69/d9bb2aec3de305162b23c5c884b9f79b1a195d42b1e6dabcc084cc9d0804/grpcio_tools-1.71.2-cp311-cp311-manylinux_2_17_aarch64.whl", hash = "sha256:cbae6f849ad2d1f5e26cd55448b9828e678cb947fa32c8729d01998238266a6a", size = 2348495, upload-time = "2025-06-28T04:20:57.33Z" },
    { url = "https://files.pythonhosted.org/packages/d5/83/f840aba1690461b65330efbca96170893ee02fae66651bcc75f28b33a46c/grpcio_tools-1.71.2-cp311-cp311-manylinux_2_17_i686.manylinux2014_i686.whl", hash = "sha256:e4d1027615cfb1e9b1f31f2f384251c847d68c2f3e025697e5f5c72e26ed1316", size = 2742333, upload-time = "2025-06-28T04:20:59.051Z" },
    { url = "https://files.pythonhosted.org/packages/30/34/c02cd9b37de26045190ba665ee6ab8597d47f033d098968f812d253bbf8c/grpcio_tools-1.71.2-cp311-cp311-manylinux_2_17_x86_64.manylinux2014_x86_64.whl", hash = "sha256:9bac95662dc69338edb9eb727cc3dd92342131b84b12b3e8ec6abe973d4cbf1b", size = 2473490, upload-time = "2025-06-28T04:21:00.614Z" },
    { url = "https://files.pythonhosted.org/packages/4d/c7/375718ae091c8f5776828ce97bdcb014ca26244296f8b7f70af1a803ed2f/grpcio_tools-1.71.2-cp311-cp311-musllinux_1_1_aarch64.whl", hash = "sha256:c50250c7248055040f89eb29ecad39d3a260a4b6d3696af1575945f7a8d5dcdc", size = 2850333, upload-time = "2025-06-28T04:21:01.95Z" },
    { url = "https://files.pythonhosted.org/packages/19/37/efc69345bd92a73b2bc80f4f9e53d42dfdc234b2491ae58c87da20ca0ea5/grpcio_tools-1.71.2-cp311-cp311-musllinux_1_1_i686.whl", hash = "sha256:6ab1ad955e69027ef12ace4d700c5fc36341bdc2f420e87881e9d6d02af3d7b8", size = 3300748, upload-time = "2025-06-28T04:21:03.451Z" },
    { url = "https://files.pythonhosted.org/packages/d2/1f/15f787eb25ae42086f55ed3e4260e85f385921c788debf0f7583b34446e3/grpcio_tools-1.71.2-cp311-cp311-musllinux_1_1_x86_64.whl", hash = "sha256:dd75dde575781262b6b96cc6d0b2ac6002b2f50882bf5e06713f1bf364ee6e09", size = 2913178, upload-time = "2025-06-28T04:21:04.879Z" },
    { url = "https://files.pythonhosted.org/packages/12/aa/69cb3a9dff7d143a05e4021c3c9b5cde07aacb8eb1c892b7c5b9fb4973e3/grpcio_tools-1.71.2-cp311-cp311-win32.whl", hash = "sha256:9a3cb244d2bfe0d187f858c5408d17cb0e76ca60ec9a274c8fd94cc81457c7fc", size = 946256, upload-time = "2025-06-28T04:21:06.518Z" },
    { url = "https://files.pythonhosted.org/packages/1e/df/fb951c5c87eadb507a832243942e56e67d50d7667b0e5324616ffd51b845/grpcio_tools-1.71.2-cp311-cp311-win_amd64.whl", hash = "sha256:00eb909997fd359a39b789342b476cbe291f4dd9c01ae9887a474f35972a257e", size = 1117661, upload-time = "2025-06-28T04:21:08.18Z" },
    { url = "https://files.pythonhosted.org/packages/9c/d3/3ed30a9c5b2424627b4b8411e2cd6a1a3f997d3812dbc6a8630a78bcfe26/grpcio_tools-1.71.2-cp312-cp312-linux_armv7l.whl", hash = "sha256:bfc0b5d289e383bc7d317f0e64c9dfb59dc4bef078ecd23afa1a816358fb1473", size = 2385479, upload-time = "2025-06-28T04:21:10.413Z" },
    { url = "https://files.pythonhosted.org/packages/54/61/e0b7295456c7e21ef777eae60403c06835160c8d0e1e58ebfc7d024c51d3/grpcio_tools-1.71.2-cp312-cp312-macosx_14_0_arm64.whl", hash = "sha256:b4669827716355fa913b1376b1b985855d5cfdb63443f8d18faf210180199006", size = 5431521, upload-time = "2025-06-28T04:21:12.261Z" },
    { url = "https://files.pythonhosted.org/packages/75/d7/7bcad6bcc5f5b7fab53e6bce5db87041f38ef3e740b1ec2d8c49534fa286/grpcio_tools-1.71.2-cp312-cp312-manylinux_2_17_aarch64.whl", hash = "sha256:d4071f9b44564e3f75cdf0f05b10b3e8c7ea0ca5220acbf4dc50b148552eef2f", size = 2350289, upload-time = "2025-06-28T04:21:13.625Z" },
    { url = "https://files.pythonhosted.org/packages/b2/8a/e4c1c4cb8c9ff7f50b7b2bba94abe8d1e98ea05f52a5db476e7f1c1a3c70/grpcio_tools-1.71.2-cp312-cp312-manylinux_2_17_i686.manylinux2014_i686.whl", hash = "sha256:a28eda8137d587eb30081384c256f5e5de7feda34776f89848b846da64e4be35", size = 2743321, upload-time = "2025-06-28T04:21:15.007Z" },
    { url = "https://files.pythonhosted.org/packages/fd/aa/95bc77fda5c2d56fb4a318c1b22bdba8914d5d84602525c99047114de531/grpcio_tools-1.71.2-cp312-cp312-manylinux_2_17_x86_64.manylinux2014_x86_64.whl", hash = "sha256:b19c083198f5eb15cc69c0a2f2c415540cbc636bfe76cea268e5894f34023b40", size = 2474005, upload-time = "2025-06-28T04:21:16.443Z" },
    { url = "https://files.pythonhosted.org/packages/c9/ff/ca11f930fe1daa799ee0ce1ac9630d58a3a3deed3dd2f465edb9a32f299d/grpcio_tools-1.71.2-cp312-cp312-musllinux_1_1_aarch64.whl", hash = "sha256:784c284acda0d925052be19053d35afbf78300f4d025836d424cf632404f676a", size = 2851559, upload-time = "2025-06-28T04:21:18.139Z" },
    { url = "https://files.pythonhosted.org/packages/64/10/c6fc97914c7e19c9bb061722e55052fa3f575165da9f6510e2038d6e8643/grpcio_tools-1.71.2-cp312-cp312-musllinux_1_1_i686.whl", hash = "sha256:381e684d29a5d052194e095546eef067201f5af30fd99b07b5d94766f44bf1ae", size = 3300622, upload-time = "2025-06-28T04:21:20.291Z" },
    { url = "https://files.pythonhosted.org/packages/e5/d6/965f36cfc367c276799b730d5dd1311b90a54a33726e561393b808339b04/grpcio_tools-1.71.2-cp312-cp312-musllinux_1_1_x86_64.whl", hash = "sha256:3e4b4801fabd0427fc61d50d09588a01b1cfab0ec5e8a5f5d515fbdd0891fd11", size = 2913863, upload-time = "2025-06-28T04:21:22.196Z" },
    { url = "https://files.pythonhosted.org/packages/8d/f0/c05d5c3d0c1d79ac87df964e9d36f1e3a77b60d948af65bec35d3e5c75a3/grpcio_tools-1.71.2-cp312-cp312-win32.whl", hash = "sha256:84ad86332c44572305138eafa4cc30040c9a5e81826993eae8227863b700b490", size = 945744, upload-time = "2025-06-28T04:21:23.463Z" },
    { url = "https://files.pythonhosted.org/packages/e2/e9/c84c1078f0b7af7d8a40f5214a9bdd8d2a567ad6c09975e6e2613a08d29d/grpcio_tools-1.71.2-cp312-cp312-win_amd64.whl", hash = "sha256:8e1108d37eecc73b1c4a27350a6ed921b5dda25091700c1da17cfe30761cd462", size = 1117695, upload-time = "2025-06-28T04:21:25.22Z" },
    { url = "https://files.pythonhosted.org/packages/c1/80/d1f60c9122d473cf357ea5763bca44c3216dd96caf4da3790cef7a8e92da/grpcio_tools-1.71.2-cp39-cp39-linux_armv7l.whl", hash = "sha256:344aa8973850bc36fd0ce81aa6443bd5ab41dc3a25903b36cd1e70f71ceb53c9", size = 2385641, upload-time = "2025-06-28T04:21:43.826Z" },
    { url = "https://files.pythonhosted.org/packages/87/a2/7d14b8820a5d7ada023bc4ad5ab8827a17acb3d3b0a3cc2eb298fbe6685a/grpcio_tools-1.71.2-cp39-cp39-macosx_10_14_universal2.whl", hash = "sha256:4d32450a4c8a97567b32154379d97398b7eba090bce756aff57aef5d80d8c953", size = 5448004, upload-time = "2025-06-28T04:21:45.84Z" },
    { url = "https://files.pythonhosted.org/packages/c7/71/b6c5d96ec3e2159100dc150d65b97cb4c64ab7b546fe9543edc794258c36/grpcio_tools-1.71.2-cp39-cp39-manylinux_2_17_aarch64.whl", hash = "sha256:f596dbc1e46f9e739e09af553bf3c3321be3d603e579f38ffa9f2e0e4a25f4f7", size = 2349258, upload-time = "2025-06-28T04:21:47.962Z" },
    { url = "https://files.pythonhosted.org/packages/c2/a6/de0124b08a71c3a01a928c4ad79f965a2c5930f96e92a5fe4a67addd5801/grpcio_tools-1.71.2-cp39-cp39-manylinux_2_17_i686.manylinux2014_i686.whl", hash = "sha256:d7723ff599104188cb870d01406b65e67e2493578347cc13d50e9dc372db36ef", size = 2742628, upload-time = "2025-06-28T04:21:49.399Z" },
    { url = "https://files.pythonhosted.org/packages/63/93/76a9aa5859d6e72ff9ddf7b6aa7cafa3c96f960b5fb52f7a3ce5b9019e59/grpcio_tools-1.71.2-cp39-cp39-manylinux_2_17_x86_64.manylinux2014_x86_64.whl", hash = "sha256:948b018b6b69641b10864a3f19dd3c2b7ca3dfce4460eb836ab28b058e7deb3e", size = 2474173, upload-time = "2025-06-28T04:21:50.965Z" },
    { url = "https://files.pythonhosted.org/packages/9f/5c/b96571881bd0819a6c5aaf7e9911d1eb8c192a6259e9b55ef16d7284e41a/grpcio_tools-1.71.2-cp39-cp39-musllinux_1_1_aarch64.whl", hash = "sha256:0dd058c06ce95a99f78851c05db30af507227878013d46a8339e44fb24855ff7", size = 2851495, upload-time = "2025-06-28T04:21:52.574Z" },
    { url = "https://files.pythonhosted.org/packages/f4/ec/aae1e3f75e5c0dcee452b053117532cfafcca86f8497040ab150a26b0600/grpcio_tools-1.71.2-cp39-cp39-musllinux_1_1_i686.whl", hash = "sha256:b3312bdd5952bba2ef8e4314b2e2f886fa23b2f6d605cd56097605ae65d30515", size = 3301170, upload-time = "2025-06-28T04:21:54.06Z" },
    { url = "https://files.pythonhosted.org/packages/07/2b/5ba649cdda68b34d189301c66e149af1886c82a94fa2040ac3330ded46f0/grpcio_tools-1.71.2-cp39-cp39-musllinux_1_1_x86_64.whl", hash = "sha256:085de63843946b967ae561e7dd832fa03147f01282f462a0a0cbe1571d9ee986", size = 2913866, upload-time = "2025-06-28T04:21:55.589Z" },
    { url = "https://files.pythonhosted.org/packages/dc/8d/a0f0f68ef8848daf4e85cd75876891f358dc35194a090669fca14029c235/grpcio_tools-1.71.2-cp39-cp39-win32.whl", hash = "sha256:c1ff5f79f49768d4c561508b62878f27198b3420a87390e0c51969b8dbfcfca8", size = 946082, upload-time = "2025-06-28T04:21:57.176Z" },
    { url = "https://files.pythonhosted.org/packages/5b/9f/94fa8421d48f8aed87f64bdc87e006249eb11d34a75c4aa8d728a0324650/grpcio_tools-1.71.2-cp39-cp39-win_amd64.whl", hash = "sha256:c3e02b345cf96673dcf77599a61482f68c318a62c9cde20a5ae0882619ff8c98", size = 1117954, upload-time = "2025-06-28T04:21:58.61Z" },
]

[[package]]
name = "h11"
version = "0.14.0"
source = { registry = "https://pypi.org/simple" }
sdist = { url = "https://files.pythonhosted.org/packages/f5/38/3af3d3633a34a3316095b39c8e8fb4853a28a536e55d347bd8d8e9a14b03/h11-0.14.0.tar.gz", hash = "sha256:8f19fbbe99e72420ff35c00b27a34cb9937e902a8b810e2c88300c6f0a3b699d", size = 100418, upload-time = "2022-09-25T15:40:01.519Z" }
wheels = [
    { url = "https://files.pythonhosted.org/packages/95/04/ff642e65ad6b90db43e668d70ffb6736436c7ce41fcc549f4e9472234127/h11-0.14.0-py3-none-any.whl", hash = "sha256:e3fe4ac4b851c468cc8363d500db52c2ead036020723024a109d37346efaa761", size = 58259, upload-time = "2022-09-25T15:39:59.68Z" },
]

[[package]]
name = "hf-transfer"
version = "0.1.9"
source = { registry = "https://pypi.org/simple" }
sdist = { url = "https://files.pythonhosted.org/packages/1a/eb/8fc64f40388c29ce8ce3b2b180a089d4d6b25b1d0d232d016704cb852104/hf_transfer-0.1.9.tar.gz", hash = "sha256:035572865dab29d17e783fbf1e84cf1cb24f3fcf8f1b17db1cfc7fdf139f02bf", size = 25201, upload-time = "2025-01-07T10:05:12.947Z" }
wheels = [
    { url = "https://files.pythonhosted.org/packages/81/f5/461d2e5f307e5048289b1168d5c642ae3bb2504e88dff1a38b92ed990a21/hf_transfer-0.1.9-cp38-abi3-macosx_10_12_x86_64.whl", hash = "sha256:e66acf91df4a8b72f60223059df3003062a5ae111757187ed1a06750a30e911b", size = 1393046, upload-time = "2025-01-07T10:04:51.003Z" },
    { url = "https://files.pythonhosted.org/packages/41/ba/8d9fd9f1083525edfcb389c93738c802f3559cb749324090d7109c8bf4c2/hf_transfer-0.1.9-cp38-abi3-macosx_11_0_arm64.whl", hash = "sha256:8669dbcc7a3e2e8d61d42cd24da9c50d57770bd74b445c65123291ca842a7e7a", size = 1348126, upload-time = "2025-01-07T10:04:45.712Z" },
    { url = "https://files.pythonhosted.org/packages/8e/a2/cd7885bc9959421065a6fae0fe67b6c55becdeda4e69b873e52976f9a9f0/hf_transfer-0.1.9-cp38-abi3-manylinux_2_17_aarch64.manylinux2014_aarch64.whl", hash = "sha256:8fd0167c4407a3bc4cdd0307e65ada2294ec04f1813d8a69a5243e379b22e9d8", size = 3728604, upload-time = "2025-01-07T10:04:14.173Z" },
    { url = "https://files.pythonhosted.org/packages/f6/2e/a072cf196edfeda3310c9a5ade0a0fdd785e6154b3ce24fc738c818da2a7/hf_transfer-0.1.9-cp38-abi3-manylinux_2_17_armv7l.manylinux2014_armv7l.whl", hash = "sha256:ee8b10afedcb75f71091bcc197c526a6ebf5c58bbbadb34fdeee6160f55f619f", size = 3064995, upload-time = "2025-01-07T10:04:18.663Z" },
    { url = "https://files.pythonhosted.org/packages/c2/84/aec9ef4c0fab93c1ea2b1badff38c78b4b2f86f0555b26d2051dbc920cde/hf_transfer-0.1.9-cp38-abi3-manylinux_2_17_i686.manylinux2014_i686.whl", hash = "sha256:5828057e313de59300dd1abb489444bc452efe3f479d3c55b31a8f680936ba42", size = 3580908, upload-time = "2025-01-07T10:04:32.834Z" },
    { url = "https://files.pythonhosted.org/packages/29/63/b560d39651a56603d64f1a0212d0472a44cbd965db2fa62b99d99cb981bf/hf_transfer-0.1.9-cp38-abi3-manylinux_2_17_ppc64le.manylinux2014_ppc64le.whl", hash = "sha256:fc6bd19e1cc177c66bdef15ef8636ad3bde79d5a4f608c158021153b4573509d", size = 3400839, upload-time = "2025-01-07T10:04:26.122Z" },
    { url = "https://files.pythonhosted.org/packages/d6/d8/f87ea6f42456254b48915970ed98e993110521e9263472840174d32c880d/hf_transfer-0.1.9-cp38-abi3-manylinux_2_17_x86_64.manylinux2014_x86_64.whl", hash = "sha256:cdca9bfb89e6f8f281890cc61a8aff2d3cecaff7e1a4d275574d96ca70098557", size = 3552664, upload-time = "2025-01-07T10:04:40.123Z" },
    { url = "https://files.pythonhosted.org/packages/d6/56/1267c39b65fc8f4e2113b36297320f102718bf5799b544a6cbe22013aa1d/hf_transfer-0.1.9-cp38-abi3-musllinux_1_2_aarch64.whl", hash = "sha256:89a23f58b7b7effbc047b8ca286f131b17728c99a9f972723323003ffd1bb916", size = 4073732, upload-time = "2025-01-07T10:04:55.624Z" },
    { url = "https://files.pythonhosted.org/packages/82/1a/9c748befbe3decf7cb415e34f8a0c3789a0a9c55910dea73d581e48c0ce5/hf_transfer-0.1.9-cp38-abi3-musllinux_1_2_armv7l.whl", hash = "sha256:dc7fff1345980d6c0ebb92c811d24afa4b98b3e07ed070c8e38cc91fd80478c5", size = 3390096, upload-time = "2025-01-07T10:04:59.98Z" },
    { url = "https://files.pythonhosted.org/packages/72/85/4c03da147b6b4b7cb12e074d3d44eee28604a387ed0eaf7eaaead5069c57/hf_transfer-0.1.9-cp38-abi3-musllinux_1_2_i686.whl", hash = "sha256:1a6bd16c667ebe89a069ca163060127a794fa3a3525292c900b8c8cc47985b0d", size = 3664743, upload-time = "2025-01-07T10:05:05.416Z" },
    { url = "https://files.pythonhosted.org/packages/e7/6e/e597b04f753f1b09e6893075d53a82a30c13855cbaa791402695b01e369f/hf_transfer-0.1.9-cp38-abi3-musllinux_1_2_x86_64.whl", hash = "sha256:d2fde99d502093ade3ab1b53f80da18480e9902aa960dab7f74fb1b9e5bc5746", size = 3695243, upload-time = "2025-01-07T10:05:11.411Z" },
    { url = "https://files.pythonhosted.org/packages/09/89/d4e234727a26b2546c8fb70a276cd924260d60135f2165bf8b9ed67bb9a4/hf_transfer-0.1.9-cp38-abi3-win32.whl", hash = "sha256:435cc3cdc8524ce57b074032b8fd76eed70a4224d2091232fa6a8cef8fd6803e", size = 1086605, upload-time = "2025-01-07T10:05:18.873Z" },
    { url = "https://files.pythonhosted.org/packages/a1/14/f1e15b851d1c2af5b0b1a82bf8eb10bda2da62d98180220ba6fd8879bb5b/hf_transfer-0.1.9-cp38-abi3-win_amd64.whl", hash = "sha256:16f208fc678911c37e11aa7b586bc66a37d02e636208f18b6bc53d29b5df40ad", size = 1160240, upload-time = "2025-01-07T10:05:14.324Z" },
]

[[package]]
name = "hf-xet"
version = "1.1.3"
source = { registry = "https://pypi.org/simple" }
sdist = { url = "https://files.pythonhosted.org/packages/75/dc/dc091aeeb671e71cbec30e84963f9c0202c17337b24b0a800e7d205543e8/hf_xet-1.1.3.tar.gz", hash = "sha256:a5f09b1dd24e6ff6bcedb4b0ddab2d81824098bb002cf8b4ffa780545fa348c3", size = 488127, upload-time = "2025-06-04T00:47:27.456Z" }
wheels = [
    { url = "https://files.pythonhosted.org/packages/9b/1f/bc01a4c0894973adebbcd4aa338a06815c76333ebb3921d94dcbd40dae6a/hf_xet-1.1.3-cp37-abi3-macosx_10_12_x86_64.whl", hash = "sha256:c3b508b5f583a75641aebf732853deb058953370ce8184f5dabc49f803b0819b", size = 2256929, upload-time = "2025-06-04T00:47:21.206Z" },
    { url = "https://files.pythonhosted.org/packages/78/07/6ef50851b5c6b45b77a6e018fa299c69a2db3b8bbd0d5af594c0238b1ceb/hf_xet-1.1.3-cp37-abi3-macosx_11_0_arm64.whl", hash = "sha256:b788a61977fbe6b5186e66239e2a329a3f0b7e7ff50dad38984c0c74f44aeca1", size = 2153719, upload-time = "2025-06-04T00:47:19.302Z" },
    { url = "https://files.pythonhosted.org/packages/52/48/e929e6e3db6e4758c2adf0f2ca2c59287f1b76229d8bdc1a4c9cfc05212e/hf_xet-1.1.3-cp37-abi3-manylinux_2_17_x86_64.manylinux2014_x86_64.whl", hash = "sha256:fd2da210856444a34aad8ada2fc12f70dabed7cc20f37e90754d1d9b43bc0534", size = 4820519, upload-time = "2025-06-04T00:47:17.244Z" },
    { url = "https://files.pythonhosted.org/packages/28/2e/03f89c5014a5aafaa9b150655f811798a317036646623bdaace25f485ae8/hf_xet-1.1.3-cp37-abi3-manylinux_2_28_aarch64.whl", hash = "sha256:8203f52827e3df65981984936654a5b390566336956f65765a8aa58c362bb841", size = 4964121, upload-time = "2025-06-04T00:47:15.17Z" },
    { url = "https://files.pythonhosted.org/packages/47/8b/5cd399a92b47d98086f55fc72d69bc9ea5e5c6f27a9ed3e0cdd6be4e58a3/hf_xet-1.1.3-cp37-abi3-musllinux_1_2_aarch64.whl", hash = "sha256:30c575a5306f8e6fda37edb866762140a435037365eba7a17ce7bd0bc0216a8b", size = 5283017, upload-time = "2025-06-04T00:47:23.239Z" },
    { url = "https://files.pythonhosted.org/packages/53/e3/2fcec58d2fcfd25ff07feb876f466cfa11f8dcf9d3b742c07fe9dd51ee0a/hf_xet-1.1.3-cp37-abi3-musllinux_1_2_x86_64.whl", hash = "sha256:7c1a6aa6abed1f696f8099aa9796ca04c9ee778a58728a115607de9cc4638ff1", size = 4970349, upload-time = "2025-06-04T00:47:25.383Z" },
    { url = "https://files.pythonhosted.org/packages/53/bf/10ca917e335861101017ff46044c90e517b574fbb37219347b83be1952f6/hf_xet-1.1.3-cp37-abi3-win_amd64.whl", hash = "sha256:b578ae5ac9c056296bb0df9d018e597c8dc6390c5266f35b5c44696003cde9f3", size = 2310934, upload-time = "2025-06-04T00:47:29.632Z" },
]

[[package]]
name = "httpcore"
version = "1.0.8"
source = { registry = "https://pypi.org/simple" }
dependencies = [
    { name = "certifi" },
    { name = "h11" },
]
sdist = { url = "https://files.pythonhosted.org/packages/9f/45/ad3e1b4d448f22c0cff4f5692f5ed0666658578e358b8d58a19846048059/httpcore-1.0.8.tar.gz", hash = "sha256:86e94505ed24ea06514883fd44d2bc02d90e77e7979c8eb71b90f41d364a1bad", size = 85385, upload-time = "2025-04-11T14:42:46.661Z" }
wheels = [
    { url = "https://files.pythonhosted.org/packages/18/8d/f052b1e336bb2c1fc7ed1aaed898aa570c0b61a09707b108979d9fc6e308/httpcore-1.0.8-py3-none-any.whl", hash = "sha256:5254cf149bcb5f75e9d1b2b9f729ea4a4b883d1ad7379fc632b727cec23674be", size = 78732, upload-time = "2025-04-11T14:42:44.896Z" },
]

[[package]]
name = "httptools"
version = "0.6.4"
source = { registry = "https://pypi.org/simple" }
sdist = { url = "https://files.pythonhosted.org/packages/a7/9a/ce5e1f7e131522e6d3426e8e7a490b3a01f39a6696602e1c4f33f9e94277/httptools-0.6.4.tar.gz", hash = "sha256:4e93eee4add6493b59a5c514da98c939b244fce4a0d8879cd3f466562f4b7d5c", size = 240639, upload-time = "2024-10-16T19:45:08.902Z" }
wheels = [
    { url = "https://files.pythonhosted.org/packages/3b/6f/972f8eb0ea7d98a1c6be436e2142d51ad2a64ee18e02b0e7ff1f62171ab1/httptools-0.6.4-cp310-cp310-macosx_10_9_universal2.whl", hash = "sha256:3c73ce323711a6ffb0d247dcd5a550b8babf0f757e86a52558fe5b86d6fefcc0", size = 198780, upload-time = "2024-10-16T19:44:06.882Z" },
    { url = "https://files.pythonhosted.org/packages/6a/b0/17c672b4bc5c7ba7f201eada4e96c71d0a59fbc185e60e42580093a86f21/httptools-0.6.4-cp310-cp310-macosx_11_0_arm64.whl", hash = "sha256:345c288418f0944a6fe67be8e6afa9262b18c7626c3ef3c28adc5eabc06a68da", size = 103297, upload-time = "2024-10-16T19:44:08.129Z" },
    { url = "https://files.pythonhosted.org/packages/92/5e/b4a826fe91971a0b68e8c2bd4e7db3e7519882f5a8ccdb1194be2b3ab98f/httptools-0.6.4-cp310-cp310-manylinux_2_17_aarch64.manylinux2014_aarch64.whl", hash = "sha256:deee0e3343f98ee8047e9f4c5bc7cedbf69f5734454a94c38ee829fb2d5fa3c1", size = 443130, upload-time = "2024-10-16T19:44:09.45Z" },
    { url = "https://files.pythonhosted.org/packages/b0/51/ce61e531e40289a681a463e1258fa1e05e0be54540e40d91d065a264cd8f/httptools-0.6.4-cp310-cp310-manylinux_2_5_x86_64.manylinux1_x86_64.manylinux_2_17_x86_64.manylinux2014_x86_64.whl", hash = "sha256:ca80b7485c76f768a3bc83ea58373f8db7b015551117375e4918e2aa77ea9b50", size = 442148, upload-time = "2024-10-16T19:44:11.539Z" },
    { url = "https://files.pythonhosted.org/packages/ea/9e/270b7d767849b0c96f275c695d27ca76c30671f8eb8cc1bab6ced5c5e1d0/httptools-0.6.4-cp310-cp310-musllinux_1_2_aarch64.whl", hash = "sha256:90d96a385fa941283ebd231464045187a31ad932ebfa541be8edf5b3c2328959", size = 415949, upload-time = "2024-10-16T19:44:13.388Z" },
    { url = "https://files.pythonhosted.org/packages/81/86/ced96e3179c48c6f656354e106934e65c8963d48b69be78f355797f0e1b3/httptools-0.6.4-cp310-cp310-musllinux_1_2_x86_64.whl", hash = "sha256:59e724f8b332319e2875efd360e61ac07f33b492889284a3e05e6d13746876f4", size = 417591, upload-time = "2024-10-16T19:44:15.258Z" },
    { url = "https://files.pythonhosted.org/packages/75/73/187a3f620ed3175364ddb56847d7a608a6fc42d551e133197098c0143eca/httptools-0.6.4-cp310-cp310-win_amd64.whl", hash = "sha256:c26f313951f6e26147833fc923f78f95604bbec812a43e5ee37f26dc9e5a686c", size = 88344, upload-time = "2024-10-16T19:44:16.54Z" },
    { url = "https://files.pythonhosted.org/packages/7b/26/bb526d4d14c2774fe07113ca1db7255737ffbb119315839af2065abfdac3/httptools-0.6.4-cp311-cp311-macosx_10_9_universal2.whl", hash = "sha256:f47f8ed67cc0ff862b84a1189831d1d33c963fb3ce1ee0c65d3b0cbe7b711069", size = 199029, upload-time = "2024-10-16T19:44:18.427Z" },
    { url = "https://files.pythonhosted.org/packages/a6/17/3e0d3e9b901c732987a45f4f94d4e2c62b89a041d93db89eafb262afd8d5/httptools-0.6.4-cp311-cp311-macosx_11_0_arm64.whl", hash = "sha256:0614154d5454c21b6410fdf5262b4a3ddb0f53f1e1721cfd59d55f32138c578a", size = 103492, upload-time = "2024-10-16T19:44:19.515Z" },
    { url = "https://files.pythonhosted.org/packages/b7/24/0fe235d7b69c42423c7698d086d4db96475f9b50b6ad26a718ef27a0bce6/httptools-0.6.4-cp311-cp311-manylinux_2_17_aarch64.manylinux2014_aarch64.whl", hash = "sha256:f8787367fbdfccae38e35abf7641dafc5310310a5987b689f4c32cc8cc3ee975", size = 462891, upload-time = "2024-10-16T19:44:21.067Z" },
    { url = "https://files.pythonhosted.org/packages/b1/2f/205d1f2a190b72da6ffb5f41a3736c26d6fa7871101212b15e9b5cd8f61d/httptools-0.6.4-cp311-cp311-manylinux_2_5_x86_64.manylinux1_x86_64.manylinux_2_17_x86_64.manylinux2014_x86_64.whl", hash = "sha256:40b0f7fe4fd38e6a507bdb751db0379df1e99120c65fbdc8ee6c1d044897a636", size = 459788, upload-time = "2024-10-16T19:44:22.958Z" },
    { url = "https://files.pythonhosted.org/packages/6e/4c/d09ce0eff09057a206a74575ae8f1e1e2f0364d20e2442224f9e6612c8b9/httptools-0.6.4-cp311-cp311-musllinux_1_2_aarch64.whl", hash = "sha256:40a5ec98d3f49904b9fe36827dcf1aadfef3b89e2bd05b0e35e94f97c2b14721", size = 433214, upload-time = "2024-10-16T19:44:24.513Z" },
    { url = "https://files.pythonhosted.org/packages/3e/d2/84c9e23edbccc4a4c6f96a1b8d99dfd2350289e94f00e9ccc7aadde26fb5/httptools-0.6.4-cp311-cp311-musllinux_1_2_x86_64.whl", hash = "sha256:dacdd3d10ea1b4ca9df97a0a303cbacafc04b5cd375fa98732678151643d4988", size = 434120, upload-time = "2024-10-16T19:44:26.295Z" },
    { url = "https://files.pythonhosted.org/packages/d0/46/4d8e7ba9581416de1c425b8264e2cadd201eb709ec1584c381f3e98f51c1/httptools-0.6.4-cp311-cp311-win_amd64.whl", hash = "sha256:288cd628406cc53f9a541cfaf06041b4c71d751856bab45e3702191f931ccd17", size = 88565, upload-time = "2024-10-16T19:44:29.188Z" },
    { url = "https://files.pythonhosted.org/packages/bb/0e/d0b71465c66b9185f90a091ab36389a7352985fe857e352801c39d6127c8/httptools-0.6.4-cp312-cp312-macosx_10_13_universal2.whl", hash = "sha256:df017d6c780287d5c80601dafa31f17bddb170232d85c066604d8558683711a2", size = 200683, upload-time = "2024-10-16T19:44:30.175Z" },
    { url = "https://files.pythonhosted.org/packages/e2/b8/412a9bb28d0a8988de3296e01efa0bd62068b33856cdda47fe1b5e890954/httptools-0.6.4-cp312-cp312-macosx_11_0_arm64.whl", hash = "sha256:85071a1e8c2d051b507161f6c3e26155b5c790e4e28d7f236422dbacc2a9cc44", size = 104337, upload-time = "2024-10-16T19:44:31.786Z" },
    { url = "https://files.pythonhosted.org/packages/9b/01/6fb20be3196ffdc8eeec4e653bc2a275eca7f36634c86302242c4fbb2760/httptools-0.6.4-cp312-cp312-manylinux_2_17_aarch64.manylinux2014_aarch64.whl", hash = "sha256:69422b7f458c5af875922cdb5bd586cc1f1033295aa9ff63ee196a87519ac8e1", size = 508796, upload-time = "2024-10-16T19:44:32.825Z" },
    { url = "https://files.pythonhosted.org/packages/f7/d8/b644c44acc1368938317d76ac991c9bba1166311880bcc0ac297cb9d6bd7/httptools-0.6.4-cp312-cp312-manylinux_2_5_x86_64.manylinux1_x86_64.manylinux_2_17_x86_64.manylinux2014_x86_64.whl", hash = "sha256:16e603a3bff50db08cd578d54f07032ca1631450ceb972c2f834c2b860c28ea2", size = 510837, upload-time = "2024-10-16T19:44:33.974Z" },
    { url = "https://files.pythonhosted.org/packages/52/d8/254d16a31d543073a0e57f1c329ca7378d8924e7e292eda72d0064987486/httptools-0.6.4-cp312-cp312-musllinux_1_2_aarch64.whl", hash = "sha256:ec4f178901fa1834d4a060320d2f3abc5c9e39766953d038f1458cb885f47e81", size = 485289, upload-time = "2024-10-16T19:44:35.111Z" },
    { url = "https://files.pythonhosted.org/packages/5f/3c/4aee161b4b7a971660b8be71a92c24d6c64372c1ab3ae7f366b3680df20f/httptools-0.6.4-cp312-cp312-musllinux_1_2_x86_64.whl", hash = "sha256:f9eb89ecf8b290f2e293325c646a211ff1c2493222798bb80a530c5e7502494f", size = 489779, upload-time = "2024-10-16T19:44:36.253Z" },
    { url = "https://files.pythonhosted.org/packages/12/b7/5cae71a8868e555f3f67a50ee7f673ce36eac970f029c0c5e9d584352961/httptools-0.6.4-cp312-cp312-win_amd64.whl", hash = "sha256:db78cb9ca56b59b016e64b6031eda5653be0589dba2b1b43453f6e8b405a0970", size = 88634, upload-time = "2024-10-16T19:44:37.357Z" },
    { url = "https://files.pythonhosted.org/packages/51/b1/4fc6f52afdf93b7c4304e21f6add9e981e4f857c2fa622a55dfe21b6059e/httptools-0.6.4-cp39-cp39-macosx_10_9_universal2.whl", hash = "sha256:85797e37e8eeaa5439d33e556662cc370e474445d5fab24dcadc65a8ffb04003", size = 201123, upload-time = "2024-10-16T19:44:59.13Z" },
    { url = "https://files.pythonhosted.org/packages/c2/01/e6ecb40ac8fdfb76607c7d3b74a41b464458d5c8710534d8f163b0c15f29/httptools-0.6.4-cp39-cp39-macosx_11_0_arm64.whl", hash = "sha256:db353d22843cf1028f43c3651581e4bb49374d85692a85f95f7b9a130e1b2cab", size = 104507, upload-time = "2024-10-16T19:45:00.254Z" },
    { url = "https://files.pythonhosted.org/packages/dc/24/c70c34119d209bf08199d938dc9c69164f585ed3029237b4bdb90f673cb9/httptools-0.6.4-cp39-cp39-manylinux_2_17_aarch64.manylinux2014_aarch64.whl", hash = "sha256:d1ffd262a73d7c28424252381a5b854c19d9de5f56f075445d33919a637e3547", size = 449615, upload-time = "2024-10-16T19:45:01.351Z" },
    { url = "https://files.pythonhosted.org/packages/2b/62/e7f317fed3703bd81053840cacba4e40bcf424b870e4197f94bd1cf9fe7a/httptools-0.6.4-cp39-cp39-manylinux_2_5_x86_64.manylinux1_x86_64.manylinux_2_17_x86_64.manylinux2014_x86_64.whl", hash = "sha256:703c346571fa50d2e9856a37d7cd9435a25e7fd15e236c397bf224afaa355fe9", size = 448819, upload-time = "2024-10-16T19:45:02.652Z" },
    { url = "https://files.pythonhosted.org/packages/2a/13/68337d3be6b023260139434c49d7aa466aaa98f9aee7ed29270ac7dde6a2/httptools-0.6.4-cp39-cp39-musllinux_1_2_aarch64.whl", hash = "sha256:aafe0f1918ed07b67c1e838f950b1c1fabc683030477e60b335649b8020e1076", size = 422093, upload-time = "2024-10-16T19:45:03.765Z" },
    { url = "https://files.pythonhosted.org/packages/fc/b3/3a1bc45be03dda7a60c7858e55b6cd0489a81613c1908fb81cf21d34ae50/httptools-0.6.4-cp39-cp39-musllinux_1_2_x86_64.whl", hash = "sha256:0e563e54979e97b6d13f1bbc05a96109923e76b901f786a5eae36e99c01237bd", size = 423898, upload-time = "2024-10-16T19:45:05.683Z" },
    { url = "https://files.pythonhosted.org/packages/05/72/2ddc2ae5f7ace986f7e68a326215b2e7c32e32fd40e6428fa8f1d8065c7e/httptools-0.6.4-cp39-cp39-win_amd64.whl", hash = "sha256:b799de31416ecc589ad79dd85a0b2657a8fe39327944998dea368c1d4c9e55e6", size = 89552, upload-time = "2024-10-16T19:45:07.566Z" },
]

[[package]]
name = "httpx"
version = "0.28.1"
source = { registry = "https://pypi.org/simple" }
dependencies = [
    { name = "anyio" },
    { name = "certifi" },
    { name = "httpcore" },
    { name = "idna" },
]
sdist = { url = "https://files.pythonhosted.org/packages/b1/df/48c586a5fe32a0f01324ee087459e112ebb7224f646c0b5023f5e79e9956/httpx-0.28.1.tar.gz", hash = "sha256:75e98c5f16b0f35b567856f597f06ff2270a374470a5c2392242528e3e3e42fc", size = 141406, upload-time = "2024-12-06T15:37:23.222Z" }
wheels = [
    { url = "https://files.pythonhosted.org/packages/2a/39/e50c7c3a983047577ee07d2a9e53faf5a69493943ec3f6a384bdc792deb2/httpx-0.28.1-py3-none-any.whl", hash = "sha256:d909fcccc110f8c7faf814ca82a9a4d816bc5a6dbfea25d6591d6985b8ba59ad", size = 73517, upload-time = "2024-12-06T15:37:21.509Z" },
]

[[package]]
name = "huggingface-hub"
version = "0.32.4"
source = { registry = "https://pypi.org/simple" }
dependencies = [
    { name = "filelock" },
    { name = "fsspec" },
    { name = "hf-xet", marker = "platform_machine == 'aarch64' or platform_machine == 'amd64' or platform_machine == 'arm64' or platform_machine == 'x86_64'" },
    { name = "packaging" },
    { name = "pyyaml" },
    { name = "requests" },
    { name = "tqdm" },
    { name = "typing-extensions" },
]
sdist = { url = "https://files.pythonhosted.org/packages/60/c8/4f7d270285c46324fd66f62159eb16739aa5696f422dba57678a8c6b78e9/huggingface_hub-0.32.4.tar.gz", hash = "sha256:f61d45cd338736f59fb0e97550b74c24ee771bcc92c05ae0766b9116abe720be", size = 424494, upload-time = "2025-06-03T09:59:46.105Z" }
wheels = [
    { url = "https://files.pythonhosted.org/packages/67/8b/222140f3cfb6f17b0dd8c4b9a0b36bd4ebefe9fb0098ba35d6960abcda0f/huggingface_hub-0.32.4-py3-none-any.whl", hash = "sha256:37abf8826b38d971f60d3625229221c36e53fe58060286db9baf619cfbf39767", size = 512101, upload-time = "2025-06-03T09:59:44.099Z" },
]

[package.optional-dependencies]
hf-transfer = [
    { name = "hf-transfer" },
]

[[package]]
name = "idna"
version = "3.10"
source = { registry = "https://pypi.org/simple" }
sdist = { url = "https://files.pythonhosted.org/packages/f1/70/7703c29685631f5a7590aa73f1f1d3fa9a380e654b86af429e0934a32f7d/idna-3.10.tar.gz", hash = "sha256:12f65c9b470abda6dc35cf8e63cc574b1c52b11df2c86030af0ac09b01b13ea9", size = 190490, upload-time = "2024-09-15T18:07:39.745Z" }
wheels = [
    { url = "https://files.pythonhosted.org/packages/76/c6/c88e154df9c4e1a2a66ccf0005a88dfb2650c1dffb6f5ce603dfbd452ce3/idna-3.10-py3-none-any.whl", hash = "sha256:946d195a0d259cbba61165e88e65941f16e9b36ea6ddb97f00452bae8b1287d3", size = 70442, upload-time = "2024-09-15T18:07:37.964Z" },
]

[[package]]
name = "iniconfig"
version = "2.1.0"
source = { registry = "https://pypi.org/simple" }
sdist = { url = "https://files.pythonhosted.org/packages/f2/97/ebf4da567aa6827c909642694d71c9fcf53e5b504f2d96afea02718862f3/iniconfig-2.1.0.tar.gz", hash = "sha256:3abbd2e30b36733fee78f9c7f7308f2d0050e88f0087fd25c2645f63c773e1c7", size = 4793, upload-time = "2025-03-19T20:09:59.721Z" }
wheels = [
    { url = "https://files.pythonhosted.org/packages/2c/e1/e6716421ea10d38022b952c159d5161ca1193197fb744506875fbb87ea7b/iniconfig-2.1.0-py3-none-any.whl", hash = "sha256:9deba5723312380e77435581c6bf4935c94cbfab9b1ed33ef8d238ea168eb760", size = 6050, upload-time = "2025-03-19T20:10:01.071Z" },
]

[[package]]
name = "isodate"
version = "0.7.2"
source = { registry = "https://pypi.org/simple" }
sdist = { url = "https://files.pythonhosted.org/packages/54/4d/e940025e2ce31a8ce1202635910747e5a87cc3a6a6bb2d00973375014749/isodate-0.7.2.tar.gz", hash = "sha256:4cd1aa0f43ca76f4a6c6c0292a85f40b35ec2e43e315b59f06e6d32171a953e6", size = 29705, upload-time = "2024-10-08T23:04:11.5Z" }
wheels = [
    { url = "https://files.pythonhosted.org/packages/15/aa/0aca39a37d3c7eb941ba736ede56d689e7be91cab5d9ca846bde3999eba6/isodate-0.7.2-py3-none-any.whl", hash = "sha256:28009937d8031054830160fce6d409ed342816b543597cece116d966c6d99e15", size = 22320, upload-time = "2024-10-08T23:04:09.501Z" },
]

[[package]]
name = "jmespath"
version = "1.0.1"
source = { registry = "https://pypi.org/simple" }
sdist = { url = "https://files.pythonhosted.org/packages/00/2a/e867e8531cf3e36b41201936b7fa7ba7b5702dbef42922193f05c8976cd6/jmespath-1.0.1.tar.gz", hash = "sha256:90261b206d6defd58fdd5e85f478bf633a2901798906be2ad389150c5c60edbe", size = 25843, upload-time = "2022-06-17T18:00:12.224Z" }
wheels = [
    { url = "https://files.pythonhosted.org/packages/31/b4/b9b800c45527aadd64d5b442f9b932b00648617eb5d63d2c7a6587b7cafc/jmespath-1.0.1-py3-none-any.whl", hash = "sha256:02e2e4cc71b5bcab88332eebf907519190dd9e6e82107fa7f83b1003a6252980", size = 20256, upload-time = "2022-06-17T18:00:10.251Z" },
]

[[package]]
name = "jpmml-evaluator"
version = "0.10.5"
source = { registry = "https://pypi.org/simple" }
dependencies = [
    { name = "jpype1" },
    { name = "pandas" },
    { name = "py4j" },
    { name = "pyjnius" },
]
sdist = { url = "https://files.pythonhosted.org/packages/5f/5a/344bafdda29d292a9a399c9d40fe4cedc318791e0c317ef391ff2ca1a7aa/jpmml_evaluator-0.10.5.tar.gz", hash = "sha256:10bab5e1c78d36f0e39c152b472c098249ac7a8f96f4d46af42bd2169338a8bf", size = 8524547, upload-time = "2024-11-26T07:07:51.77Z" }

[[package]]
name = "jpype1"
version = "1.5.2"
source = { registry = "https://pypi.org/simple" }
dependencies = [
    { name = "packaging" },
]
sdist = { url = "https://files.pythonhosted.org/packages/bd/68/47fa634cbd0418cbca86355e9421425f5892ee994f7338106327e49f9117/jpype1-1.5.2.tar.gz", hash = "sha256:74a42eccf21d30394c1832aec3985a14965fa5320da087b65029d172c0cec43b", size = 1011421, upload-time = "2025-01-27T10:33:16.738Z" }
wheels = [
    { url = "https://files.pythonhosted.org/packages/c7/f2/b2efcad1ea5a541f125218e4eb1529ebb8ca18941264c879f3e89a36dc35/jpype1-1.5.2-cp310-cp310-macosx_10_9_universal2.whl", hash = "sha256:7b2da98c142812ca40a18a735b33e47c6511b03debf1e979630f4cf473b68a87", size = 584511, upload-time = "2025-01-27T10:32:48.817Z" },
    { url = "https://files.pythonhosted.org/packages/c0/c6/63538d160c17e837f62d29ba4163bc444cef08c29cd3f3b8090691c1869c/jpype1-1.5.2-cp310-cp310-manylinux_2_17_aarch64.manylinux2014_aarch64.whl", hash = "sha256:fcfc5c1d45d6b108800d172ea817bda585db7f1646d6a98d14da9aca66e0eb44", size = 467488, upload-time = "2025-01-27T10:32:52.141Z" },
    { url = "https://files.pythonhosted.org/packages/91/69/655d73a64ae6731706eab73d3f63fd2d48e36704da09710fbc0155c14402/jpype1-1.5.2-cp310-cp310-manylinux_2_17_i686.manylinux2014_i686.whl", hash = "sha256:156f469a976cc61f695a2455db6de7334774388e7d53c3da8a0a23d9c062d1b2", size = 510064, upload-time = "2025-01-27T10:32:56.756Z" },
    { url = "https://files.pythonhosted.org/packages/97/0a/cbe03759331c640aa5862f974028122a862b08935a0b11b8fa6f6e46c26b/jpype1-1.5.2-cp310-cp310-manylinux_2_17_x86_64.manylinux2014_x86_64.whl", hash = "sha256:cdca93cc74f8db1f604d2ea6adb764dec4dec68528f1ee68308fa3d524095739", size = 494097, upload-time = "2025-01-27T10:32:59.875Z" },
    { url = "https://files.pythonhosted.org/packages/22/18/0a51845ca890ffdc72f4d71a0c2be334b887c5bb6812207efe5ad45afcb3/jpype1-1.5.2-cp310-cp310-win_amd64.whl", hash = "sha256:924b0a0cf93d3dddb3f79286fbe40f8c901c78ed61216edbe108666234df43e0", size = 356655, upload-time = "2025-01-27T10:33:02.702Z" },
    { url = "https://files.pythonhosted.org/packages/35/a0/638186a75026a02286041e4a0449b1dff799a3914dc1c0716ef9b9367b73/jpype1-1.5.2-cp311-cp311-macosx_10_9_universal2.whl", hash = "sha256:c9f6ab8dd284c16e2617a697d54c3d0304b08020a37386ed96103a129391a2d9", size = 584474, upload-time = "2025-01-27T10:33:04.674Z" },
    { url = "https://files.pythonhosted.org/packages/0e/78/95db2eb3c8a7311ee08a2c237cea24828859db6a6cb5e901971d3f5e49da/jpype1-1.5.2-cp311-cp311-manylinux_2_17_aarch64.manylinux2014_aarch64.whl", hash = "sha256:a54a771ee56260f98e5b9a77455084e4a48061967de13dabf628bdba9c8122e0", size = 467508, upload-time = "2025-01-27T10:33:07.567Z" },
    { url = "https://files.pythonhosted.org/packages/84/07/f4ed08bf1f65526d59a07efa86a79a2cc37263fea9a91efeb7dfd2b81bcb/jpype1-1.5.2-cp311-cp311-manylinux_2_17_i686.manylinux2014_i686.whl", hash = "sha256:05dc6d2759111483a9c808a50e67f556efe494e999585c7d7e7d6d8a8ee58525", size = 510256, upload-time = "2025-01-27T10:33:09.465Z" },
    { url = "https://files.pythonhosted.org/packages/0b/7d/9fdbbc1a574be43f9820735ca8df0caf8b159856201d9b21fd73932342bc/jpype1-1.5.2-cp311-cp311-manylinux_2_17_x86_64.manylinux2014_x86_64.whl", hash = "sha256:b900e154826a076118d074166596f1d817e113e07084bf0c9c43d8064a86ab77", size = 494076, upload-time = "2025-01-27T10:33:11.864Z" },
    { url = "https://files.pythonhosted.org/packages/0e/b9/4dfb38a7f4efb21f71df7344944a8d9a23e30d0503574e455af6ce4f1a56/jpype1-1.5.2-cp311-cp311-win_amd64.whl", hash = "sha256:0a0d18d4384b3df2e55282545737dfcf18c604504f1382ad14f880bef960f265", size = 356587, upload-time = "2025-01-27T10:33:13.634Z" },
    { url = "https://files.pythonhosted.org/packages/8d/e4/0c27352e8222dcc0e3ce44b298015072d2057d08dd353541c980a31d26c9/jpype1-1.5.2-cp312-cp312-macosx_10_9_universal2.whl", hash = "sha256:1e1db9ac909ad2ae0e40b04c2aa88cb14250d5245d69715561507681f2b08b2f", size = 583445, upload-time = "2025-01-27T10:34:27.303Z" },
    { url = "https://files.pythonhosted.org/packages/fa/4c/e0200a6e3fed5cda79e926c2a8a610676f04948f89d7e38d93c7d4b21be9/jpype1-1.5.2-cp312-cp312-manylinux_2_17_aarch64.manylinux2014_aarch64.whl", hash = "sha256:994fb7b319b453f77ad4b6aff01e0dd4180ea74a6fe5a031e4e9db92dbe95376", size = 466485, upload-time = "2025-01-27T10:34:30.021Z" },
    { url = "https://files.pythonhosted.org/packages/c3/ad/d85926b2f0104ded953fa53ff95fe71c96935cd742fdadb888f1145ffe79/jpype1-1.5.2-cp312-cp312-manylinux_2_17_i686.manylinux2014_i686.whl", hash = "sha256:bec2f1009d7221fb3443decfb8f326039febc93578aadedfb3e052dab0afbf5a", size = 509372, upload-time = "2025-01-27T10:34:31.94Z" },
    { url = "https://files.pythonhosted.org/packages/74/f3/1cd4332076ed0421e703412f47f15f43af170809435c57ba3162edc80d4b/jpype1-1.5.2-cp312-cp312-manylinux_2_17_x86_64.manylinux2014_x86_64.whl", hash = "sha256:b5b1fb2b430a50f081ea0ee24d19232ae0d03dbfe3dd076ec5f8ae42b30a656f", size = 493520, upload-time = "2025-01-27T10:34:35.301Z" },
    { url = "https://files.pythonhosted.org/packages/74/dd/7408d4beae755de6fcd07c76b2f0bacabc0461b43fba83811c1f7c22440e/jpype1-1.5.2-cp312-cp312-win_amd64.whl", hash = "sha256:c7b1c2d76d211cab60be16505d32a6b3c9fffc51ce79c68e81a3d48e5effff2d", size = 356149, upload-time = "2025-01-27T10:34:38.135Z" },
    { url = "https://files.pythonhosted.org/packages/05/71/590b2a91b43763aa27eac2c63803542a2878a4d8c600b81aa694d3fde919/jpype1-1.5.2-cp39-cp39-macosx_10_9_x86_64.whl", hash = "sha256:8b75d33e93a3bc6543ddf97c24ee0adb5a86a69fb67f0e4f4fa1c8c3970bbf98", size = 385026, upload-time = "2025-01-27T10:35:11.812Z" },
    { url = "https://files.pythonhosted.org/packages/77/6b/130fb6d0c43976b4e129c6bc19daf0e25c42fc38c5096ed92c4105bfd2c4/jpype1-1.5.2-cp39-cp39-manylinux_2_17_aarch64.manylinux2014_aarch64.whl", hash = "sha256:ea21bca4cece752cd3ee88fcd62ce8f444feac8dc7244475fdb9c0e8712e07ea", size = 467423, upload-time = "2025-01-27T10:35:14.839Z" },
    { url = "https://files.pythonhosted.org/packages/d4/a9/ec047a94e85c7cadf07f33f871e72d20faa6935c911dc5884388ca08a8bf/jpype1-1.5.2-cp39-cp39-manylinux_2_17_i686.manylinux2014_i686.whl", hash = "sha256:670daf6b13f32653438ebde81aa30f6f48149b95dad4d80a40b3ebea47622164", size = 510117, upload-time = "2025-01-27T10:35:16.554Z" },
    { url = "https://files.pythonhosted.org/packages/77/91/f08a719461a390b48d9096b50f1f4a49ee281007ec192e51073090d3d8b7/jpype1-1.5.2-cp39-cp39-manylinux_2_17_x86_64.manylinux2014_x86_64.whl", hash = "sha256:54744265ef36665d110d139a4b81d10532694c6077b23ef60f3609feadc22d30", size = 494053, upload-time = "2025-01-27T10:35:19.353Z" },
    { url = "https://files.pythonhosted.org/packages/e5/cf/344e1f81f1e8c651ec23dfa9fe4b91f6e1d699b36f610a547ba85ee7fb16/jpype1-1.5.2-cp39-cp39-win_amd64.whl", hash = "sha256:68e1d118200fc46f4ea4bf20900081587ec04de484037c997b0a3b7c5eb71fe3", size = 356716, upload-time = "2025-01-27T10:35:21.02Z" },
]

[[package]]
name = "kserve"
version = "0.16.0"
source = { directory = "../kserve" }
dependencies = [
    { name = "cloudevents" },
    { name = "fastapi" },
    { name = "grpc-interceptor" },
    { name = "grpcio" },
    { name = "grpcio-tools" },
    { name = "httpx" },
    { name = "kubernetes" },
    { name = "numpy", version = "2.0.2", source = { registry = "https://pypi.org/simple" }, marker = "python_full_version < '3.10'" },
    { name = "numpy", version = "2.2.4", source = { registry = "https://pypi.org/simple" }, marker = "python_full_version >= '3.10'" },
    { name = "orjson" },
    { name = "pandas" },
    { name = "prometheus-client" },
    { name = "protobuf" },
    { name = "psutil" },
    { name = "pydantic" },
    { name = "python-dateutil" },
    { name = "pyyaml" },
    { name = "six" },
    { name = "starlette" },
    { name = "tabulate" },
    { name = "timing-asgi" },
    { name = "uvicorn", extra = ["standard"] },
]

[package.optional-dependencies]
storage = [
    { name = "azure-identity" },
    { name = "azure-storage-blob" },
    { name = "azure-storage-file-share" },
    { name = "boto3" },
    { name = "google-cloud-storage" },
    { name = "huggingface-hub", extra = ["hf-transfer"] },
    { name = "requests" },
]

[package.metadata]
requires-dist = [
    { name = "asgi-logger", marker = "extra == 'logging'", specifier = ">=0.1.0,<1.0.0" },
    { name = "azure-identity", marker = "extra == 'storage'", specifier = ">=1.15.0,<2.0.0" },
    { name = "azure-storage-blob", marker = "extra == 'storage'", specifier = ">=12.20.0,<13.0.0" },
    { name = "azure-storage-file-share", marker = "extra == 'storage'", specifier = ">=12.16.0,<13.0.0" },
    { name = "boto3", marker = "extra == 'storage'", specifier = ">=1.29.0,<2.0.0" },
    { name = "cloudevents", specifier = ">=1.6.2,<2.0.0" },
    { name = "fastapi", specifier = ">=0.115.3" },
    { name = "google-cloud-storage", marker = "extra == 'storage'", specifier = ">=2.14.0,<3.0.0" },
    { name = "grpc-interceptor", specifier = ">=0.15.4,<1.0.0" },
    { name = "grpcio", specifier = ">=1.64.1,<2.0.0" },
    { name = "grpcio-tools", specifier = ">=1.64.1,<2.0.0" },
    { name = "httpx", specifier = ">=0.27.2,<1.0.0" },
<<<<<<< HEAD
    { name = "huggingface-hub", extras = ["hf-transfer"], marker = "extra == 'storage'", specifier = ">=0.32.0" },
=======
    { name = "kserve-storage", marker = "extra == 'storage'", specifier = "==0.16.0" },
>>>>>>> b4afaa43
    { name = "kubernetes", specifier = ">=23.3.0" },
    { name = "numpy", specifier = ">=1.26.0,<3.0.0" },
    { name = "orjson", specifier = ">=3.9.15,<4.0.0" },
    { name = "pandas", specifier = ">=2.2.0,<3.0.0" },
    { name = "prometheus-client", specifier = ">=0.20.0,<1.0.0" },
    { name = "protobuf", specifier = ">=5.27.1,<6.0.0" },
    { name = "psutil", specifier = ">=5.9.6,<6.0.0" },
    { name = "pydantic", specifier = ">=2.5.0,<3.0.0" },
    { name = "python-dateutil", specifier = ">=2.8.0,<3.0.0" },
    { name = "pyyaml", specifier = ">=6.0.0,<7.0.0" },
    { name = "ray", extras = ["serve"], marker = "extra == 'ray'", specifier = ">=2.43.0" },
    { name = "requests", marker = "extra == 'storage'", specifier = ">=2.32.2,<3.0.0" },
    { name = "six", specifier = ">=1.16.0,<2.0.0" },
    { name = "starlette", specifier = "==0.49.1" },
    { name = "tabulate", specifier = ">=0.9.0,<1.0.0" },
    { name = "timing-asgi", specifier = ">=0.3.0,<1.0.0" },
    { name = "transformers", marker = "extra == 'llm'", specifier = "<4.54.0" },
    { name = "uvicorn", extras = ["standard"], specifier = ">=0.30.6,<1.0.0" },
    { name = "vllm", marker = "extra == 'llm'", specifier = "==0.9.2" },
]
provides-extras = ["storage", "logging", "ray", "llm"]

[package.metadata.requires-dev]
dev = [{ name = "black", extras = ["colorama"], specifier = "~=24.3.0" }]
test = [
    { name = "avro", specifier = ">=1.11.0,<2.0.0" },
    { name = "grpcio-testing", specifier = ">=1.60.0,<2.0.0" },
    { name = "jinja2", specifier = ">=3.1.4,<4.0.0" },
    { name = "mypy", specifier = ">=0.991,<1.0" },
    { name = "portforward", specifier = ">=0.6.2,<1.0.0" },
    { name = "pytest", specifier = ">=7.4.4,<8.0.0" },
    { name = "pytest-asyncio", specifier = ">=0.23.4,<1.0.0" },
    { name = "pytest-cov", specifier = ">=5.0.0,<6.0.0" },
    { name = "pytest-httpx", specifier = ">=0.30.0,<1.0.0" },
    { name = "pytest-xdist", specifier = ">=3.0.2,<4.0.0" },
    { name = "timeout-sampler", specifier = ">=1.0.0,<2.0.0" },
    { name = "tomlkit", specifier = ">=0.12.0,<1.0.0" },
]

[[package]]
<<<<<<< HEAD
=======
name = "kserve-storage"
version = "0.16.0"
source = { directory = "../storage" }
dependencies = [
    { name = "aiohttp" },
    { name = "azure-identity" },
    { name = "azure-storage-blob" },
    { name = "azure-storage-file-share" },
    { name = "boto3" },
    { name = "google-cloud-storage" },
    { name = "huggingface-hub", extra = ["hf-transfer"] },
    { name = "requests" },
]

[package.metadata]
requires-dist = [
    { name = "aiohttp", specifier = ">=3.10.0,<4.0.0" },
    { name = "azure-identity", specifier = ">=1.15.0,<2.0.0" },
    { name = "azure-storage-blob", specifier = ">=12.20.0,<13.0.0" },
    { name = "azure-storage-file-share", specifier = ">=12.16.0,<13.0.0" },
    { name = "boto3", specifier = ">=1.29.0,<2.0.0" },
    { name = "google-cloud-storage", specifier = ">=2.14.0,<3.0.0" },
    { name = "huggingface-hub", extras = ["hf-transfer"], specifier = ">=0.32.0" },
    { name = "requests", specifier = ">=2.32.2,<3.0.0" },
]

[[package]]
>>>>>>> b4afaa43
name = "kubernetes"
version = "32.0.1"
source = { registry = "https://pypi.org/simple" }
dependencies = [
    { name = "certifi" },
    { name = "durationpy" },
    { name = "google-auth" },
    { name = "oauthlib" },
    { name = "python-dateutil" },
    { name = "pyyaml" },
    { name = "requests" },
    { name = "requests-oauthlib" },
    { name = "six" },
    { name = "urllib3", version = "1.26.20", source = { registry = "https://pypi.org/simple" }, marker = "python_full_version < '3.10'" },
    { name = "urllib3", version = "2.4.0", source = { registry = "https://pypi.org/simple" }, marker = "python_full_version >= '3.10'" },
    { name = "websocket-client" },
]
sdist = { url = "https://files.pythonhosted.org/packages/b7/e8/0598f0e8b4af37cd9b10d8b87386cf3173cb8045d834ab5f6ec347a758b3/kubernetes-32.0.1.tar.gz", hash = "sha256:42f43d49abd437ada79a79a16bd48a604d3471a117a8347e87db693f2ba0ba28", size = 946691, upload-time = "2025-02-18T21:06:34.148Z" }
wheels = [
    { url = "https://files.pythonhosted.org/packages/08/10/9f8af3e6f569685ce3af7faab51c8dd9d93b9c38eba339ca31c746119447/kubernetes-32.0.1-py2.py3-none-any.whl", hash = "sha256:35282ab8493b938b08ab5526c7ce66588232df00ef5e1dbe88a419107dc10998", size = 1988070, upload-time = "2025-02-18T21:06:31.391Z" },
]

[[package]]
name = "msal"
version = "1.32.0"
source = { registry = "https://pypi.org/simple" }
dependencies = [
    { name = "cryptography" },
    { name = "pyjwt", extra = ["crypto"] },
    { name = "requests" },
]
sdist = { url = "https://files.pythonhosted.org/packages/aa/5f/ef42ef25fba682e83a8ee326a1a788e60c25affb58d014495349e37bce50/msal-1.32.0.tar.gz", hash = "sha256:5445fe3af1da6be484991a7ab32eaa82461dc2347de105b76af92c610c3335c2", size = 149817, upload-time = "2025-03-12T21:23:51.844Z" }
wheels = [
    { url = "https://files.pythonhosted.org/packages/93/5a/2e663ef56a5d89eba962941b267ebe5be8c5ea340a9929d286e2f5fac505/msal-1.32.0-py3-none-any.whl", hash = "sha256:9dbac5384a10bbbf4dae5c7ea0d707d14e087b92c5aa4954b3feaa2d1aa0bcb7", size = 114655, upload-time = "2025-03-12T21:23:50.268Z" },
]

[[package]]
name = "msal-extensions"
version = "1.3.1"
source = { registry = "https://pypi.org/simple" }
dependencies = [
    { name = "msal" },
]
sdist = { url = "https://files.pythonhosted.org/packages/01/99/5d239b6156eddf761a636bded1118414d161bd6b7b37a9335549ed159396/msal_extensions-1.3.1.tar.gz", hash = "sha256:c5b0fd10f65ef62b5f1d62f4251d51cbcaf003fcedae8c91b040a488614be1a4", size = 23315, upload-time = "2025-03-14T23:51:03.902Z" }
wheels = [
    { url = "https://files.pythonhosted.org/packages/5e/75/bd9b7bb966668920f06b200e84454c8f3566b102183bc55c5473d96cb2b9/msal_extensions-1.3.1-py3-none-any.whl", hash = "sha256:96d3de4d034504e969ac5e85bae8106c8373b5c6568e4c8fa7af2eca9dbe6bca", size = 20583, upload-time = "2025-03-14T23:51:03.016Z" },
]

[[package]]
name = "multidict"
version = "6.6.4"
source = { registry = "https://pypi.org/simple" }
dependencies = [
    { name = "typing-extensions", marker = "python_full_version < '3.11'" },
]
sdist = { url = "https://files.pythonhosted.org/packages/69/7f/0652e6ed47ab288e3756ea9c0df8b14950781184d4bd7883f4d87dd41245/multidict-6.6.4.tar.gz", hash = "sha256:d2d4e4787672911b48350df02ed3fa3fffdc2f2e8ca06dd6afdf34189b76a9dd", size = 101843, upload-time = "2025-08-11T12:08:48.217Z" }
wheels = [
    { url = "https://files.pythonhosted.org/packages/eb/6b/86f353088c1358e76fd30b0146947fddecee812703b604ee901e85cd2a80/multidict-6.6.4-cp310-cp310-macosx_10_9_universal2.whl", hash = "sha256:b8aa6f0bd8125ddd04a6593437bad6a7e70f300ff4180a531654aa2ab3f6d58f", size = 77054, upload-time = "2025-08-11T12:06:02.99Z" },
    { url = "https://files.pythonhosted.org/packages/19/5d/c01dc3d3788bb877bd7f5753ea6eb23c1beeca8044902a8f5bfb54430f63/multidict-6.6.4-cp310-cp310-macosx_10_9_x86_64.whl", hash = "sha256:b9e5853bbd7264baca42ffc53391b490d65fe62849bf2c690fa3f6273dbcd0cb", size = 44914, upload-time = "2025-08-11T12:06:05.264Z" },
    { url = "https://files.pythonhosted.org/packages/46/44/964dae19ea42f7d3e166474d8205f14bb811020e28bc423d46123ddda763/multidict-6.6.4-cp310-cp310-macosx_11_0_arm64.whl", hash = "sha256:0af5f9dee472371e36d6ae38bde009bd8ce65ac7335f55dcc240379d7bed1495", size = 44601, upload-time = "2025-08-11T12:06:06.627Z" },
    { url = "https://files.pythonhosted.org/packages/31/20/0616348a1dfb36cb2ab33fc9521de1f27235a397bf3f59338e583afadd17/multidict-6.6.4-cp310-cp310-manylinux1_i686.manylinux2014_i686.manylinux_2_17_i686.manylinux_2_5_i686.whl", hash = "sha256:d24f351e4d759f5054b641c81e8291e5d122af0fca5c72454ff77f7cbe492de8", size = 224821, upload-time = "2025-08-11T12:06:08.06Z" },
    { url = "https://files.pythonhosted.org/packages/14/26/5d8923c69c110ff51861af05bd27ca6783011b96725d59ccae6d9daeb627/multidict-6.6.4-cp310-cp310-manylinux2014_aarch64.manylinux_2_17_aarch64.manylinux_2_28_aarch64.whl", hash = "sha256:db6a3810eec08280a172a6cd541ff4a5f6a97b161d93ec94e6c4018917deb6b7", size = 242608, upload-time = "2025-08-11T12:06:09.697Z" },
    { url = "https://files.pythonhosted.org/packages/5c/cc/e2ad3ba9459aa34fa65cf1f82a5c4a820a2ce615aacfb5143b8817f76504/multidict-6.6.4-cp310-cp310-manylinux2014_armv7l.manylinux_2_17_armv7l.manylinux_2_31_armv7l.whl", hash = "sha256:a1b20a9d56b2d81e2ff52ecc0670d583eaabaa55f402e8d16dd062373dbbe796", size = 222324, upload-time = "2025-08-11T12:06:10.905Z" },
    { url = "https://files.pythonhosted.org/packages/19/db/4ed0f65701afbc2cb0c140d2d02928bb0fe38dd044af76e58ad7c54fd21f/multidict-6.6.4-cp310-cp310-manylinux2014_ppc64le.manylinux_2_17_ppc64le.manylinux_2_28_ppc64le.whl", hash = "sha256:8c9854df0eaa610a23494c32a6f44a3a550fb398b6b51a56e8c6b9b3689578db", size = 253234, upload-time = "2025-08-11T12:06:12.658Z" },
    { url = "https://files.pythonhosted.org/packages/94/c1/5160c9813269e39ae14b73debb907bfaaa1beee1762da8c4fb95df4764ed/multidict-6.6.4-cp310-cp310-manylinux2014_s390x.manylinux_2_17_s390x.manylinux_2_28_s390x.whl", hash = "sha256:4bb7627fd7a968f41905a4d6343b0d63244a0623f006e9ed989fa2b78f4438a0", size = 251613, upload-time = "2025-08-11T12:06:13.97Z" },
    { url = "https://files.pythonhosted.org/packages/05/a9/48d1bd111fc2f8fb98b2ed7f9a115c55a9355358432a19f53c0b74d8425d/multidict-6.6.4-cp310-cp310-manylinux2014_x86_64.manylinux_2_17_x86_64.manylinux_2_28_x86_64.whl", hash = "sha256:caebafea30ed049c57c673d0b36238b1748683be2593965614d7b0e99125c877", size = 241649, upload-time = "2025-08-11T12:06:15.204Z" },
    { url = "https://files.pythonhosted.org/packages/85/2a/f7d743df0019408768af8a70d2037546a2be7b81fbb65f040d76caafd4c5/multidict-6.6.4-cp310-cp310-musllinux_1_2_aarch64.whl", hash = "sha256:ad887a8250eb47d3ab083d2f98db7f48098d13d42eb7a3b67d8a5c795f224ace", size = 239238, upload-time = "2025-08-11T12:06:16.467Z" },
    { url = "https://files.pythonhosted.org/packages/cb/b8/4f4bb13323c2d647323f7919201493cf48ebe7ded971717bfb0f1a79b6bf/multidict-6.6.4-cp310-cp310-musllinux_1_2_armv7l.whl", hash = "sha256:ed8358ae7d94ffb7c397cecb62cbac9578a83ecefc1eba27b9090ee910e2efb6", size = 233517, upload-time = "2025-08-11T12:06:18.107Z" },
    { url = "https://files.pythonhosted.org/packages/33/29/4293c26029ebfbba4f574febd2ed01b6f619cfa0d2e344217d53eef34192/multidict-6.6.4-cp310-cp310-musllinux_1_2_i686.whl", hash = "sha256:ecab51ad2462197a4c000b6d5701fc8585b80eecb90583635d7e327b7b6923eb", size = 243122, upload-time = "2025-08-11T12:06:19.361Z" },
    { url = "https://files.pythonhosted.org/packages/20/60/a1c53628168aa22447bfde3a8730096ac28086704a0d8c590f3b63388d0c/multidict-6.6.4-cp310-cp310-musllinux_1_2_ppc64le.whl", hash = "sha256:c5c97aa666cf70e667dfa5af945424ba1329af5dd988a437efeb3a09430389fb", size = 248992, upload-time = "2025-08-11T12:06:20.661Z" },
    { url = "https://files.pythonhosted.org/packages/a3/3b/55443a0c372f33cae5d9ec37a6a973802884fa0ab3586659b197cf8cc5e9/multidict-6.6.4-cp310-cp310-musllinux_1_2_s390x.whl", hash = "sha256:9a950b7cf54099c1209f455ac5970b1ea81410f2af60ed9eb3c3f14f0bfcf987", size = 243708, upload-time = "2025-08-11T12:06:21.891Z" },
    { url = "https://files.pythonhosted.org/packages/7c/60/a18c6900086769312560b2626b18e8cca22d9e85b1186ba77f4755b11266/multidict-6.6.4-cp310-cp310-musllinux_1_2_x86_64.whl", hash = "sha256:163c7ea522ea9365a8a57832dea7618e6cbdc3cd75f8c627663587459a4e328f", size = 237498, upload-time = "2025-08-11T12:06:23.206Z" },
    { url = "https://files.pythonhosted.org/packages/11/3d/8bdd8bcaff2951ce2affccca107a404925a2beafedd5aef0b5e4a71120a6/multidict-6.6.4-cp310-cp310-win32.whl", hash = "sha256:17d2cbbfa6ff20821396b25890f155f40c986f9cfbce5667759696d83504954f", size = 41415, upload-time = "2025-08-11T12:06:24.77Z" },
    { url = "https://files.pythonhosted.org/packages/c0/53/cab1ad80356a4cd1b685a254b680167059b433b573e53872fab245e9fc95/multidict-6.6.4-cp310-cp310-win_amd64.whl", hash = "sha256:ce9a40fbe52e57e7edf20113a4eaddfacac0561a0879734e636aa6d4bb5e3fb0", size = 46046, upload-time = "2025-08-11T12:06:25.893Z" },
    { url = "https://files.pythonhosted.org/packages/cf/9a/874212b6f5c1c2d870d0a7adc5bb4cfe9b0624fa15cdf5cf757c0f5087ae/multidict-6.6.4-cp310-cp310-win_arm64.whl", hash = "sha256:01d0959807a451fe9fdd4da3e139cb5b77f7328baf2140feeaf233e1d777b729", size = 43147, upload-time = "2025-08-11T12:06:27.534Z" },
    { url = "https://files.pythonhosted.org/packages/6b/7f/90a7f01e2d005d6653c689039977f6856718c75c5579445effb7e60923d1/multidict-6.6.4-cp311-cp311-macosx_10_9_universal2.whl", hash = "sha256:c7a0e9b561e6460484318a7612e725df1145d46b0ef57c6b9866441bf6e27e0c", size = 76472, upload-time = "2025-08-11T12:06:29.006Z" },
    { url = "https://files.pythonhosted.org/packages/54/a3/bed07bc9e2bb302ce752f1dabc69e884cd6a676da44fb0e501b246031fdd/multidict-6.6.4-cp311-cp311-macosx_10_9_x86_64.whl", hash = "sha256:6bf2f10f70acc7a2446965ffbc726e5fc0b272c97a90b485857e5c70022213eb", size = 44634, upload-time = "2025-08-11T12:06:30.374Z" },
    { url = "https://files.pythonhosted.org/packages/a7/4b/ceeb4f8f33cf81277da464307afeaf164fb0297947642585884f5cad4f28/multidict-6.6.4-cp311-cp311-macosx_11_0_arm64.whl", hash = "sha256:66247d72ed62d5dd29752ffc1d3b88f135c6a8de8b5f63b7c14e973ef5bda19e", size = 44282, upload-time = "2025-08-11T12:06:31.958Z" },
    { url = "https://files.pythonhosted.org/packages/03/35/436a5da8702b06866189b69f655ffdb8f70796252a8772a77815f1812679/multidict-6.6.4-cp311-cp311-manylinux1_i686.manylinux2014_i686.manylinux_2_17_i686.manylinux_2_5_i686.whl", hash = "sha256:105245cc6b76f51e408451a844a54e6823bbd5a490ebfe5bdfc79798511ceded", size = 229696, upload-time = "2025-08-11T12:06:33.087Z" },
    { url = "https://files.pythonhosted.org/packages/b6/0e/915160be8fecf1fca35f790c08fb74ca684d752fcba62c11daaf3d92c216/multidict-6.6.4-cp311-cp311-manylinux2014_aarch64.manylinux_2_17_aarch64.manylinux_2_28_aarch64.whl", hash = "sha256:cbbc54e58b34c3bae389ef00046be0961f30fef7cb0dd9c7756aee376a4f7683", size = 246665, upload-time = "2025-08-11T12:06:34.448Z" },
    { url = "https://files.pythonhosted.org/packages/08/ee/2f464330acd83f77dcc346f0b1a0eaae10230291450887f96b204b8ac4d3/multidict-6.6.4-cp311-cp311-manylinux2014_armv7l.manylinux_2_17_armv7l.manylinux_2_31_armv7l.whl", hash = "sha256:56c6b3652f945c9bc3ac6c8178cd93132b8d82dd581fcbc3a00676c51302bc1a", size = 225485, upload-time = "2025-08-11T12:06:35.672Z" },
    { url = "https://files.pythonhosted.org/packages/71/cc/9a117f828b4d7fbaec6adeed2204f211e9caf0a012692a1ee32169f846ae/multidict-6.6.4-cp311-cp311-manylinux2014_ppc64le.manylinux_2_17_ppc64le.manylinux_2_28_ppc64le.whl", hash = "sha256:b95494daf857602eccf4c18ca33337dd2be705bccdb6dddbfc9d513e6addb9d9", size = 257318, upload-time = "2025-08-11T12:06:36.98Z" },
    { url = "https://files.pythonhosted.org/packages/25/77/62752d3dbd70e27fdd68e86626c1ae6bccfebe2bb1f84ae226363e112f5a/multidict-6.6.4-cp311-cp311-manylinux2014_s390x.manylinux_2_17_s390x.manylinux_2_28_s390x.whl", hash = "sha256:e5b1413361cef15340ab9dc61523e653d25723e82d488ef7d60a12878227ed50", size = 254689, upload-time = "2025-08-11T12:06:38.233Z" },
    { url = "https://files.pythonhosted.org/packages/00/6e/fac58b1072a6fc59af5e7acb245e8754d3e1f97f4f808a6559951f72a0d4/multidict-6.6.4-cp311-cp311-manylinux2014_x86_64.manylinux_2_17_x86_64.manylinux_2_28_x86_64.whl", hash = "sha256:e167bf899c3d724f9662ef00b4f7fef87a19c22b2fead198a6f68b263618df52", size = 246709, upload-time = "2025-08-11T12:06:39.517Z" },
    { url = "https://files.pythonhosted.org/packages/01/ef/4698d6842ef5e797c6db7744b0081e36fb5de3d00002cc4c58071097fac3/multidict-6.6.4-cp311-cp311-musllinux_1_2_aarch64.whl", hash = "sha256:aaea28ba20a9026dfa77f4b80369e51cb767c61e33a2d4043399c67bd95fb7c6", size = 243185, upload-time = "2025-08-11T12:06:40.796Z" },
    { url = "https://files.pythonhosted.org/packages/aa/c9/d82e95ae1d6e4ef396934e9b0e942dfc428775f9554acf04393cce66b157/multidict-6.6.4-cp311-cp311-musllinux_1_2_armv7l.whl", hash = "sha256:8c91cdb30809a96d9ecf442ec9bc45e8cfaa0f7f8bdf534e082c2443a196727e", size = 237838, upload-time = "2025-08-11T12:06:42.595Z" },
    { url = "https://files.pythonhosted.org/packages/57/cf/f94af5c36baaa75d44fab9f02e2a6bcfa0cd90acb44d4976a80960759dbc/multidict-6.6.4-cp311-cp311-musllinux_1_2_i686.whl", hash = "sha256:1a0ccbfe93ca114c5d65a2471d52d8829e56d467c97b0e341cf5ee45410033b3", size = 246368, upload-time = "2025-08-11T12:06:44.304Z" },
    { url = "https://files.pythonhosted.org/packages/4a/fe/29f23460c3d995f6a4b678cb2e9730e7277231b981f0b234702f0177818a/multidict-6.6.4-cp311-cp311-musllinux_1_2_ppc64le.whl", hash = "sha256:55624b3f321d84c403cb7d8e6e982f41ae233d85f85db54ba6286f7295dc8a9c", size = 253339, upload-time = "2025-08-11T12:06:45.597Z" },
    { url = "https://files.pythonhosted.org/packages/29/b6/fd59449204426187b82bf8a75f629310f68c6adc9559dc922d5abe34797b/multidict-6.6.4-cp311-cp311-musllinux_1_2_s390x.whl", hash = "sha256:4a1fb393a2c9d202cb766c76208bd7945bc194eba8ac920ce98c6e458f0b524b", size = 246933, upload-time = "2025-08-11T12:06:46.841Z" },
    { url = "https://files.pythonhosted.org/packages/19/52/d5d6b344f176a5ac3606f7a61fb44dc746e04550e1a13834dff722b8d7d6/multidict-6.6.4-cp311-cp311-musllinux_1_2_x86_64.whl", hash = "sha256:43868297a5759a845fa3a483fb4392973a95fb1de891605a3728130c52b8f40f", size = 242225, upload-time = "2025-08-11T12:06:48.588Z" },
    { url = "https://files.pythonhosted.org/packages/ec/d3/5b2281ed89ff4d5318d82478a2a2450fcdfc3300da48ff15c1778280ad26/multidict-6.6.4-cp311-cp311-win32.whl", hash = "sha256:ed3b94c5e362a8a84d69642dbeac615452e8af9b8eb825b7bc9f31a53a1051e2", size = 41306, upload-time = "2025-08-11T12:06:49.95Z" },
    { url = "https://files.pythonhosted.org/packages/74/7d/36b045c23a1ab98507aefd44fd8b264ee1dd5e5010543c6fccf82141ccef/multidict-6.6.4-cp311-cp311-win_amd64.whl", hash = "sha256:d8c112f7a90d8ca5d20213aa41eac690bb50a76da153e3afb3886418e61cb22e", size = 46029, upload-time = "2025-08-11T12:06:51.082Z" },
    { url = "https://files.pythonhosted.org/packages/0f/5e/553d67d24432c5cd52b49047f2d248821843743ee6d29a704594f656d182/multidict-6.6.4-cp311-cp311-win_arm64.whl", hash = "sha256:3bb0eae408fa1996d87247ca0d6a57b7fc1dcf83e8a5c47ab82c558c250d4adf", size = 43017, upload-time = "2025-08-11T12:06:52.243Z" },
    { url = "https://files.pythonhosted.org/packages/05/f6/512ffd8fd8b37fb2680e5ac35d788f1d71bbaf37789d21a820bdc441e565/multidict-6.6.4-cp312-cp312-macosx_10_13_universal2.whl", hash = "sha256:0ffb87be160942d56d7b87b0fdf098e81ed565add09eaa1294268c7f3caac4c8", size = 76516, upload-time = "2025-08-11T12:06:53.393Z" },
    { url = "https://files.pythonhosted.org/packages/99/58/45c3e75deb8855c36bd66cc1658007589662ba584dbf423d01df478dd1c5/multidict-6.6.4-cp312-cp312-macosx_10_13_x86_64.whl", hash = "sha256:d191de6cbab2aff5de6c5723101705fd044b3e4c7cfd587a1929b5028b9714b3", size = 45394, upload-time = "2025-08-11T12:06:54.555Z" },
    { url = "https://files.pythonhosted.org/packages/fd/ca/e8c4472a93a26e4507c0b8e1f0762c0d8a32de1328ef72fd704ef9cc5447/multidict-6.6.4-cp312-cp312-macosx_11_0_arm64.whl", hash = "sha256:38a0956dd92d918ad5feff3db8fcb4a5eb7dba114da917e1a88475619781b57b", size = 43591, upload-time = "2025-08-11T12:06:55.672Z" },
    { url = "https://files.pythonhosted.org/packages/05/51/edf414f4df058574a7265034d04c935aa84a89e79ce90fcf4df211f47b16/multidict-6.6.4-cp312-cp312-manylinux1_i686.manylinux2014_i686.manylinux_2_17_i686.manylinux_2_5_i686.whl", hash = "sha256:6865f6d3b7900ae020b495d599fcf3765653bc927951c1abb959017f81ae8287", size = 237215, upload-time = "2025-08-11T12:06:57.213Z" },
    { url = "https://files.pythonhosted.org/packages/c8/45/8b3d6dbad8cf3252553cc41abea09ad527b33ce47a5e199072620b296902/multidict-6.6.4-cp312-cp312-manylinux2014_aarch64.manylinux_2_17_aarch64.manylinux_2_28_aarch64.whl", hash = "sha256:0a2088c126b6f72db6c9212ad827d0ba088c01d951cee25e758c450da732c138", size = 258299, upload-time = "2025-08-11T12:06:58.946Z" },
    { url = "https://files.pythonhosted.org/packages/3c/e8/8ca2e9a9f5a435fc6db40438a55730a4bf4956b554e487fa1b9ae920f825/multidict-6.6.4-cp312-cp312-manylinux2014_armv7l.manylinux_2_17_armv7l.manylinux_2_31_armv7l.whl", hash = "sha256:0f37bed7319b848097085d7d48116f545985db988e2256b2e6f00563a3416ee6", size = 242357, upload-time = "2025-08-11T12:07:00.301Z" },
    { url = "https://files.pythonhosted.org/packages/0f/84/80c77c99df05a75c28490b2af8f7cba2a12621186e0a8b0865d8e745c104/multidict-6.6.4-cp312-cp312-manylinux2014_ppc64le.manylinux_2_17_ppc64le.manylinux_2_28_ppc64le.whl", hash = "sha256:01368e3c94032ba6ca0b78e7ccb099643466cf24f8dc8eefcfdc0571d56e58f9", size = 268369, upload-time = "2025-08-11T12:07:01.638Z" },
    { url = "https://files.pythonhosted.org/packages/0d/e9/920bfa46c27b05fb3e1ad85121fd49f441492dca2449c5bcfe42e4565d8a/multidict-6.6.4-cp312-cp312-manylinux2014_s390x.manylinux_2_17_s390x.manylinux_2_28_s390x.whl", hash = "sha256:8fe323540c255db0bffee79ad7f048c909f2ab0edb87a597e1c17da6a54e493c", size = 269341, upload-time = "2025-08-11T12:07:02.943Z" },
    { url = "https://files.pythonhosted.org/packages/af/65/753a2d8b05daf496f4a9c367fe844e90a1b2cac78e2be2c844200d10cc4c/multidict-6.6.4-cp312-cp312-manylinux2014_x86_64.manylinux_2_17_x86_64.manylinux_2_28_x86_64.whl", hash = "sha256:b8eb3025f17b0a4c3cd08cda49acf312a19ad6e8a4edd9dbd591e6506d999402", size = 256100, upload-time = "2025-08-11T12:07:04.564Z" },
    { url = "https://files.pythonhosted.org/packages/09/54/655be13ae324212bf0bc15d665a4e34844f34c206f78801be42f7a0a8aaa/multidict-6.6.4-cp312-cp312-musllinux_1_2_aarch64.whl", hash = "sha256:bbc14f0365534d35a06970d6a83478b249752e922d662dc24d489af1aa0d1be7", size = 253584, upload-time = "2025-08-11T12:07:05.914Z" },
    { url = "https://files.pythonhosted.org/packages/5c/74/ab2039ecc05264b5cec73eb018ce417af3ebb384ae9c0e9ed42cb33f8151/multidict-6.6.4-cp312-cp312-musllinux_1_2_armv7l.whl", hash = "sha256:75aa52fba2d96bf972e85451b99d8e19cc37ce26fd016f6d4aa60da9ab2b005f", size = 251018, upload-time = "2025-08-11T12:07:08.301Z" },
    { url = "https://files.pythonhosted.org/packages/af/0a/ccbb244ac848e56c6427f2392741c06302bbfba49c0042f1eb3c5b606497/multidict-6.6.4-cp312-cp312-musllinux_1_2_i686.whl", hash = "sha256:4fefd4a815e362d4f011919d97d7b4a1e566f1dde83dc4ad8cfb5b41de1df68d", size = 251477, upload-time = "2025-08-11T12:07:10.248Z" },
    { url = "https://files.pythonhosted.org/packages/0e/b0/0ed49bba775b135937f52fe13922bc64a7eaf0a3ead84a36e8e4e446e096/multidict-6.6.4-cp312-cp312-musllinux_1_2_ppc64le.whl", hash = "sha256:db9801fe021f59a5b375ab778973127ca0ac52429a26e2fd86aa9508f4d26eb7", size = 263575, upload-time = "2025-08-11T12:07:11.928Z" },
    { url = "https://files.pythonhosted.org/packages/3e/d9/7fb85a85e14de2e44dfb6a24f03c41e2af8697a6df83daddb0e9b7569f73/multidict-6.6.4-cp312-cp312-musllinux_1_2_s390x.whl", hash = "sha256:a650629970fa21ac1fb06ba25dabfc5b8a2054fcbf6ae97c758aa956b8dba802", size = 259649, upload-time = "2025-08-11T12:07:13.244Z" },
    { url = "https://files.pythonhosted.org/packages/03/9e/b3a459bcf9b6e74fa461a5222a10ff9b544cb1cd52fd482fb1b75ecda2a2/multidict-6.6.4-cp312-cp312-musllinux_1_2_x86_64.whl", hash = "sha256:452ff5da78d4720d7516a3a2abd804957532dd69296cb77319c193e3ffb87e24", size = 251505, upload-time = "2025-08-11T12:07:14.57Z" },
    { url = "https://files.pythonhosted.org/packages/86/a2/8022f78f041dfe6d71e364001a5cf987c30edfc83c8a5fb7a3f0974cff39/multidict-6.6.4-cp312-cp312-win32.whl", hash = "sha256:8c2fcb12136530ed19572bbba61b407f655e3953ba669b96a35036a11a485793", size = 41888, upload-time = "2025-08-11T12:07:15.904Z" },
    { url = "https://files.pythonhosted.org/packages/c7/eb/d88b1780d43a56db2cba24289fa744a9d216c1a8546a0dc3956563fd53ea/multidict-6.6.4-cp312-cp312-win_amd64.whl", hash = "sha256:047d9425860a8c9544fed1b9584f0c8bcd31bcde9568b047c5e567a1025ecd6e", size = 46072, upload-time = "2025-08-11T12:07:17.045Z" },
    { url = "https://files.pythonhosted.org/packages/9f/16/b929320bf5750e2d9d4931835a4c638a19d2494a5b519caaaa7492ebe105/multidict-6.6.4-cp312-cp312-win_arm64.whl", hash = "sha256:14754eb72feaa1e8ae528468f24250dd997b8e2188c3d2f593f9eba259e4b364", size = 43222, upload-time = "2025-08-11T12:07:18.328Z" },
    { url = "https://files.pythonhosted.org/packages/d4/d3/f04c5db316caee9b5b2cbba66270b358c922a959855995bedde87134287c/multidict-6.6.4-cp39-cp39-macosx_10_9_universal2.whl", hash = "sha256:af7618b591bae552b40dbb6f93f5518328a949dac626ee75927bba1ecdeea9f4", size = 76977, upload-time = "2025-08-11T12:08:16.667Z" },
    { url = "https://files.pythonhosted.org/packages/70/39/a6200417d883e510728ab3caec02d3b66ff09e1c85e0aab2ba311abfdf06/multidict-6.6.4-cp39-cp39-macosx_10_9_x86_64.whl", hash = "sha256:b6819f83aef06f560cb15482d619d0e623ce9bf155115150a85ab11b8342a665", size = 44878, upload-time = "2025-08-11T12:08:18.157Z" },
    { url = "https://files.pythonhosted.org/packages/6f/7e/815be31ed35571b137d65232816f61513fcd97b2717d6a9d7800b5a0c6e0/multidict-6.6.4-cp39-cp39-macosx_11_0_arm64.whl", hash = "sha256:4d09384e75788861e046330308e7af54dd306aaf20eb760eb1d0de26b2bea2cb", size = 44546, upload-time = "2025-08-11T12:08:19.694Z" },
    { url = "https://files.pythonhosted.org/packages/e2/f1/21b5bff6a8c3e2aff56956c241941ace6b8820e1abe6b12d3c52868a773d/multidict-6.6.4-cp39-cp39-manylinux1_i686.manylinux2014_i686.manylinux_2_17_i686.manylinux_2_5_i686.whl", hash = "sha256:a59c63061f1a07b861c004e53869eb1211ffd1a4acbca330e3322efa6dd02978", size = 223020, upload-time = "2025-08-11T12:08:21.554Z" },
    { url = "https://files.pythonhosted.org/packages/15/59/37083f1dd3439979a0ffeb1906818d978d88b4cc7f4600a9f89b1cb6713c/multidict-6.6.4-cp39-cp39-manylinux2014_aarch64.manylinux_2_17_aarch64.manylinux_2_28_aarch64.whl", hash = "sha256:350f6b0fe1ced61e778037fdc7613f4051c8baf64b1ee19371b42a3acdb016a0", size = 240528, upload-time = "2025-08-11T12:08:23.45Z" },
    { url = "https://files.pythonhosted.org/packages/d1/f0/f054d123c87784307a27324c829eb55bcfd2e261eb785fcabbd832c8dc4a/multidict-6.6.4-cp39-cp39-manylinux2014_armv7l.manylinux_2_17_armv7l.manylinux_2_31_armv7l.whl", hash = "sha256:0c5cbac6b55ad69cb6aa17ee9343dfbba903118fd530348c330211dc7aa756d1", size = 219540, upload-time = "2025-08-11T12:08:24.965Z" },
    { url = "https://files.pythonhosted.org/packages/e8/26/8f78ce17b7118149c17f238f28fba2a850b660b860f9b024a34d0191030f/multidict-6.6.4-cp39-cp39-manylinux2014_ppc64le.manylinux_2_17_ppc64le.manylinux_2_28_ppc64le.whl", hash = "sha256:630f70c32b8066ddfd920350bc236225814ad94dfa493fe1910ee17fe4365cbb", size = 251182, upload-time = "2025-08-11T12:08:26.511Z" },
    { url = "https://files.pythonhosted.org/packages/00/c3/a21466322d69f6594fe22d9379200f99194d21c12a5bbf8c2a39a46b83b6/multidict-6.6.4-cp39-cp39-manylinux2014_s390x.manylinux_2_17_s390x.manylinux_2_28_s390x.whl", hash = "sha256:f8d4916a81697faec6cb724a273bd5457e4c6c43d82b29f9dc02c5542fd21fc9", size = 249371, upload-time = "2025-08-11T12:08:28.075Z" },
    { url = "https://files.pythonhosted.org/packages/c2/8e/2e673124eb05cf8dc82e9265eccde01a36bcbd3193e27799b8377123c976/multidict-6.6.4-cp39-cp39-manylinux2014_x86_64.manylinux_2_17_x86_64.manylinux_2_28_x86_64.whl", hash = "sha256:8e42332cf8276bb7645d310cdecca93a16920256a5b01bebf747365f86a1675b", size = 239235, upload-time = "2025-08-11T12:08:29.937Z" },
    { url = "https://files.pythonhosted.org/packages/2b/2d/bdd9f05e7c89e30a4b0e4faf0681a30748f8d1310f68cfdc0e3571e75bd5/multidict-6.6.4-cp39-cp39-musllinux_1_2_aarch64.whl", hash = "sha256:f3be27440f7644ab9a13a6fc86f09cdd90b347c3c5e30c6d6d860de822d7cb53", size = 237410, upload-time = "2025-08-11T12:08:31.872Z" },
    { url = "https://files.pythonhosted.org/packages/46/4c/3237b83f8ca9a2673bb08fc340c15da005a80f5cc49748b587c8ae83823b/multidict-6.6.4-cp39-cp39-musllinux_1_2_armv7l.whl", hash = "sha256:21f216669109e02ef3e2415ede07f4f8987f00de8cdfa0cc0b3440d42534f9f0", size = 232979, upload-time = "2025-08-11T12:08:33.399Z" },
    { url = "https://files.pythonhosted.org/packages/55/a6/a765decff625ae9bc581aed303cd1837955177dafc558859a69f56f56ba8/multidict-6.6.4-cp39-cp39-musllinux_1_2_i686.whl", hash = "sha256:d9890d68c45d1aeac5178ded1d1cccf3bc8d7accf1f976f79bf63099fb16e4bd", size = 240979, upload-time = "2025-08-11T12:08:35.02Z" },
    { url = "https://files.pythonhosted.org/packages/6b/2d/9c75975cb0c66ea33cae1443bb265b2b3cd689bffcbc68872565f401da23/multidict-6.6.4-cp39-cp39-musllinux_1_2_ppc64le.whl", hash = "sha256:edfdcae97cdc5d1a89477c436b61f472c4d40971774ac4729c613b4b133163cb", size = 246849, upload-time = "2025-08-11T12:08:37.038Z" },
    { url = "https://files.pythonhosted.org/packages/3e/71/d21ac0843c1d8751fb5dcf8a1f436625d39d4577bc27829799d09b419af7/multidict-6.6.4-cp39-cp39-musllinux_1_2_s390x.whl", hash = "sha256:0b2e886624be5773e69cf32bcb8534aecdeb38943520b240fed3d5596a430f2f", size = 241798, upload-time = "2025-08-11T12:08:38.669Z" },
    { url = "https://files.pythonhosted.org/packages/94/3d/1d8911e53092837bd11b1c99d71de3e2a9a26f8911f864554677663242aa/multidict-6.6.4-cp39-cp39-musllinux_1_2_x86_64.whl", hash = "sha256:be5bf4b3224948032a845d12ab0f69f208293742df96dc14c4ff9b09e508fc17", size = 235315, upload-time = "2025-08-11T12:08:40.266Z" },
    { url = "https://files.pythonhosted.org/packages/86/c5/4b758df96376f73e936b1942c6c2dfc17e37ed9d5ff3b01a811496966ca0/multidict-6.6.4-cp39-cp39-win32.whl", hash = "sha256:10a68a9191f284fe9d501fef4efe93226e74df92ce7a24e301371293bd4918ae", size = 41434, upload-time = "2025-08-11T12:08:41.965Z" },
    { url = "https://files.pythonhosted.org/packages/58/16/f1dfa2a0f25f2717a5e9e5fe8fd30613f7fe95e3530cec8d11f5de0b709c/multidict-6.6.4-cp39-cp39-win_amd64.whl", hash = "sha256:ee25f82f53262f9ac93bd7e58e47ea1bdcc3393cef815847e397cba17e284210", size = 46186, upload-time = "2025-08-11T12:08:43.367Z" },
    { url = "https://files.pythonhosted.org/packages/88/7d/a0568bac65438c494cb6950b29f394d875a796a237536ac724879cf710c9/multidict-6.6.4-cp39-cp39-win_arm64.whl", hash = "sha256:f9867e55590e0855bcec60d4f9a092b69476db64573c9fe17e92b0c50614c16a", size = 43115, upload-time = "2025-08-11T12:08:45.126Z" },
    { url = "https://files.pythonhosted.org/packages/fd/69/b547032297c7e63ba2af494edba695d781af8a0c6e89e4d06cf848b21d80/multidict-6.6.4-py3-none-any.whl", hash = "sha256:27d8f8e125c07cb954e54d75d04905a9bba8a439c1d84aca94949d4d03d8601c", size = 12313, upload-time = "2025-08-11T12:08:46.891Z" },
]

[[package]]
name = "mypy"
version = "0.991"
source = { registry = "https://pypi.org/simple" }
dependencies = [
    { name = "mypy-extensions" },
    { name = "tomli", marker = "python_full_version < '3.11'" },
    { name = "typing-extensions" },
]
sdist = { url = "https://files.pythonhosted.org/packages/0e/5c/fbe112ca73d4c6a9e65336f48099c60800514d8949b4129c093a84a28dc8/mypy-0.991.tar.gz", hash = "sha256:3c0165ba8f354a6d9881809ef29f1a9318a236a6d81c690094c5df32107bde06", size = 2688198, upload-time = "2022-11-14T16:59:24.952Z" }
wheels = [
    { url = "https://files.pythonhosted.org/packages/44/d0/81d47bffc80d0cff84174aab266adc3401e735e13c5613418e825c146986/mypy-0.991-cp310-cp310-macosx_10_9_universal2.whl", hash = "sha256:7d17e0a9707d0772f4a7b878f04b4fd11f6f5bcb9b3813975a9b13c9332153ab", size = 18805560, upload-time = "2022-11-14T16:59:12.453Z" },
    { url = "https://files.pythonhosted.org/packages/d7/f4/dcab9f3c5ed410caca1b9374dbb2b2caa778d225e32f174e266e20291edf/mypy-0.991-cp310-cp310-macosx_10_9_x86_64.whl", hash = "sha256:0714258640194d75677e86c786e80ccf294972cc76885d3ebbb560f11db0003d", size = 11117673, upload-time = "2022-11-14T16:58:46.973Z" },
    { url = "https://files.pythonhosted.org/packages/87/ec/62fd00fa5d8ead3ecafed3eb99ee805911f41b11536c5940df1bcb2c845d/mypy-0.991-cp310-cp310-macosx_11_0_arm64.whl", hash = "sha256:0c8f3be99e8a8bd403caa8c03be619544bc2c77a7093685dcf308c6b109426c6", size = 10023879, upload-time = "2022-11-14T16:59:04.238Z" },
    { url = "https://files.pythonhosted.org/packages/39/05/7a7d58afc7d00e819e553ad2485a29141e14575e3b0c43b9da6f869ede4c/mypy-0.991-cp310-cp310-manylinux_2_17_x86_64.manylinux2014_x86_64.whl", hash = "sha256:bc9ec663ed6c8f15f4ae9d3c04c989b744436c16d26580eaa760ae9dd5d662eb", size = 18209901, upload-time = "2022-11-14T16:59:20.559Z" },
    { url = "https://files.pythonhosted.org/packages/80/23/76e56e004acca691b4da4086a8c38bd67b7ae73536848dcab76cfed5c188/mypy-0.991-cp310-cp310-musllinux_1_1_x86_64.whl", hash = "sha256:4307270436fd7694b41f913eb09210faff27ea4979ecbcd849e57d2da2f65305", size = 19680479, upload-time = "2022-11-14T16:58:18.184Z" },
    { url = "https://files.pythonhosted.org/packages/f3/1d/cc67a674f1cd7f1c10619487a4245185f6f8f14cbd685b60709318e9ac27/mypy-0.991-cp310-cp310-win_amd64.whl", hash = "sha256:901c2c269c616e6cb0998b33d4adbb4a6af0ac4ce5cd078afd7bc95830e62c1c", size = 8670519, upload-time = "2022-11-14T16:59:08.595Z" },
    { url = "https://files.pythonhosted.org/packages/b8/ab/aa2e02fce8ee8885fe98ee2a0549290e9de5caa28febc0cf243bfab020e7/mypy-0.991-cp311-cp311-macosx_10_9_universal2.whl", hash = "sha256:d13674f3fb73805ba0c45eb6c0c3053d218aa1f7abead6e446d474529aafc372", size = 18600640, upload-time = "2022-11-14T16:58:42.234Z" },
    { url = "https://files.pythonhosted.org/packages/28/9c/e1805f2fea93a92671f33b00dd577119f37e4a8b859d6f6ea62d3e9129fa/mypy-0.991-cp311-cp311-macosx_10_9_x86_64.whl", hash = "sha256:1c8cd4fb70e8584ca1ed5805cbc7c017a3d1a29fb450621089ffed3e99d1857f", size = 11004105, upload-time = "2022-11-14T16:58:13.53Z" },
    { url = "https://files.pythonhosted.org/packages/df/bb/3cf400e05e30939a0fc58b34e0662d8abe8e206464665065b56cf2ca9a62/mypy-0.991-cp311-cp311-macosx_11_0_arm64.whl", hash = "sha256:209ee89fbb0deed518605edddd234af80506aec932ad28d73c08f1400ef80a33", size = 9939717, upload-time = "2022-11-14T16:58:50.894Z" },
    { url = "https://files.pythonhosted.org/packages/14/05/5a4206e269268f4aecb1096bf2375a231c959987ccf3e31313221b8bc153/mypy-0.991-cp311-cp311-manylinux_2_17_x86_64.manylinux2014_x86_64.whl", hash = "sha256:37bd02ebf9d10e05b00d71302d2c2e6ca333e6c2a8584a98c00e038db8121f05", size = 18068884, upload-time = "2022-11-14T16:58:24.629Z" },
    { url = "https://files.pythonhosted.org/packages/4b/98/125e5d14222de8e92f44314f8df21a9c351b531b37c551526acd67486a7d/mypy-0.991-cp311-cp311-musllinux_1_1_x86_64.whl", hash = "sha256:26efb2fcc6b67e4d5a55561f39176821d2adf88f2745ddc72751b7890f3194ad", size = 19451243, upload-time = "2022-11-14T16:59:16.468Z" },
    { url = "https://files.pythonhosted.org/packages/89/76/7159258fdbf26a5ceef100b80a82d2f79b9066725a5daeb6383a8f773910/mypy-0.991-cp311-cp311-win_amd64.whl", hash = "sha256:3a700330b567114b673cf8ee7388e949f843b356a73b5ab22dd7cff4742a5297", size = 8666646, upload-time = "2022-11-14T16:58:09.231Z" },
    { url = "https://files.pythonhosted.org/packages/bc/b2/6e71e47b259992dcd99d257ce452c0de3f711be713d048fe8f0fda9a9996/mypy-0.991-cp39-cp39-macosx_10_9_universal2.whl", hash = "sha256:98e781cd35c0acf33eb0295e8b9c55cdbef64fcb35f6d3aa2186f289bed6e80d", size = 18797275, upload-time = "2022-11-14T16:57:14.385Z" },
    { url = "https://files.pythonhosted.org/packages/6b/22/5e19d1a6f8e029296e7b2fa462d8753fb4365126684c2f840dcb1447e6e8/mypy-0.991-cp39-cp39-macosx_10_9_x86_64.whl", hash = "sha256:6d7464bac72a85cb3491c7e92b5b62f3dcccb8af26826257760a552a5e244aa5", size = 11110665, upload-time = "2022-11-14T16:57:01.751Z" },
    { url = "https://files.pythonhosted.org/packages/91/27/716b1cfce990cb58dc92f6601852141bc25e1524c06b3f3a39b0de6d9210/mypy-0.991-cp39-cp39-macosx_11_0_arm64.whl", hash = "sha256:c9166b3f81a10cdf9b49f2d594b21b31adadb3d5e9db9b834866c3258b695be3", size = 10025615, upload-time = "2022-11-14T16:56:56.458Z" },
    { url = "https://files.pythonhosted.org/packages/e9/7e/cc2de45afb46fee694bf285f91df3e227a3b0c671f775524814549c26556/mypy-0.991-cp39-cp39-manylinux_2_17_x86_64.manylinux2014_x86_64.whl", hash = "sha256:b8472f736a5bfb159a5e36740847808f6f5b659960115ff29c7cecec1741c648", size = 18168365, upload-time = "2022-11-14T16:56:49.735Z" },
    { url = "https://files.pythonhosted.org/packages/ac/a6/e4d6dca539c637735d0d93f1eee3ac35cedfd9c047da7386b3a59e93f35b/mypy-0.991-cp39-cp39-musllinux_1_1_x86_64.whl", hash = "sha256:5e80e758243b97b618cdf22004beb09e8a2de1af481382e4d84bc52152d1c476", size = 19630805, upload-time = "2022-11-14T16:56:43.603Z" },
    { url = "https://files.pythonhosted.org/packages/ca/0d/da98f81e7c13a60111dc10a16cbf1b48dc8500df90a1fc959878a5981f49/mypy-0.991-cp39-cp39-win_amd64.whl", hash = "sha256:74e259b5c19f70d35fcc1ad3d56499065c601dfe94ff67ae48b85596b9ec1461", size = 8668900, upload-time = "2022-11-14T16:56:39.453Z" },
    { url = "https://files.pythonhosted.org/packages/e7/a1/c503a15ad69ff133a76c159b8287f0eadc1f521d9796bf81f935886c98f6/mypy-0.991-py3-none-any.whl", hash = "sha256:de32edc9b0a7e67c2775e574cb061a537660e51210fbf6006b0b36ea695ae9bb", size = 2307767, upload-time = "2022-11-14T16:56:33.004Z" },
]

[[package]]
name = "mypy-extensions"
version = "1.0.0"
source = { registry = "https://pypi.org/simple" }
sdist = { url = "https://files.pythonhosted.org/packages/98/a4/1ab47638b92648243faf97a5aeb6ea83059cc3624972ab6b8d2316078d3f/mypy_extensions-1.0.0.tar.gz", hash = "sha256:75dbf8955dc00442a438fc4d0666508a9a97b6bd41aa2f0ffe9d2f2725af0782", size = 4433, upload-time = "2023-02-04T12:11:27.157Z" }
wheels = [
    { url = "https://files.pythonhosted.org/packages/2a/e2/5d3f6ada4297caebe1a2add3b126fe800c96f56dbe5d1988a2cbe0b267aa/mypy_extensions-1.0.0-py3-none-any.whl", hash = "sha256:4392f6c0eb8a5668a69e23d168ffa70f0be9ccfd32b5cc2d26a34ae5b844552d", size = 4695, upload-time = "2023-02-04T12:11:25.002Z" },
]

[[package]]
name = "numpy"
version = "2.0.2"
source = { registry = "https://pypi.org/simple" }
resolution-markers = [
    "python_full_version < '3.10'",
]
sdist = { url = "https://files.pythonhosted.org/packages/a9/75/10dd1f8116a8b796cb2c737b674e02d02e80454bda953fa7e65d8c12b016/numpy-2.0.2.tar.gz", hash = "sha256:883c987dee1880e2a864ab0dc9892292582510604156762362d9326444636e78", size = 18902015, upload-time = "2024-08-26T20:19:40.945Z" }
wheels = [
    { url = "https://files.pythonhosted.org/packages/21/91/3495b3237510f79f5d81f2508f9f13fea78ebfdf07538fc7444badda173d/numpy-2.0.2-cp310-cp310-macosx_10_9_x86_64.whl", hash = "sha256:51129a29dbe56f9ca83438b706e2e69a39892b5eda6cedcb6b0c9fdc9b0d3ece", size = 21165245, upload-time = "2024-08-26T20:04:14.625Z" },
    { url = "https://files.pythonhosted.org/packages/05/33/26178c7d437a87082d11019292dce6d3fe6f0e9026b7b2309cbf3e489b1d/numpy-2.0.2-cp310-cp310-macosx_11_0_arm64.whl", hash = "sha256:f15975dfec0cf2239224d80e32c3170b1d168335eaedee69da84fbe9f1f9cd04", size = 13738540, upload-time = "2024-08-26T20:04:36.784Z" },
    { url = "https://files.pythonhosted.org/packages/ec/31/cc46e13bf07644efc7a4bf68df2df5fb2a1a88d0cd0da9ddc84dc0033e51/numpy-2.0.2-cp310-cp310-macosx_14_0_arm64.whl", hash = "sha256:8c5713284ce4e282544c68d1c3b2c7161d38c256d2eefc93c1d683cf47683e66", size = 5300623, upload-time = "2024-08-26T20:04:46.491Z" },
    { url = "https://files.pythonhosted.org/packages/6e/16/7bfcebf27bb4f9d7ec67332ffebee4d1bf085c84246552d52dbb548600e7/numpy-2.0.2-cp310-cp310-macosx_14_0_x86_64.whl", hash = "sha256:becfae3ddd30736fe1889a37f1f580e245ba79a5855bff5f2a29cb3ccc22dd7b", size = 6901774, upload-time = "2024-08-26T20:04:58.173Z" },
    { url = "https://files.pythonhosted.org/packages/f9/a3/561c531c0e8bf082c5bef509d00d56f82e0ea7e1e3e3a7fc8fa78742a6e5/numpy-2.0.2-cp310-cp310-manylinux_2_17_aarch64.manylinux2014_aarch64.whl", hash = "sha256:2da5960c3cf0df7eafefd806d4e612c5e19358de82cb3c343631188991566ccd", size = 13907081, upload-time = "2024-08-26T20:05:19.098Z" },
    { url = "https://files.pythonhosted.org/packages/fa/66/f7177ab331876200ac7563a580140643d1179c8b4b6a6b0fc9838de2a9b8/numpy-2.0.2-cp310-cp310-manylinux_2_17_x86_64.manylinux2014_x86_64.whl", hash = "sha256:496f71341824ed9f3d2fd36cf3ac57ae2e0165c143b55c3a035ee219413f3318", size = 19523451, upload-time = "2024-08-26T20:05:47.479Z" },
    { url = "https://files.pythonhosted.org/packages/25/7f/0b209498009ad6453e4efc2c65bcdf0ae08a182b2b7877d7ab38a92dc542/numpy-2.0.2-cp310-cp310-musllinux_1_1_x86_64.whl", hash = "sha256:a61ec659f68ae254e4d237816e33171497e978140353c0c2038d46e63282d0c8", size = 19927572, upload-time = "2024-08-26T20:06:17.137Z" },
    { url = "https://files.pythonhosted.org/packages/3e/df/2619393b1e1b565cd2d4c4403bdd979621e2c4dea1f8532754b2598ed63b/numpy-2.0.2-cp310-cp310-musllinux_1_2_aarch64.whl", hash = "sha256:d731a1c6116ba289c1e9ee714b08a8ff882944d4ad631fd411106a30f083c326", size = 14400722, upload-time = "2024-08-26T20:06:39.16Z" },
    { url = "https://files.pythonhosted.org/packages/22/ad/77e921b9f256d5da36424ffb711ae79ca3f451ff8489eeca544d0701d74a/numpy-2.0.2-cp310-cp310-win32.whl", hash = "sha256:984d96121c9f9616cd33fbd0618b7f08e0cfc9600a7ee1d6fd9b239186d19d97", size = 6472170, upload-time = "2024-08-26T20:06:50.361Z" },
    { url = "https://files.pythonhosted.org/packages/10/05/3442317535028bc29cf0c0dd4c191a4481e8376e9f0db6bcf29703cadae6/numpy-2.0.2-cp310-cp310-win_amd64.whl", hash = "sha256:c7b0be4ef08607dd04da4092faee0b86607f111d5ae68036f16cc787e250a131", size = 15905558, upload-time = "2024-08-26T20:07:13.881Z" },
    { url = "https://files.pythonhosted.org/packages/8b/cf/034500fb83041aa0286e0fb16e7c76e5c8b67c0711bb6e9e9737a717d5fe/numpy-2.0.2-cp311-cp311-macosx_10_9_x86_64.whl", hash = "sha256:49ca4decb342d66018b01932139c0961a8f9ddc7589611158cb3c27cbcf76448", size = 21169137, upload-time = "2024-08-26T20:07:45.345Z" },
    { url = "https://files.pythonhosted.org/packages/4a/d9/32de45561811a4b87fbdee23b5797394e3d1504b4a7cf40c10199848893e/numpy-2.0.2-cp311-cp311-macosx_11_0_arm64.whl", hash = "sha256:11a76c372d1d37437857280aa142086476136a8c0f373b2e648ab2c8f18fb195", size = 13703552, upload-time = "2024-08-26T20:08:06.666Z" },
    { url = "https://files.pythonhosted.org/packages/c1/ca/2f384720020c7b244d22508cb7ab23d95f179fcfff33c31a6eeba8d6c512/numpy-2.0.2-cp311-cp311-macosx_14_0_arm64.whl", hash = "sha256:807ec44583fd708a21d4a11d94aedf2f4f3c3719035c76a2bbe1fe8e217bdc57", size = 5298957, upload-time = "2024-08-26T20:08:15.83Z" },
    { url = "https://files.pythonhosted.org/packages/0e/78/a3e4f9fb6aa4e6fdca0c5428e8ba039408514388cf62d89651aade838269/numpy-2.0.2-cp311-cp311-macosx_14_0_x86_64.whl", hash = "sha256:8cafab480740e22f8d833acefed5cc87ce276f4ece12fdaa2e8903db2f82897a", size = 6905573, upload-time = "2024-08-26T20:08:27.185Z" },
    { url = "https://files.pythonhosted.org/packages/a0/72/cfc3a1beb2caf4efc9d0b38a15fe34025230da27e1c08cc2eb9bfb1c7231/numpy-2.0.2-cp311-cp311-manylinux_2_17_aarch64.manylinux2014_aarch64.whl", hash = "sha256:a15f476a45e6e5a3a79d8a14e62161d27ad897381fecfa4a09ed5322f2085669", size = 13914330, upload-time = "2024-08-26T20:08:48.058Z" },
    { url = "https://files.pythonhosted.org/packages/ba/a8/c17acf65a931ce551fee11b72e8de63bf7e8a6f0e21add4c937c83563538/numpy-2.0.2-cp311-cp311-manylinux_2_17_x86_64.manylinux2014_x86_64.whl", hash = "sha256:13e689d772146140a252c3a28501da66dfecd77490b498b168b501835041f951", size = 19534895, upload-time = "2024-08-26T20:09:16.536Z" },
    { url = "https://files.pythonhosted.org/packages/ba/86/8767f3d54f6ae0165749f84648da9dcc8cd78ab65d415494962c86fac80f/numpy-2.0.2-cp311-cp311-musllinux_1_1_x86_64.whl", hash = "sha256:9ea91dfb7c3d1c56a0e55657c0afb38cf1eeae4544c208dc465c3c9f3a7c09f9", size = 19937253, upload-time = "2024-08-26T20:09:46.263Z" },
    { url = "https://files.pythonhosted.org/packages/df/87/f76450e6e1c14e5bb1eae6836478b1028e096fd02e85c1c37674606ab752/numpy-2.0.2-cp311-cp311-musllinux_1_2_aarch64.whl", hash = "sha256:c1c9307701fec8f3f7a1e6711f9089c06e6284b3afbbcd259f7791282d660a15", size = 14414074, upload-time = "2024-08-26T20:10:08.483Z" },
    { url = "https://files.pythonhosted.org/packages/5c/ca/0f0f328e1e59f73754f06e1adfb909de43726d4f24c6a3f8805f34f2b0fa/numpy-2.0.2-cp311-cp311-win32.whl", hash = "sha256:a392a68bd329eafac5817e5aefeb39038c48b671afd242710b451e76090e81f4", size = 6470640, upload-time = "2024-08-26T20:10:19.732Z" },
    { url = "https://files.pythonhosted.org/packages/eb/57/3a3f14d3a759dcf9bf6e9eda905794726b758819df4663f217d658a58695/numpy-2.0.2-cp311-cp311-win_amd64.whl", hash = "sha256:286cd40ce2b7d652a6f22efdfc6d1edf879440e53e76a75955bc0c826c7e64dc", size = 15910230, upload-time = "2024-08-26T20:10:43.413Z" },
    { url = "https://files.pythonhosted.org/packages/45/40/2e117be60ec50d98fa08c2f8c48e09b3edea93cfcabd5a9ff6925d54b1c2/numpy-2.0.2-cp312-cp312-macosx_10_9_x86_64.whl", hash = "sha256:df55d490dea7934f330006d0f81e8551ba6010a5bf035a249ef61a94f21c500b", size = 20895803, upload-time = "2024-08-26T20:11:13.916Z" },
    { url = "https://files.pythonhosted.org/packages/46/92/1b8b8dee833f53cef3e0a3f69b2374467789e0bb7399689582314df02651/numpy-2.0.2-cp312-cp312-macosx_11_0_arm64.whl", hash = "sha256:8df823f570d9adf0978347d1f926b2a867d5608f434a7cff7f7908c6570dcf5e", size = 13471835, upload-time = "2024-08-26T20:11:34.779Z" },
    { url = "https://files.pythonhosted.org/packages/7f/19/e2793bde475f1edaea6945be141aef6c8b4c669b90c90a300a8954d08f0a/numpy-2.0.2-cp312-cp312-macosx_14_0_arm64.whl", hash = "sha256:9a92ae5c14811e390f3767053ff54eaee3bf84576d99a2456391401323f4ec2c", size = 5038499, upload-time = "2024-08-26T20:11:43.902Z" },
    { url = "https://files.pythonhosted.org/packages/e3/ff/ddf6dac2ff0dd50a7327bcdba45cb0264d0e96bb44d33324853f781a8f3c/numpy-2.0.2-cp312-cp312-macosx_14_0_x86_64.whl", hash = "sha256:a842d573724391493a97a62ebbb8e731f8a5dcc5d285dfc99141ca15a3302d0c", size = 6633497, upload-time = "2024-08-26T20:11:55.09Z" },
    { url = "https://files.pythonhosted.org/packages/72/21/67f36eac8e2d2cd652a2e69595a54128297cdcb1ff3931cfc87838874bd4/numpy-2.0.2-cp312-cp312-manylinux_2_17_aarch64.manylinux2014_aarch64.whl", hash = "sha256:c05e238064fc0610c840d1cf6a13bf63d7e391717d247f1bf0318172e759e692", size = 13621158, upload-time = "2024-08-26T20:12:14.95Z" },
    { url = "https://files.pythonhosted.org/packages/39/68/e9f1126d757653496dbc096cb429014347a36b228f5a991dae2c6b6cfd40/numpy-2.0.2-cp312-cp312-manylinux_2_17_x86_64.manylinux2014_x86_64.whl", hash = "sha256:0123ffdaa88fa4ab64835dcbde75dcdf89c453c922f18dced6e27c90d1d0ec5a", size = 19236173, upload-time = "2024-08-26T20:12:44.049Z" },
    { url = "https://files.pythonhosted.org/packages/d1/e9/1f5333281e4ebf483ba1c888b1d61ba7e78d7e910fdd8e6499667041cc35/numpy-2.0.2-cp312-cp312-musllinux_1_1_x86_64.whl", hash = "sha256:96a55f64139912d61de9137f11bf39a55ec8faec288c75a54f93dfd39f7eb40c", size = 19634174, upload-time = "2024-08-26T20:13:13.634Z" },
    { url = "https://files.pythonhosted.org/packages/71/af/a469674070c8d8408384e3012e064299f7a2de540738a8e414dcfd639996/numpy-2.0.2-cp312-cp312-musllinux_1_2_aarch64.whl", hash = "sha256:ec9852fb39354b5a45a80bdab5ac02dd02b15f44b3804e9f00c556bf24b4bded", size = 14099701, upload-time = "2024-08-26T20:13:34.851Z" },
    { url = "https://files.pythonhosted.org/packages/d0/3d/08ea9f239d0e0e939b6ca52ad403c84a2bce1bde301a8eb4888c1c1543f1/numpy-2.0.2-cp312-cp312-win32.whl", hash = "sha256:671bec6496f83202ed2d3c8fdc486a8fc86942f2e69ff0e986140339a63bcbe5", size = 6174313, upload-time = "2024-08-26T20:13:45.653Z" },
    { url = "https://files.pythonhosted.org/packages/b2/b5/4ac39baebf1fdb2e72585c8352c56d063b6126be9fc95bd2bb5ef5770c20/numpy-2.0.2-cp312-cp312-win_amd64.whl", hash = "sha256:cfd41e13fdc257aa5778496b8caa5e856dc4896d4ccf01841daee1d96465467a", size = 15606179, upload-time = "2024-08-26T20:14:08.786Z" },
    { url = "https://files.pythonhosted.org/packages/43/c1/41c8f6df3162b0c6ffd4437d729115704bd43363de0090c7f913cfbc2d89/numpy-2.0.2-cp39-cp39-macosx_10_9_x86_64.whl", hash = "sha256:9059e10581ce4093f735ed23f3b9d283b9d517ff46009ddd485f1747eb22653c", size = 21169942, upload-time = "2024-08-26T20:14:40.108Z" },
    { url = "https://files.pythonhosted.org/packages/39/bc/fd298f308dcd232b56a4031fd6ddf11c43f9917fbc937e53762f7b5a3bb1/numpy-2.0.2-cp39-cp39-macosx_11_0_arm64.whl", hash = "sha256:423e89b23490805d2a5a96fe40ec507407b8ee786d66f7328be214f9679df6dd", size = 13711512, upload-time = "2024-08-26T20:15:00.985Z" },
    { url = "https://files.pythonhosted.org/packages/96/ff/06d1aa3eeb1c614eda245c1ba4fb88c483bee6520d361641331872ac4b82/numpy-2.0.2-cp39-cp39-macosx_14_0_arm64.whl", hash = "sha256:2b2955fa6f11907cf7a70dab0d0755159bca87755e831e47932367fc8f2f2d0b", size = 5306976, upload-time = "2024-08-26T20:15:10.876Z" },
    { url = "https://files.pythonhosted.org/packages/2d/98/121996dcfb10a6087a05e54453e28e58694a7db62c5a5a29cee14c6e047b/numpy-2.0.2-cp39-cp39-macosx_14_0_x86_64.whl", hash = "sha256:97032a27bd9d8988b9a97a8c4d2c9f2c15a81f61e2f21404d7e8ef00cb5be729", size = 6906494, upload-time = "2024-08-26T20:15:22.055Z" },
    { url = "https://files.pythonhosted.org/packages/15/31/9dffc70da6b9bbf7968f6551967fc21156207366272c2a40b4ed6008dc9b/numpy-2.0.2-cp39-cp39-manylinux_2_17_aarch64.manylinux2014_aarch64.whl", hash = "sha256:1e795a8be3ddbac43274f18588329c72939870a16cae810c2b73461c40718ab1", size = 13912596, upload-time = "2024-08-26T20:15:42.452Z" },
    { url = "https://files.pythonhosted.org/packages/b9/14/78635daab4b07c0930c919d451b8bf8c164774e6a3413aed04a6d95758ce/numpy-2.0.2-cp39-cp39-manylinux_2_17_x86_64.manylinux2014_x86_64.whl", hash = "sha256:f26b258c385842546006213344c50655ff1555a9338e2e5e02a0756dc3e803dd", size = 19526099, upload-time = "2024-08-26T20:16:11.048Z" },
    { url = "https://files.pythonhosted.org/packages/26/4c/0eeca4614003077f68bfe7aac8b7496f04221865b3a5e7cb230c9d055afd/numpy-2.0.2-cp39-cp39-musllinux_1_1_x86_64.whl", hash = "sha256:5fec9451a7789926bcf7c2b8d187292c9f93ea30284802a0ab3f5be8ab36865d", size = 19932823, upload-time = "2024-08-26T20:16:40.171Z" },
    { url = "https://files.pythonhosted.org/packages/f1/46/ea25b98b13dccaebddf1a803f8c748680d972e00507cd9bc6dcdb5aa2ac1/numpy-2.0.2-cp39-cp39-musllinux_1_2_aarch64.whl", hash = "sha256:9189427407d88ff25ecf8f12469d4d39d35bee1db5d39fc5c168c6f088a6956d", size = 14404424, upload-time = "2024-08-26T20:17:02.604Z" },
    { url = "https://files.pythonhosted.org/packages/c8/a6/177dd88d95ecf07e722d21008b1b40e681a929eb9e329684d449c36586b2/numpy-2.0.2-cp39-cp39-win32.whl", hash = "sha256:905d16e0c60200656500c95b6b8dca5d109e23cb24abc701d41c02d74c6b3afa", size = 6476809, upload-time = "2024-08-26T20:17:13.553Z" },
    { url = "https://files.pythonhosted.org/packages/ea/2b/7fc9f4e7ae5b507c1a3a21f0f15ed03e794c1242ea8a242ac158beb56034/numpy-2.0.2-cp39-cp39-win_amd64.whl", hash = "sha256:a3f4ab0caa7f053f6797fcd4e1e25caee367db3112ef2b6ef82d749530768c73", size = 15911314, upload-time = "2024-08-26T20:17:36.72Z" },
    { url = "https://files.pythonhosted.org/packages/8f/3b/df5a870ac6a3be3a86856ce195ef42eec7ae50d2a202be1f5a4b3b340e14/numpy-2.0.2-pp39-pypy39_pp73-macosx_10_9_x86_64.whl", hash = "sha256:7f0a0c6f12e07fa94133c8a67404322845220c06a9e80e85999afe727f7438b8", size = 21025288, upload-time = "2024-08-26T20:18:07.732Z" },
    { url = "https://files.pythonhosted.org/packages/2c/97/51af92f18d6f6f2d9ad8b482a99fb74e142d71372da5d834b3a2747a446e/numpy-2.0.2-pp39-pypy39_pp73-macosx_14_0_x86_64.whl", hash = "sha256:312950fdd060354350ed123c0e25a71327d3711584beaef30cdaa93320c392d4", size = 6762793, upload-time = "2024-08-26T20:18:19.125Z" },
    { url = "https://files.pythonhosted.org/packages/12/46/de1fbd0c1b5ccaa7f9a005b66761533e2f6a3e560096682683a223631fe9/numpy-2.0.2-pp39-pypy39_pp73-manylinux_2_17_x86_64.manylinux2014_x86_64.whl", hash = "sha256:26df23238872200f63518dd2aa984cfca675d82469535dc7162dc2ee52d9dd5c", size = 19334885, upload-time = "2024-08-26T20:18:47.237Z" },
    { url = "https://files.pythonhosted.org/packages/cc/dc/d330a6faefd92b446ec0f0dfea4c3207bb1fef3c4771d19cf4543efd2c78/numpy-2.0.2-pp39-pypy39_pp73-win_amd64.whl", hash = "sha256:a46288ec55ebbd58947d31d72be2c63cbf839f0a63b49cb755022310792a3385", size = 15828784, upload-time = "2024-08-26T20:19:11.19Z" },
]

[[package]]
name = "numpy"
version = "2.2.4"
source = { registry = "https://pypi.org/simple" }
resolution-markers = [
    "python_full_version >= '3.12'",
    "python_full_version == '3.11.*'",
    "python_full_version == '3.10.*'",
]
sdist = { url = "https://files.pythonhosted.org/packages/e1/78/31103410a57bc2c2b93a3597340a8119588571f6a4539067546cb9a0bfac/numpy-2.2.4.tar.gz", hash = "sha256:9ba03692a45d3eef66559efe1d1096c4b9b75c0986b5dff5530c378fb8331d4f", size = 20270701, upload-time = "2025-03-16T18:27:00.648Z" }
wheels = [
    { url = "https://files.pythonhosted.org/packages/04/89/a79e86e5c1433926ed7d60cb267fb64aa578b6101ab645800fd43b4801de/numpy-2.2.4-cp310-cp310-macosx_10_9_x86_64.whl", hash = "sha256:8146f3550d627252269ac42ae660281d673eb6f8b32f113538e0cc2a9aed42b9", size = 21250661, upload-time = "2025-03-16T18:02:13.017Z" },
    { url = "https://files.pythonhosted.org/packages/79/c2/f50921beb8afd60ed9589ad880332cfefdb805422210d327fb48f12b7a81/numpy-2.2.4-cp310-cp310-macosx_11_0_arm64.whl", hash = "sha256:e642d86b8f956098b564a45e6f6ce68a22c2c97a04f5acd3f221f57b8cb850ae", size = 14389926, upload-time = "2025-03-16T18:02:39.022Z" },
    { url = "https://files.pythonhosted.org/packages/c7/b9/2c4e96130b0b0f97b0ef4a06d6dae3b39d058b21a5e2fa2decd7fd6b1c8f/numpy-2.2.4-cp310-cp310-macosx_14_0_arm64.whl", hash = "sha256:a84eda42bd12edc36eb5b53bbcc9b406820d3353f1994b6cfe453a33ff101775", size = 5428329, upload-time = "2025-03-16T18:02:50.032Z" },
    { url = "https://files.pythonhosted.org/packages/7f/a5/3d7094aa898f4fc5c84cdfb26beeae780352d43f5d8bdec966c4393d644c/numpy-2.2.4-cp310-cp310-macosx_14_0_x86_64.whl", hash = "sha256:4ba5054787e89c59c593a4169830ab362ac2bee8a969249dc56e5d7d20ff8df9", size = 6963559, upload-time = "2025-03-16T18:03:02.523Z" },
    { url = "https://files.pythonhosted.org/packages/4c/22/fb1be710a14434c09080dd4a0acc08939f612ec02efcb04b9e210474782d/numpy-2.2.4-cp310-cp310-manylinux_2_17_aarch64.manylinux2014_aarch64.whl", hash = "sha256:7716e4a9b7af82c06a2543c53ca476fa0b57e4d760481273e09da04b74ee6ee2", size = 14368066, upload-time = "2025-03-16T18:03:27.146Z" },
    { url = "https://files.pythonhosted.org/packages/c2/07/2e5cc71193e3ef3a219ffcf6ca4858e46ea2be09c026ddd480d596b32867/numpy-2.2.4-cp310-cp310-manylinux_2_17_x86_64.manylinux2014_x86_64.whl", hash = "sha256:adf8c1d66f432ce577d0197dceaac2ac00c0759f573f28516246351c58a85020", size = 16417040, upload-time = "2025-03-16T18:03:55.999Z" },
    { url = "https://files.pythonhosted.org/packages/1a/97/3b1537776ad9a6d1a41813818343745e8dd928a2916d4c9edcd9a8af1dac/numpy-2.2.4-cp310-cp310-musllinux_1_2_aarch64.whl", hash = "sha256:218f061d2faa73621fa23d6359442b0fc658d5b9a70801373625d958259eaca3", size = 15879862, upload-time = "2025-03-16T18:04:23.56Z" },
    { url = "https://files.pythonhosted.org/packages/b0/b7/4472f603dd45ef36ff3d8e84e84fe02d9467c78f92cc121633dce6da307b/numpy-2.2.4-cp310-cp310-musllinux_1_2_x86_64.whl", hash = "sha256:df2f57871a96bbc1b69733cd4c51dc33bea66146b8c63cacbfed73eec0883017", size = 18206032, upload-time = "2025-03-16T18:04:53.694Z" },
    { url = "https://files.pythonhosted.org/packages/0d/bd/6a092963fb82e6c5aa0d0440635827bbb2910da229545473bbb58c537ed3/numpy-2.2.4-cp310-cp310-win32.whl", hash = "sha256:a0258ad1f44f138b791327961caedffbf9612bfa504ab9597157806faa95194a", size = 6608517, upload-time = "2025-03-16T18:05:06.647Z" },
    { url = "https://files.pythonhosted.org/packages/01/e3/cb04627bc2a1638948bc13e818df26495aa18e20d5be1ed95ab2b10b6847/numpy-2.2.4-cp310-cp310-win_amd64.whl", hash = "sha256:0d54974f9cf14acf49c60f0f7f4084b6579d24d439453d5fc5805d46a165b542", size = 12943498, upload-time = "2025-03-16T18:05:28.591Z" },
    { url = "https://files.pythonhosted.org/packages/16/fb/09e778ee3a8ea0d4dc8329cca0a9c9e65fed847d08e37eba74cb7ed4b252/numpy-2.2.4-cp311-cp311-macosx_10_9_x86_64.whl", hash = "sha256:e9e0a277bb2eb5d8a7407e14688b85fd8ad628ee4e0c7930415687b6564207a4", size = 21254989, upload-time = "2025-03-16T18:06:04.092Z" },
    { url = "https://files.pythonhosted.org/packages/a2/0a/1212befdbecab5d80eca3cde47d304cad986ad4eec7d85a42e0b6d2cc2ef/numpy-2.2.4-cp311-cp311-macosx_11_0_arm64.whl", hash = "sha256:9eeea959168ea555e556b8188da5fa7831e21d91ce031e95ce23747b7609f8a4", size = 14425910, upload-time = "2025-03-16T18:06:29.062Z" },
    { url = "https://files.pythonhosted.org/packages/2b/3e/e7247c1d4f15086bb106c8d43c925b0b2ea20270224f5186fa48d4fb5cbd/numpy-2.2.4-cp311-cp311-macosx_14_0_arm64.whl", hash = "sha256:bd3ad3b0a40e713fc68f99ecfd07124195333f1e689387c180813f0e94309d6f", size = 5426490, upload-time = "2025-03-16T18:06:39.901Z" },
    { url = "https://files.pythonhosted.org/packages/5d/fa/aa7cd6be51419b894c5787a8a93c3302a1ed4f82d35beb0613ec15bdd0e2/numpy-2.2.4-cp311-cp311-macosx_14_0_x86_64.whl", hash = "sha256:cf28633d64294969c019c6df4ff37f5698e8326db68cc2b66576a51fad634880", size = 6967754, upload-time = "2025-03-16T18:06:52.658Z" },
    { url = "https://files.pythonhosted.org/packages/d5/ee/96457c943265de9fadeb3d2ffdbab003f7fba13d971084a9876affcda095/numpy-2.2.4-cp311-cp311-manylinux_2_17_aarch64.manylinux2014_aarch64.whl", hash = "sha256:2fa8fa7697ad1646b5c93de1719965844e004fcad23c91228aca1cf0800044a1", size = 14373079, upload-time = "2025-03-16T18:07:16.297Z" },
    { url = "https://files.pythonhosted.org/packages/c5/5c/ceefca458559f0ccc7a982319f37ed07b0d7b526964ae6cc61f8ad1b6119/numpy-2.2.4-cp311-cp311-manylinux_2_17_x86_64.manylinux2014_x86_64.whl", hash = "sha256:f4162988a360a29af158aeb4a2f4f09ffed6a969c9776f8f3bdee9b06a8ab7e5", size = 16428819, upload-time = "2025-03-16T18:07:44.188Z" },
    { url = "https://files.pythonhosted.org/packages/22/31/9b2ac8eee99e001eb6add9fa27514ef5e9faf176169057a12860af52704c/numpy-2.2.4-cp311-cp311-musllinux_1_2_aarch64.whl", hash = "sha256:892c10d6a73e0f14935c31229e03325a7b3093fafd6ce0af704be7f894d95687", size = 15881470, upload-time = "2025-03-16T18:08:11.545Z" },
    { url = "https://files.pythonhosted.org/packages/f0/dc/8569b5f25ff30484b555ad8a3f537e0225d091abec386c9420cf5f7a2976/numpy-2.2.4-cp311-cp311-musllinux_1_2_x86_64.whl", hash = "sha256:db1f1c22173ac1c58db249ae48aa7ead29f534b9a948bc56828337aa84a32ed6", size = 18218144, upload-time = "2025-03-16T18:08:42.042Z" },
    { url = "https://files.pythonhosted.org/packages/5e/05/463c023a39bdeb9bb43a99e7dee2c664cb68d5bb87d14f92482b9f6011cc/numpy-2.2.4-cp311-cp311-win32.whl", hash = "sha256:ea2bb7e2ae9e37d96835b3576a4fa4b3a97592fbea8ef7c3587078b0068b8f09", size = 6606368, upload-time = "2025-03-16T18:08:55.074Z" },
    { url = "https://files.pythonhosted.org/packages/8b/72/10c1d2d82101c468a28adc35de6c77b308f288cfd0b88e1070f15b98e00c/numpy-2.2.4-cp311-cp311-win_amd64.whl", hash = "sha256:f7de08cbe5551911886d1ab60de58448c6df0f67d9feb7d1fb21e9875ef95e91", size = 12947526, upload-time = "2025-03-16T18:09:16.844Z" },
    { url = "https://files.pythonhosted.org/packages/a2/30/182db21d4f2a95904cec1a6f779479ea1ac07c0647f064dea454ec650c42/numpy-2.2.4-cp312-cp312-macosx_10_13_x86_64.whl", hash = "sha256:a7b9084668aa0f64e64bd00d27ba5146ef1c3a8835f3bd912e7a9e01326804c4", size = 20947156, upload-time = "2025-03-16T18:09:51.975Z" },
    { url = "https://files.pythonhosted.org/packages/24/6d/9483566acfbda6c62c6bc74b6e981c777229d2af93c8eb2469b26ac1b7bc/numpy-2.2.4-cp312-cp312-macosx_11_0_arm64.whl", hash = "sha256:dbe512c511956b893d2dacd007d955a3f03d555ae05cfa3ff1c1ff6df8851854", size = 14133092, upload-time = "2025-03-16T18:10:16.329Z" },
    { url = "https://files.pythonhosted.org/packages/27/f6/dba8a258acbf9d2bed2525cdcbb9493ef9bae5199d7a9cb92ee7e9b2aea6/numpy-2.2.4-cp312-cp312-macosx_14_0_arm64.whl", hash = "sha256:bb649f8b207ab07caebba230d851b579a3c8711a851d29efe15008e31bb4de24", size = 5163515, upload-time = "2025-03-16T18:10:26.19Z" },
    { url = "https://files.pythonhosted.org/packages/62/30/82116199d1c249446723c68f2c9da40d7f062551036f50b8c4caa42ae252/numpy-2.2.4-cp312-cp312-macosx_14_0_x86_64.whl", hash = "sha256:f34dc300df798742b3d06515aa2a0aee20941c13579d7a2f2e10af01ae4901ee", size = 6696558, upload-time = "2025-03-16T18:10:38.996Z" },
    { url = "https://files.pythonhosted.org/packages/0e/b2/54122b3c6df5df3e87582b2e9430f1bdb63af4023c739ba300164c9ae503/numpy-2.2.4-cp312-cp312-manylinux_2_17_aarch64.manylinux2014_aarch64.whl", hash = "sha256:c3f7ac96b16955634e223b579a3e5798df59007ca43e8d451a0e6a50f6bfdfba", size = 14084742, upload-time = "2025-03-16T18:11:02.76Z" },
    { url = "https://files.pythonhosted.org/packages/02/e2/e2cbb8d634151aab9528ef7b8bab52ee4ab10e076509285602c2a3a686e0/numpy-2.2.4-cp312-cp312-manylinux_2_17_x86_64.manylinux2014_x86_64.whl", hash = "sha256:4f92084defa704deadd4e0a5ab1dc52d8ac9e8a8ef617f3fbb853e79b0ea3592", size = 16134051, upload-time = "2025-03-16T18:11:32.767Z" },
    { url = "https://files.pythonhosted.org/packages/8e/21/efd47800e4affc993e8be50c1b768de038363dd88865920439ef7b422c60/numpy-2.2.4-cp312-cp312-musllinux_1_2_aarch64.whl", hash = "sha256:7a4e84a6283b36632e2a5b56e121961f6542ab886bc9e12f8f9818b3c266bfbb", size = 15578972, upload-time = "2025-03-16T18:11:59.877Z" },
    { url = "https://files.pythonhosted.org/packages/04/1e/f8bb88f6157045dd5d9b27ccf433d016981032690969aa5c19e332b138c0/numpy-2.2.4-cp312-cp312-musllinux_1_2_x86_64.whl", hash = "sha256:11c43995255eb4127115956495f43e9343736edb7fcdb0d973defd9de14cd84f", size = 17898106, upload-time = "2025-03-16T18:12:31.487Z" },
    { url = "https://files.pythonhosted.org/packages/2b/93/df59a5a3897c1f036ae8ff845e45f4081bb06943039ae28a3c1c7c780f22/numpy-2.2.4-cp312-cp312-win32.whl", hash = "sha256:65ef3468b53269eb5fdb3a5c09508c032b793da03251d5f8722b1194f1790c00", size = 6311190, upload-time = "2025-03-16T18:12:44.46Z" },
    { url = "https://files.pythonhosted.org/packages/46/69/8c4f928741c2a8efa255fdc7e9097527c6dc4e4df147e3cadc5d9357ce85/numpy-2.2.4-cp312-cp312-win_amd64.whl", hash = "sha256:2aad3c17ed2ff455b8eaafe06bcdae0062a1db77cb99f4b9cbb5f4ecb13c5146", size = 12644305, upload-time = "2025-03-16T18:13:06.864Z" },
    { url = "https://files.pythonhosted.org/packages/b2/5c/f09c33a511aff41a098e6ef3498465d95f6360621034a3d95f47edbc9119/numpy-2.2.4-pp310-pypy310_pp73-macosx_10_15_x86_64.whl", hash = "sha256:7051ee569db5fbac144335e0f3b9c2337e0c8d5c9fee015f259a5bd70772b7e8", size = 21081956, upload-time = "2025-03-16T18:21:12.955Z" },
    { url = "https://files.pythonhosted.org/packages/ba/30/74c48b3b6494c4b820b7fa1781d441e94d87a08daa5b35d222f06ba41a6f/numpy-2.2.4-pp310-pypy310_pp73-macosx_14_0_x86_64.whl", hash = "sha256:ab2939cd5bec30a7430cbdb2287b63151b77cf9624de0532d629c9a1c59b1d5c", size = 6827143, upload-time = "2025-03-16T18:21:26.748Z" },
    { url = "https://files.pythonhosted.org/packages/54/f5/ab0d2f48b490535c7a80e05da4a98902b632369efc04f0e47bb31ca97d8f/numpy-2.2.4-pp310-pypy310_pp73-manylinux_2_17_x86_64.manylinux2014_x86_64.whl", hash = "sha256:d0f35b19894a9e08639fd60a1ec1978cb7f5f7f1eace62f38dd36be8aecdef4d", size = 16233350, upload-time = "2025-03-16T18:21:53.902Z" },
    { url = "https://files.pythonhosted.org/packages/3b/3a/2f6d8c1f8e45d496bca6baaec93208035faeb40d5735c25afac092ec9a12/numpy-2.2.4-pp310-pypy310_pp73-win_amd64.whl", hash = "sha256:b4adfbbc64014976d2f91084915ca4e626fbf2057fb81af209c1a6d776d23e3d", size = 12857565, upload-time = "2025-03-16T18:22:17.631Z" },
]

[[package]]
name = "oauthlib"
version = "3.2.2"
source = { registry = "https://pypi.org/simple" }
sdist = { url = "https://files.pythonhosted.org/packages/6d/fa/fbf4001037904031639e6bfbfc02badfc7e12f137a8afa254df6c4c8a670/oauthlib-3.2.2.tar.gz", hash = "sha256:9859c40929662bec5d64f34d01c99e093149682a3f38915dc0655d5a633dd918", size = 177352, upload-time = "2022-10-17T20:04:27.471Z" }
wheels = [
    { url = "https://files.pythonhosted.org/packages/7e/80/cab10959dc1faead58dc8384a781dfbf93cb4d33d50988f7a69f1b7c9bbe/oauthlib-3.2.2-py3-none-any.whl", hash = "sha256:8139f29aac13e25d502680e9e19963e83f16838d48a0d71c287fe40e7067fbca", size = 151688, upload-time = "2022-10-17T20:04:24.037Z" },
]

[[package]]
name = "orjson"
version = "3.10.16"
source = { registry = "https://pypi.org/simple" }
sdist = { url = "https://files.pythonhosted.org/packages/98/c7/03913cc4332174071950acf5b0735463e3f63760c80585ef369270c2b372/orjson-3.10.16.tar.gz", hash = "sha256:d2aaa5c495e11d17b9b93205f5fa196737ee3202f000aaebf028dc9a73750f10", size = 5410415, upload-time = "2025-03-24T17:00:23.312Z" }
wheels = [
    { url = "https://files.pythonhosted.org/packages/9d/a6/22cb9b03baf167bc2d659c9e74d7580147f36e6a155e633801badfd5a74d/orjson-3.10.16-cp310-cp310-macosx_10_15_x86_64.macosx_11_0_arm64.macosx_10_15_universal2.whl", hash = "sha256:4cb473b8e79154fa778fb56d2d73763d977be3dcc140587e07dbc545bbfc38f8", size = 249179, upload-time = "2025-03-24T16:58:41.294Z" },
    { url = "https://files.pythonhosted.org/packages/d7/ce/3e68cc33020a6ebd8f359b8628b69d2132cd84fea68155c33057e502ee51/orjson-3.10.16-cp310-cp310-manylinux_2_17_aarch64.manylinux2014_aarch64.whl", hash = "sha256:622a8e85eeec1948690409a19ca1c7d9fd8ff116f4861d261e6ae2094fe59a00", size = 138510, upload-time = "2025-03-24T16:58:43.732Z" },
    { url = "https://files.pythonhosted.org/packages/dc/12/63bee7764ce12052f7c1a1393ce7f26dc392c93081eb8754dd3dce9b7c6b/orjson-3.10.16-cp310-cp310-manylinux_2_17_armv7l.manylinux2014_armv7l.whl", hash = "sha256:c682d852d0ce77613993dc967e90e151899fe2d8e71c20e9be164080f468e370", size = 132373, upload-time = "2025-03-24T16:58:45.094Z" },
    { url = "https://files.pythonhosted.org/packages/b3/d5/2998c2f319adcd572f2b03ba2083e8176863d1055d8d713683ddcf927b71/orjson-3.10.16-cp310-cp310-manylinux_2_17_i686.manylinux2014_i686.whl", hash = "sha256:8c520ae736acd2e32df193bcff73491e64c936f3e44a2916b548da048a48b46b", size = 136774, upload-time = "2025-03-24T16:58:46.273Z" },
    { url = "https://files.pythonhosted.org/packages/00/03/88c236ae307bd0604623204d4a835e15fbf9c75b8535c8f13ef45abd413f/orjson-3.10.16-cp310-cp310-manylinux_2_17_ppc64le.manylinux2014_ppc64le.whl", hash = "sha256:134f87c76bfae00f2094d85cfab261b289b76d78c6da8a7a3b3c09d362fd1e06", size = 138030, upload-time = "2025-03-24T16:58:47.921Z" },
    { url = "https://files.pythonhosted.org/packages/66/ba/3e256ddfeb364f98fd6ac65774844090d356158b2d1de8998db2bf984503/orjson-3.10.16-cp310-cp310-manylinux_2_17_s390x.manylinux2014_s390x.whl", hash = "sha256:b59afde79563e2cf37cfe62ee3b71c063fd5546c8e662d7fcfc2a3d5031a5c4c", size = 142677, upload-time = "2025-03-24T16:58:49.191Z" },
    { url = "https://files.pythonhosted.org/packages/2c/71/73a1214bd27baa2ea5184fff4aa6193a114dfb0aa5663dad48fe63e8cd29/orjson-3.10.16-cp310-cp310-manylinux_2_17_x86_64.manylinux2014_x86_64.whl", hash = "sha256:113602f8241daaff05d6fad25bd481d54c42d8d72ef4c831bb3ab682a54d9e15", size = 132798, upload-time = "2025-03-24T16:58:50.746Z" },
    { url = "https://files.pythonhosted.org/packages/53/ac/0b2f41c0a1e8c095439d0fab3b33103cf41a39be8e6aa2c56298a6034259/orjson-3.10.16-cp310-cp310-musllinux_1_2_aarch64.whl", hash = "sha256:4fc0077d101f8fab4031e6554fc17b4c2ad8fdbc56ee64a727f3c95b379e31da", size = 135450, upload-time = "2025-03-24T16:58:52.481Z" },
    { url = "https://files.pythonhosted.org/packages/d9/ca/7524c7b0bc815d426ca134dab54cad519802287b808a3846b047a5b2b7a3/orjson-3.10.16-cp310-cp310-musllinux_1_2_armv7l.whl", hash = "sha256:9c6bf6ff180cd69e93f3f50380224218cfab79953a868ea3908430bcfaf9cb5e", size = 412356, upload-time = "2025-03-24T16:58:54.17Z" },
    { url = "https://files.pythonhosted.org/packages/05/1d/3ae2367c255276bf16ff7e1b210dd0af18bc8da20c4e4295755fc7de1268/orjson-3.10.16-cp310-cp310-musllinux_1_2_i686.whl", hash = "sha256:5673eadfa952f95a7cd76418ff189df11b0a9c34b1995dff43a6fdbce5d63bf4", size = 152769, upload-time = "2025-03-24T16:58:55.821Z" },
    { url = "https://files.pythonhosted.org/packages/d3/2d/8eb10b6b1d30bb69c35feb15e5ba5ac82466cf743d562e3e8047540efd2f/orjson-3.10.16-cp310-cp310-musllinux_1_2_x86_64.whl", hash = "sha256:5fe638a423d852b0ae1e1a79895851696cb0d9fa0946fdbfd5da5072d9bb9551", size = 137223, upload-time = "2025-03-24T16:58:57.136Z" },
    { url = "https://files.pythonhosted.org/packages/47/42/f043717930cb2de5fbebe47f308f101bed9ec2b3580b1f99c8284b2f5fe8/orjson-3.10.16-cp310-cp310-win32.whl", hash = "sha256:33af58f479b3c6435ab8f8b57999874b4b40c804c7a36b5cc6b54d8f28e1d3dd", size = 141734, upload-time = "2025-03-24T16:58:58.516Z" },
    { url = "https://files.pythonhosted.org/packages/67/99/795ad7282b425b9fddcfb8a31bded5dcf84dba78ecb1e7ae716e84e794da/orjson-3.10.16-cp310-cp310-win_amd64.whl", hash = "sha256:0338356b3f56d71293c583350af26f053017071836b07e064e92819ecf1aa055", size = 133779, upload-time = "2025-03-24T16:59:00.254Z" },
    { url = "https://files.pythonhosted.org/packages/97/29/43f91a5512b5d2535594438eb41c5357865fd5e64dec745d90a588820c75/orjson-3.10.16-cp311-cp311-macosx_10_15_x86_64.macosx_11_0_arm64.macosx_10_15_universal2.whl", hash = "sha256:44fcbe1a1884f8bc9e2e863168b0f84230c3d634afe41c678637d2728ea8e739", size = 249180, upload-time = "2025-03-24T16:59:01.507Z" },
    { url = "https://files.pythonhosted.org/packages/0c/36/2a72d55e266473c19a86d97b7363bb8bf558ab450f75205689a287d5ce61/orjson-3.10.16-cp311-cp311-manylinux_2_17_aarch64.manylinux2014_aarch64.whl", hash = "sha256:78177bf0a9d0192e0b34c3d78bcff7fe21d1b5d84aeb5ebdfe0dbe637b885225", size = 138510, upload-time = "2025-03-24T16:59:02.876Z" },
    { url = "https://files.pythonhosted.org/packages/bb/ad/f86d6f55c1a68b57ff6ea7966bce5f4e5163f2e526ddb7db9fc3c2c8d1c4/orjson-3.10.16-cp311-cp311-manylinux_2_17_armv7l.manylinux2014_armv7l.whl", hash = "sha256:12824073a010a754bb27330cad21d6e9b98374f497f391b8707752b96f72e741", size = 132373, upload-time = "2025-03-24T16:59:04.103Z" },
    { url = "https://files.pythonhosted.org/packages/5e/8b/d18f2711493a809f3082a88fda89342bc8e16767743b909cd3c34989fba3/orjson-3.10.16-cp311-cp311-manylinux_2_17_i686.manylinux2014_i686.whl", hash = "sha256:ddd41007e56284e9867864aa2f29f3136bb1dd19a49ca43c0b4eda22a579cf53", size = 136773, upload-time = "2025-03-24T16:59:05.636Z" },
    { url = "https://files.pythonhosted.org/packages/a1/dc/ce025f002f8e0749e3f057c4d773a4d4de32b7b4c1fc5a50b429e7532586/orjson-3.10.16-cp311-cp311-manylinux_2_17_ppc64le.manylinux2014_ppc64le.whl", hash = "sha256:0877c4d35de639645de83666458ca1f12560d9fa7aa9b25d8bb8f52f61627d14", size = 138029, upload-time = "2025-03-24T16:59:06.99Z" },
    { url = "https://files.pythonhosted.org/packages/0e/1b/cf9df85852b91160029d9f26014230366a2b4deb8cc51fabe68e250a8c1a/orjson-3.10.16-cp311-cp311-manylinux_2_17_s390x.manylinux2014_s390x.whl", hash = "sha256:9a09a539e9cc3beead3e7107093b4ac176d015bec64f811afb5965fce077a03c", size = 142677, upload-time = "2025-03-24T16:59:08.22Z" },
    { url = "https://files.pythonhosted.org/packages/92/18/5b1e1e995bffad49dc4311a0bdfd874bc6f135fd20f0e1f671adc2c9910e/orjson-3.10.16-cp311-cp311-manylinux_2_17_x86_64.manylinux2014_x86_64.whl", hash = "sha256:31b98bc9b40610fec971d9a4d67bb2ed02eec0a8ae35f8ccd2086320c28526ca", size = 132800, upload-time = "2025-03-24T16:59:09.529Z" },
    { url = "https://files.pythonhosted.org/packages/d6/eb/467f25b580e942fcca1344adef40633b7f05ac44a65a63fc913f9a805d58/orjson-3.10.16-cp311-cp311-musllinux_1_2_aarch64.whl", hash = "sha256:0ce243f5a8739f3a18830bc62dc2e05b69a7545bafd3e3249f86668b2bcd8e50", size = 135451, upload-time = "2025-03-24T16:59:10.823Z" },
    { url = "https://files.pythonhosted.org/packages/8d/4b/9d10888038975cb375982e9339d9495bac382d5c976c500b8d6f2c8e2e4e/orjson-3.10.16-cp311-cp311-musllinux_1_2_armv7l.whl", hash = "sha256:64792c0025bae049b3074c6abe0cf06f23c8e9f5a445f4bab31dc5ca23dbf9e1", size = 412358, upload-time = "2025-03-24T16:59:12.113Z" },
    { url = "https://files.pythonhosted.org/packages/3b/e2/cfbcfcc4fbe619e0ca9bdbbfccb2d62b540bbfe41e0ee77d44a628594f59/orjson-3.10.16-cp311-cp311-musllinux_1_2_i686.whl", hash = "sha256:ea53f7e68eec718b8e17e942f7ca56c6bd43562eb19db3f22d90d75e13f0431d", size = 152772, upload-time = "2025-03-24T16:59:13.919Z" },
    { url = "https://files.pythonhosted.org/packages/b9/d6/627a1b00569be46173007c11dde3da4618c9bfe18409325b0e3e2a82fe29/orjson-3.10.16-cp311-cp311-musllinux_1_2_x86_64.whl", hash = "sha256:a741ba1a9488c92227711bde8c8c2b63d7d3816883268c808fbeada00400c164", size = 137225, upload-time = "2025-03-24T16:59:15.355Z" },
    { url = "https://files.pythonhosted.org/packages/0a/7b/a73c67b505021af845b9f05c7c848793258ea141fa2058b52dd9b067c2b4/orjson-3.10.16-cp311-cp311-win32.whl", hash = "sha256:c7ed2c61bb8226384c3fdf1fb01c51b47b03e3f4536c985078cccc2fd19f1619", size = 141733, upload-time = "2025-03-24T16:59:16.791Z" },
    { url = "https://files.pythonhosted.org/packages/f4/22/5e8217c48d68c0adbfb181e749d6a733761074e598b083c69a1383d18147/orjson-3.10.16-cp311-cp311-win_amd64.whl", hash = "sha256:cd67d8b3e0e56222a2e7b7f7da9031e30ecd1fe251c023340b9f12caca85ab60", size = 133784, upload-time = "2025-03-24T16:59:18.106Z" },
    { url = "https://files.pythonhosted.org/packages/5d/15/67ce9d4c959c83f112542222ea3b9209c1d424231d71d74c4890ea0acd2b/orjson-3.10.16-cp312-cp312-macosx_10_15_x86_64.macosx_11_0_arm64.macosx_10_15_universal2.whl", hash = "sha256:6d3444abbfa71ba21bb042caa4b062535b122248259fdb9deea567969140abca", size = 249325, upload-time = "2025-03-24T16:59:19.784Z" },
    { url = "https://files.pythonhosted.org/packages/da/2c/1426b06f30a1b9ada74b6f512c1ddf9d2760f53f61cdb59efeb9ad342133/orjson-3.10.16-cp312-cp312-macosx_15_0_arm64.whl", hash = "sha256:30245c08d818fdcaa48b7d5b81499b8cae09acabb216fe61ca619876b128e184", size = 133621, upload-time = "2025-03-24T16:59:21.207Z" },
    { url = "https://files.pythonhosted.org/packages/9e/88/18d26130954bc73bee3be10f95371ea1dfb8679e0e2c46b0f6d8c6289402/orjson-3.10.16-cp312-cp312-manylinux_2_17_aarch64.manylinux2014_aarch64.whl", hash = "sha256:a0ba1d0baa71bf7579a4ccdcf503e6f3098ef9542106a0eca82395898c8a500a", size = 138270, upload-time = "2025-03-24T16:59:22.514Z" },
    { url = "https://files.pythonhosted.org/packages/4f/f9/6d8b64fcd58fae072e80ee7981be8ba0d7c26ace954e5cd1d027fc80518f/orjson-3.10.16-cp312-cp312-manylinux_2_17_armv7l.manylinux2014_armv7l.whl", hash = "sha256:eb0beefa5ef3af8845f3a69ff2a4aa62529b5acec1cfe5f8a6b4141033fd46ef", size = 132346, upload-time = "2025-03-24T16:59:24.277Z" },
    { url = "https://files.pythonhosted.org/packages/16/3f/2513fd5bc786f40cd12af569c23cae6381aeddbefeed2a98f0a666eb5d0d/orjson-3.10.16-cp312-cp312-manylinux_2_17_i686.manylinux2014_i686.whl", hash = "sha256:6daa0e1c9bf2e030e93c98394de94506f2a4d12e1e9dadd7c53d5e44d0f9628e", size = 136845, upload-time = "2025-03-24T16:59:25.588Z" },
    { url = "https://files.pythonhosted.org/packages/6d/42/b0e7b36720f5ab722b48e8ccf06514d4f769358dd73c51abd8728ef58d0b/orjson-3.10.16-cp312-cp312-manylinux_2_17_ppc64le.manylinux2014_ppc64le.whl", hash = "sha256:9da9019afb21e02410ef600e56666652b73eb3e4d213a0ec919ff391a7dd52aa", size = 138078, upload-time = "2025-03-24T16:59:27.288Z" },
    { url = "https://files.pythonhosted.org/packages/a3/a8/d220afb8a439604be74fc755dbc740bded5ed14745ca536b304ed32eb18a/orjson-3.10.16-cp312-cp312-manylinux_2_17_s390x.manylinux2014_s390x.whl", hash = "sha256:daeb3a1ee17b69981d3aae30c3b4e786b0f8c9e6c71f2b48f1aef934f63f38f4", size = 142712, upload-time = "2025-03-24T16:59:28.613Z" },
    { url = "https://files.pythonhosted.org/packages/8c/88/7e41e9883c00f84f92fe357a8371edae816d9d7ef39c67b5106960c20389/orjson-3.10.16-cp312-cp312-manylinux_2_17_x86_64.manylinux2014_x86_64.whl", hash = "sha256:80fed80eaf0e20a31942ae5d0728849862446512769692474be5e6b73123a23b", size = 133136, upload-time = "2025-03-24T16:59:29.987Z" },
    { url = "https://files.pythonhosted.org/packages/e9/ca/61116095307ad0be828ea26093febaf59e38596d84a9c8d765c3c5e4934f/orjson-3.10.16-cp312-cp312-musllinux_1_2_aarch64.whl", hash = "sha256:73390ed838f03764540a7bdc4071fe0123914c2cc02fb6abf35182d5fd1b7a42", size = 135258, upload-time = "2025-03-24T16:59:31.339Z" },
    { url = "https://files.pythonhosted.org/packages/dc/1b/09493cf7d801505f094c9295f79c98c1e0af2ac01c7ed8d25b30fcb19ada/orjson-3.10.16-cp312-cp312-musllinux_1_2_armv7l.whl", hash = "sha256:a22bba012a0c94ec02a7768953020ab0d3e2b884760f859176343a36c01adf87", size = 412326, upload-time = "2025-03-24T16:59:32.709Z" },
    { url = "https://files.pythonhosted.org/packages/ea/02/125d7bbd7f7a500190ddc8ae5d2d3c39d87ed3ed28f5b37cfe76962c678d/orjson-3.10.16-cp312-cp312-musllinux_1_2_i686.whl", hash = "sha256:5385bbfdbc90ff5b2635b7e6bebf259652db00a92b5e3c45b616df75b9058e88", size = 152800, upload-time = "2025-03-24T16:59:34.134Z" },
    { url = "https://files.pythonhosted.org/packages/f9/09/7658a9e3e793d5b3b00598023e0fb6935d0e7bbb8ff72311c5415a8ce677/orjson-3.10.16-cp312-cp312-musllinux_1_2_x86_64.whl", hash = "sha256:02c6279016346e774dd92625d46c6c40db687b8a0d685aadb91e26e46cc33e1e", size = 137516, upload-time = "2025-03-24T16:59:35.446Z" },
    { url = "https://files.pythonhosted.org/packages/29/87/32b7a4831e909d347278101a48d4cf9f3f25901b2295e7709df1651f65a1/orjson-3.10.16-cp312-cp312-win32.whl", hash = "sha256:7ca55097a11426db80f79378e873a8c51f4dde9ffc22de44850f9696b7eb0e8c", size = 141759, upload-time = "2025-03-24T16:59:37.509Z" },
    { url = "https://files.pythonhosted.org/packages/35/ce/81a27e7b439b807bd393585271364cdddf50dc281fc57c4feef7ccb186a6/orjson-3.10.16-cp312-cp312-win_amd64.whl", hash = "sha256:86d127efdd3f9bf5f04809b70faca1e6836556ea3cc46e662b44dab3fe71f3d6", size = 133944, upload-time = "2025-03-24T16:59:38.814Z" },
    { url = "https://files.pythonhosted.org/packages/33/00/91655baf4fdecf4aff3b56fb77e486306b159bbb77fb80b99bd4a03787a9/orjson-3.10.16-cp39-cp39-macosx_10_15_x86_64.macosx_11_0_arm64.macosx_10_15_universal2.whl", hash = "sha256:c35b5c1fb5a5d6d2fea825dec5d3d16bea3c06ac744708a8e1ff41d4ba10cdf1", size = 249535, upload-time = "2025-03-24T17:00:01.927Z" },
    { url = "https://files.pythonhosted.org/packages/28/8b/306f08148e3c9a6f35f6bc6084e91fb667338b362e710211c4852d472f5a/orjson-3.10.16-cp39-cp39-manylinux_2_17_aarch64.manylinux2014_aarch64.whl", hash = "sha256:c9aac7ecc86218b4b3048c768f227a9452287001d7548500150bb75ee21bf55d", size = 138340, upload-time = "2025-03-24T17:00:03.662Z" },
    { url = "https://files.pythonhosted.org/packages/57/b6/542ec958fb5dd83a76240e780780422c68b18512e0032fdc260f823b3255/orjson-3.10.16-cp39-cp39-manylinux_2_17_armv7l.manylinux2014_armv7l.whl", hash = "sha256:6e19f5102fff36f923b6dfdb3236ec710b649da975ed57c29833cb910c5a73ab", size = 132183, upload-time = "2025-03-24T17:00:05.214Z" },
    { url = "https://files.pythonhosted.org/packages/4c/ea/82d792876e73e57c45a2daf193f90f3cef56348d40d8a78e936d2e0483e5/orjson-3.10.16-cp39-cp39-manylinux_2_17_i686.manylinux2014_i686.whl", hash = "sha256:17210490408eb62755a334a6f20ed17c39f27b4f45d89a38cd144cd458eba80b", size = 136603, upload-time = "2025-03-24T17:00:07.056Z" },
    { url = "https://files.pythonhosted.org/packages/ee/e4/eff4c75080be8285e1e7d8a5ab1c2d5a49a71c767380651074e8bde73463/orjson-3.10.16-cp39-cp39-manylinux_2_17_ppc64le.manylinux2014_ppc64le.whl", hash = "sha256:fbbe04451db85916e52a9f720bd89bf41f803cf63b038595674691680cbebd1b", size = 137171, upload-time = "2025-03-24T17:00:08.565Z" },
    { url = "https://files.pythonhosted.org/packages/a7/48/99c3d69f7069fc8e498fc2acac273c16070f58575e493954c4dcafbd975d/orjson-3.10.16-cp39-cp39-manylinux_2_17_s390x.manylinux2014_s390x.whl", hash = "sha256:6a966eba501a3a1f309f5a6af32ed9eb8f316fa19d9947bac3e6350dc63a6f0a", size = 142486, upload-time = "2025-03-24T17:00:10.338Z" },
    { url = "https://files.pythonhosted.org/packages/5b/a8/28678461c7c9704e62005759f0446828478c323c8917d9199a86c438ac42/orjson-3.10.16-cp39-cp39-manylinux_2_17_x86_64.manylinux2014_x86_64.whl", hash = "sha256:01e0d22f06c81e6c435723343e1eefc710e0510a35d897856766d475f2a15687", size = 132615, upload-time = "2025-03-24T17:00:12.358Z" },
    { url = "https://files.pythonhosted.org/packages/03/40/d9bdb7c6978d70fc634e29176ef0fb2f69cb10ed3a3d6a2f24b56c520448/orjson-3.10.16-cp39-cp39-musllinux_1_2_aarch64.whl", hash = "sha256:7c1e602d028ee285dbd300fb9820b342b937df64d5a3336e1618b354e95a2569", size = 135247, upload-time = "2025-03-24T17:00:13.855Z" },
    { url = "https://files.pythonhosted.org/packages/5e/50/5d551c93268ef990df5c8c5df82c2c8ef21666e930fa977b4c5645df7e8c/orjson-3.10.16-cp39-cp39-musllinux_1_2_armv7l.whl", hash = "sha256:d230e5020666a6725629df81e210dc11c3eae7d52fe909a7157b3875238484f3", size = 412165, upload-time = "2025-03-24T17:00:15.521Z" },
    { url = "https://files.pythonhosted.org/packages/6f/20/e5bbff4f0871ed4741082c51ea6399b5af5bb6336abb8986fbbf145d1ad4/orjson-3.10.16-cp39-cp39-musllinux_1_2_i686.whl", hash = "sha256:0f8baac07d4555f57d44746a7d80fbe6b2c4fe2ed68136b4abb51cfec512a5e9", size = 152511, upload-time = "2025-03-24T17:00:17.095Z" },
    { url = "https://files.pythonhosted.org/packages/4c/f8/e3b6c13949f0caaad0cc1cf25c08cb9de210770660b404d60c29f2721b3e/orjson-3.10.16-cp39-cp39-musllinux_1_2_x86_64.whl", hash = "sha256:524e48420b90fc66953e91b660b3d05faaf921277d6707e328fde1c218b31250", size = 137057, upload-time = "2025-03-24T17:00:18.571Z" },
    { url = "https://files.pythonhosted.org/packages/69/a1/4f5ade811b74843e677adc9101b54210a1d5b5e44b58c8683e9303fe7aec/orjson-3.10.16-cp39-cp39-win32.whl", hash = "sha256:a9f614e31423d7292dbca966a53b2d775c64528c7d91424ab2747d8ab8ce5c72", size = 141618, upload-time = "2025-03-24T17:00:20.163Z" },
    { url = "https://files.pythonhosted.org/packages/d7/78/8db408b16d0cf53a3e9d195bd2866759a7dcd5a89a28e3c9d3c8b8f85649/orjson-3.10.16-cp39-cp39-win_amd64.whl", hash = "sha256:c338dc2296d1ed0d5c5c27dfb22d00b330555cb706c2e0be1e1c3940a0895905", size = 133598, upload-time = "2025-03-24T17:00:21.702Z" },
]

[[package]]
name = "packaging"
version = "24.2"
source = { registry = "https://pypi.org/simple" }
sdist = { url = "https://files.pythonhosted.org/packages/d0/63/68dbb6eb2de9cb10ee4c9c14a0148804425e13c4fb20d61cce69f53106da/packaging-24.2.tar.gz", hash = "sha256:c228a6dc5e932d346bc5739379109d49e8853dd8223571c7c5b55260edc0b97f", size = 163950, upload-time = "2024-11-08T09:47:47.202Z" }
wheels = [
    { url = "https://files.pythonhosted.org/packages/88/ef/eb23f262cca3c0c4eb7ab1933c3b1f03d021f2c48f54763065b6f0e321be/packaging-24.2-py3-none-any.whl", hash = "sha256:09abb1bccd265c01f4a3aa3f7a7db064b36514d2cba19a2f694fe6150451a759", size = 65451, upload-time = "2024-11-08T09:47:44.722Z" },
]

[[package]]
name = "pandas"
version = "2.2.3"
source = { registry = "https://pypi.org/simple" }
dependencies = [
    { name = "numpy", version = "2.0.2", source = { registry = "https://pypi.org/simple" }, marker = "python_full_version < '3.10'" },
    { name = "numpy", version = "2.2.4", source = { registry = "https://pypi.org/simple" }, marker = "python_full_version >= '3.10'" },
    { name = "python-dateutil" },
    { name = "pytz" },
    { name = "tzdata" },
]
sdist = { url = "https://files.pythonhosted.org/packages/9c/d6/9f8431bacc2e19dca897724cd097b1bb224a6ad5433784a44b587c7c13af/pandas-2.2.3.tar.gz", hash = "sha256:4f18ba62b61d7e192368b84517265a99b4d7ee8912f8708660fb4a366cc82667", size = 4399213, upload-time = "2024-09-20T13:10:04.827Z" }
wheels = [
    { url = "https://files.pythonhosted.org/packages/aa/70/c853aec59839bceed032d52010ff5f1b8d87dc3114b762e4ba2727661a3b/pandas-2.2.3-cp310-cp310-macosx_10_9_x86_64.whl", hash = "sha256:1948ddde24197a0f7add2bdc4ca83bf2b1ef84a1bc8ccffd95eda17fd836ecb5", size = 12580827, upload-time = "2024-09-20T13:08:42.347Z" },
    { url = "https://files.pythonhosted.org/packages/99/f2/c4527768739ffa4469b2b4fff05aa3768a478aed89a2f271a79a40eee984/pandas-2.2.3-cp310-cp310-macosx_11_0_arm64.whl", hash = "sha256:381175499d3802cde0eabbaf6324cce0c4f5d52ca6f8c377c29ad442f50f6348", size = 11303897, upload-time = "2024-09-20T13:08:45.807Z" },
    { url = "https://files.pythonhosted.org/packages/ed/12/86c1747ea27989d7a4064f806ce2bae2c6d575b950be087837bdfcabacc9/pandas-2.2.3-cp310-cp310-manylinux2014_aarch64.manylinux_2_17_aarch64.whl", hash = "sha256:d9c45366def9a3dd85a6454c0e7908f2b3b8e9c138f5dc38fed7ce720d8453ed", size = 66480908, upload-time = "2024-09-20T18:37:13.513Z" },
    { url = "https://files.pythonhosted.org/packages/44/50/7db2cd5e6373ae796f0ddad3675268c8d59fb6076e66f0c339d61cea886b/pandas-2.2.3-cp310-cp310-manylinux_2_17_x86_64.manylinux2014_x86_64.whl", hash = "sha256:86976a1c5b25ae3f8ccae3a5306e443569ee3c3faf444dfd0f41cda24667ad57", size = 13064210, upload-time = "2024-09-20T13:08:48.325Z" },
    { url = "https://files.pythonhosted.org/packages/61/61/a89015a6d5536cb0d6c3ba02cebed51a95538cf83472975275e28ebf7d0c/pandas-2.2.3-cp310-cp310-musllinux_1_2_aarch64.whl", hash = "sha256:b8661b0238a69d7aafe156b7fa86c44b881387509653fdf857bebc5e4008ad42", size = 16754292, upload-time = "2024-09-20T19:01:54.443Z" },
    { url = "https://files.pythonhosted.org/packages/ce/0d/4cc7b69ce37fac07645a94e1d4b0880b15999494372c1523508511b09e40/pandas-2.2.3-cp310-cp310-musllinux_1_2_x86_64.whl", hash = "sha256:37e0aced3e8f539eccf2e099f65cdb9c8aa85109b0be6e93e2baff94264bdc6f", size = 14416379, upload-time = "2024-09-20T13:08:50.882Z" },
    { url = "https://files.pythonhosted.org/packages/31/9e/6ebb433de864a6cd45716af52a4d7a8c3c9aaf3a98368e61db9e69e69a9c/pandas-2.2.3-cp310-cp310-win_amd64.whl", hash = "sha256:56534ce0746a58afaf7942ba4863e0ef81c9c50d3f0ae93e9497d6a41a057645", size = 11598471, upload-time = "2024-09-20T13:08:53.332Z" },
    { url = "https://files.pythonhosted.org/packages/a8/44/d9502bf0ed197ba9bf1103c9867d5904ddcaf869e52329787fc54ed70cc8/pandas-2.2.3-cp311-cp311-macosx_10_9_x86_64.whl", hash = "sha256:66108071e1b935240e74525006034333f98bcdb87ea116de573a6a0dccb6c039", size = 12602222, upload-time = "2024-09-20T13:08:56.254Z" },
    { url = "https://files.pythonhosted.org/packages/52/11/9eac327a38834f162b8250aab32a6781339c69afe7574368fffe46387edf/pandas-2.2.3-cp311-cp311-macosx_11_0_arm64.whl", hash = "sha256:7c2875855b0ff77b2a64a0365e24455d9990730d6431b9e0ee18ad8acee13dbd", size = 11321274, upload-time = "2024-09-20T13:08:58.645Z" },
    { url = "https://files.pythonhosted.org/packages/45/fb/c4beeb084718598ba19aa9f5abbc8aed8b42f90930da861fcb1acdb54c3a/pandas-2.2.3-cp311-cp311-manylinux2014_aarch64.manylinux_2_17_aarch64.whl", hash = "sha256:cd8d0c3be0515c12fed0bdbae072551c8b54b7192c7b1fda0ba56059a0179698", size = 15579836, upload-time = "2024-09-20T19:01:57.571Z" },
    { url = "https://files.pythonhosted.org/packages/cd/5f/4dba1d39bb9c38d574a9a22548c540177f78ea47b32f99c0ff2ec499fac5/pandas-2.2.3-cp311-cp311-manylinux_2_17_x86_64.manylinux2014_x86_64.whl", hash = "sha256:c124333816c3a9b03fbeef3a9f230ba9a737e9e5bb4060aa2107a86cc0a497fc", size = 13058505, upload-time = "2024-09-20T13:09:01.501Z" },
    { url = "https://files.pythonhosted.org/packages/b9/57/708135b90391995361636634df1f1130d03ba456e95bcf576fada459115a/pandas-2.2.3-cp311-cp311-musllinux_1_2_aarch64.whl", hash = "sha256:63cc132e40a2e084cf01adf0775b15ac515ba905d7dcca47e9a251819c575ef3", size = 16744420, upload-time = "2024-09-20T19:02:00.678Z" },
    { url = "https://files.pythonhosted.org/packages/86/4a/03ed6b7ee323cf30404265c284cee9c65c56a212e0a08d9ee06984ba2240/pandas-2.2.3-cp311-cp311-musllinux_1_2_x86_64.whl", hash = "sha256:29401dbfa9ad77319367d36940cd8a0b3a11aba16063e39632d98b0e931ddf32", size = 14440457, upload-time = "2024-09-20T13:09:04.105Z" },
    { url = "https://files.pythonhosted.org/packages/ed/8c/87ddf1fcb55d11f9f847e3c69bb1c6f8e46e2f40ab1a2d2abadb2401b007/pandas-2.2.3-cp311-cp311-win_amd64.whl", hash = "sha256:3fc6873a41186404dad67245896a6e440baacc92f5b716ccd1bc9ed2995ab2c5", size = 11617166, upload-time = "2024-09-20T13:09:06.917Z" },
    { url = "https://files.pythonhosted.org/packages/17/a3/fb2734118db0af37ea7433f57f722c0a56687e14b14690edff0cdb4b7e58/pandas-2.2.3-cp312-cp312-macosx_10_9_x86_64.whl", hash = "sha256:b1d432e8d08679a40e2a6d8b2f9770a5c21793a6f9f47fdd52c5ce1948a5a8a9", size = 12529893, upload-time = "2024-09-20T13:09:09.655Z" },
    { url = "https://files.pythonhosted.org/packages/e1/0c/ad295fd74bfac85358fd579e271cded3ac969de81f62dd0142c426b9da91/pandas-2.2.3-cp312-cp312-macosx_11_0_arm64.whl", hash = "sha256:a5a1595fe639f5988ba6a8e5bc9649af3baf26df3998a0abe56c02609392e0a4", size = 11363475, upload-time = "2024-09-20T13:09:14.718Z" },
    { url = "https://files.pythonhosted.org/packages/c6/2a/4bba3f03f7d07207481fed47f5b35f556c7441acddc368ec43d6643c5777/pandas-2.2.3-cp312-cp312-manylinux2014_aarch64.manylinux_2_17_aarch64.whl", hash = "sha256:5de54125a92bb4d1c051c0659e6fcb75256bf799a732a87184e5ea503965bce3", size = 15188645, upload-time = "2024-09-20T19:02:03.88Z" },
    { url = "https://files.pythonhosted.org/packages/38/f8/d8fddee9ed0d0c0f4a2132c1dfcf0e3e53265055da8df952a53e7eaf178c/pandas-2.2.3-cp312-cp312-manylinux_2_17_x86_64.manylinux2014_x86_64.whl", hash = "sha256:fffb8ae78d8af97f849404f21411c95062db1496aeb3e56f146f0355c9989319", size = 12739445, upload-time = "2024-09-20T13:09:17.621Z" },
    { url = "https://files.pythonhosted.org/packages/20/e8/45a05d9c39d2cea61ab175dbe6a2de1d05b679e8de2011da4ee190d7e748/pandas-2.2.3-cp312-cp312-musllinux_1_2_aarch64.whl", hash = "sha256:6dfcb5ee8d4d50c06a51c2fffa6cff6272098ad6540aed1a76d15fb9318194d8", size = 16359235, upload-time = "2024-09-20T19:02:07.094Z" },
    { url = "https://files.pythonhosted.org/packages/1d/99/617d07a6a5e429ff90c90da64d428516605a1ec7d7bea494235e1c3882de/pandas-2.2.3-cp312-cp312-musllinux_1_2_x86_64.whl", hash = "sha256:062309c1b9ea12a50e8ce661145c6aab431b1e99530d3cd60640e255778bd43a", size = 14056756, upload-time = "2024-09-20T13:09:20.474Z" },
    { url = "https://files.pythonhosted.org/packages/29/d4/1244ab8edf173a10fd601f7e13b9566c1b525c4f365d6bee918e68381889/pandas-2.2.3-cp312-cp312-win_amd64.whl", hash = "sha256:59ef3764d0fe818125a5097d2ae867ca3fa64df032331b7e0917cf5d7bf66b13", size = 11504248, upload-time = "2024-09-20T13:09:23.137Z" },
    { url = "https://files.pythonhosted.org/packages/ca/8c/8848a4c9b8fdf5a534fe2077af948bf53cd713d77ffbcd7bd15710348fd7/pandas-2.2.3-cp39-cp39-macosx_10_9_x86_64.whl", hash = "sha256:bc6b93f9b966093cb0fd62ff1a7e4c09e6d546ad7c1de191767baffc57628f39", size = 12595535, upload-time = "2024-09-20T13:09:51.339Z" },
    { url = "https://files.pythonhosted.org/packages/9c/b9/5cead4f63b6d31bdefeb21a679bc5a7f4aaf262ca7e07e2bc1c341b68470/pandas-2.2.3-cp39-cp39-macosx_11_0_arm64.whl", hash = "sha256:5dbca4c1acd72e8eeef4753eeca07de9b1db4f398669d5994086f788a5d7cc30", size = 11319822, upload-time = "2024-09-20T13:09:54.31Z" },
    { url = "https://files.pythonhosted.org/packages/31/af/89e35619fb573366fa68dc26dad6ad2c08c17b8004aad6d98f1a31ce4bb3/pandas-2.2.3-cp39-cp39-manylinux2014_aarch64.manylinux_2_17_aarch64.whl", hash = "sha256:8cd6d7cc958a3910f934ea8dbdf17b2364827bb4dafc38ce6eef6bb3d65ff09c", size = 15625439, upload-time = "2024-09-20T19:02:23.689Z" },
    { url = "https://files.pythonhosted.org/packages/3d/dd/bed19c2974296661493d7acc4407b1d2db4e2a482197df100f8f965b6225/pandas-2.2.3-cp39-cp39-manylinux_2_17_x86_64.manylinux2014_x86_64.whl", hash = "sha256:99df71520d25fade9db7c1076ac94eb994f4d2673ef2aa2e86ee039b6746d20c", size = 13068928, upload-time = "2024-09-20T13:09:56.746Z" },
    { url = "https://files.pythonhosted.org/packages/31/a3/18508e10a31ea108d746c848b5a05c0711e0278fa0d6f1c52a8ec52b80a5/pandas-2.2.3-cp39-cp39-musllinux_1_2_aarch64.whl", hash = "sha256:31d0ced62d4ea3e231a9f228366919a5ea0b07440d9d4dac345376fd8e1477ea", size = 16783266, upload-time = "2024-09-20T19:02:26.247Z" },
    { url = "https://files.pythonhosted.org/packages/c4/a5/3429bd13d82bebc78f4d78c3945efedef63a7cd0c15c17b2eeb838d1121f/pandas-2.2.3-cp39-cp39-musllinux_1_2_x86_64.whl", hash = "sha256:7eee9e7cea6adf3e3d24e304ac6b8300646e2a5d1cd3a3c2abed9101b0846761", size = 14450871, upload-time = "2024-09-20T13:09:59.779Z" },
    { url = "https://files.pythonhosted.org/packages/2f/49/5c30646e96c684570925b772eac4eb0a8cb0ca590fa978f56c5d3ae73ea1/pandas-2.2.3-cp39-cp39-win_amd64.whl", hash = "sha256:4850ba03528b6dd51d6c5d273c46f183f39a9baf3f0143e566b89450965b105e", size = 11618011, upload-time = "2024-09-20T13:10:02.351Z" },
]

[[package]]
name = "pathspec"
version = "0.12.1"
source = { registry = "https://pypi.org/simple" }
sdist = { url = "https://files.pythonhosted.org/packages/ca/bc/f35b8446f4531a7cb215605d100cd88b7ac6f44ab3fc94870c120ab3adbf/pathspec-0.12.1.tar.gz", hash = "sha256:a482d51503a1ab33b1c67a6c3813a26953dbdc71c31dacaef9a838c4e29f5712", size = 51043, upload-time = "2023-12-10T22:30:45Z" }
wheels = [
    { url = "https://files.pythonhosted.org/packages/cc/20/ff623b09d963f88bfde16306a54e12ee5ea43e9b597108672ff3a408aad6/pathspec-0.12.1-py3-none-any.whl", hash = "sha256:a0d503e138a4c123b27490a4f7beda6a01c6f288df0e4a8b79c7eb0dc7b4cc08", size = 31191, upload-time = "2023-12-10T22:30:43.14Z" },
]

[[package]]
name = "platformdirs"
version = "4.3.7"
source = { registry = "https://pypi.org/simple" }
sdist = { url = "https://files.pythonhosted.org/packages/b6/2d/7d512a3913d60623e7eb945c6d1b4f0bddf1d0b7ada5225274c87e5b53d1/platformdirs-4.3.7.tar.gz", hash = "sha256:eb437d586b6a0986388f0d6f74aa0cde27b48d0e3d66843640bfb6bdcdb6e351", size = 21291, upload-time = "2025-03-19T20:36:10.989Z" }
wheels = [
    { url = "https://files.pythonhosted.org/packages/6d/45/59578566b3275b8fd9157885918fcd0c4d74162928a5310926887b856a51/platformdirs-4.3.7-py3-none-any.whl", hash = "sha256:a03875334331946f13c549dbd8f4bac7a13a50a895a0eb1e8c6a8ace80d40a94", size = 18499, upload-time = "2025-03-19T20:36:09.038Z" },
]

[[package]]
name = "pluggy"
version = "1.5.0"
source = { registry = "https://pypi.org/simple" }
sdist = { url = "https://files.pythonhosted.org/packages/96/2d/02d4312c973c6050a18b314a5ad0b3210edb65a906f868e31c111dede4a6/pluggy-1.5.0.tar.gz", hash = "sha256:2cffa88e94fdc978c4c574f15f9e59b7f4201d439195c3715ca9e2486f1d0cf1", size = 67955, upload-time = "2024-04-20T21:34:42.531Z" }
wheels = [
    { url = "https://files.pythonhosted.org/packages/88/5f/e351af9a41f866ac3f1fac4ca0613908d9a41741cfcf2228f4ad853b697d/pluggy-1.5.0-py3-none-any.whl", hash = "sha256:44e1ad92c8ca002de6377e165f3e0f1be63266ab4d554740532335b9d75ea669", size = 20556, upload-time = "2024-04-20T21:34:40.434Z" },
]

[[package]]
name = "pmmlserver"
version = "0.16.0"
source = { virtual = "." }
dependencies = [
    { name = "jpmml-evaluator" },
    { name = "kserve", extra = ["storage"] },
    { name = "setuptools" },
]

[package.dev-dependencies]
dev = [
    { name = "black", extra = ["colorama"] },
]
test = [
    { name = "mypy" },
    { name = "pytest" },
    { name = "pytest-asyncio" },
    { name = "pytest-cov" },
]

[package.metadata]
requires-dist = [
    { name = "jpmml-evaluator", specifier = "~=0.10.3" },
    { name = "kserve", extras = ["storage"], directory = "../kserve" },
    { name = "setuptools", specifier = ">=70.0.0,<71.0.0" },
]

[package.metadata.requires-dev]
dev = [{ name = "black", extras = ["colorama"], specifier = "~=24.3.0" }]
test = [
    { name = "mypy", specifier = ">=0.991,<1.0" },
    { name = "pytest", specifier = ">=7.4.4,<8.0.0" },
    { name = "pytest-asyncio", specifier = ">=0.23.4,<1.0.0" },
    { name = "pytest-cov", specifier = ">=5.0.0,<6.0.0" },
]

[[package]]
name = "prometheus-client"
version = "0.21.1"
source = { registry = "https://pypi.org/simple" }
sdist = { url = "https://files.pythonhosted.org/packages/62/14/7d0f567991f3a9af8d1cd4f619040c93b68f09a02b6d0b6ab1b2d1ded5fe/prometheus_client-0.21.1.tar.gz", hash = "sha256:252505a722ac04b0456be05c05f75f45d760c2911ffc45f2a06bcaed9f3ae3fb", size = 78551, upload-time = "2024-12-03T14:59:12.164Z" }
wheels = [
    { url = "https://files.pythonhosted.org/packages/ff/c2/ab7d37426c179ceb9aeb109a85cda8948bb269b7561a0be870cc656eefe4/prometheus_client-0.21.1-py3-none-any.whl", hash = "sha256:594b45c410d6f4f8888940fe80b5cc2521b305a1fafe1c58609ef715a001f301", size = 54682, upload-time = "2024-12-03T14:59:10.935Z" },
]

[[package]]
name = "propcache"
version = "0.3.2"
source = { registry = "https://pypi.org/simple" }
sdist = { url = "https://files.pythonhosted.org/packages/a6/16/43264e4a779dd8588c21a70f0709665ee8f611211bdd2c87d952cfa7c776/propcache-0.3.2.tar.gz", hash = "sha256:20d7d62e4e7ef05f221e0db2856b979540686342e7dd9973b815599c7057e168", size = 44139, upload-time = "2025-06-09T22:56:06.081Z" }
wheels = [
    { url = "https://files.pythonhosted.org/packages/ab/14/510deed325e262afeb8b360043c5d7c960da7d3ecd6d6f9496c9c56dc7f4/propcache-0.3.2-cp310-cp310-macosx_10_9_universal2.whl", hash = "sha256:22d9962a358aedbb7a2e36187ff273adeaab9743373a272976d2e348d08c7770", size = 73178, upload-time = "2025-06-09T22:53:40.126Z" },
    { url = "https://files.pythonhosted.org/packages/cd/4e/ad52a7925ff01c1325653a730c7ec3175a23f948f08626a534133427dcff/propcache-0.3.2-cp310-cp310-macosx_10_9_x86_64.whl", hash = "sha256:0d0fda578d1dc3f77b6b5a5dce3b9ad69a8250a891760a548df850a5e8da87f3", size = 43133, upload-time = "2025-06-09T22:53:41.965Z" },
    { url = "https://files.pythonhosted.org/packages/63/7c/e9399ba5da7780871db4eac178e9c2e204c23dd3e7d32df202092a1ed400/propcache-0.3.2-cp310-cp310-macosx_11_0_arm64.whl", hash = "sha256:3def3da3ac3ce41562d85db655d18ebac740cb3fa4367f11a52b3da9d03a5cc3", size = 43039, upload-time = "2025-06-09T22:53:43.268Z" },
    { url = "https://files.pythonhosted.org/packages/22/e1/58da211eb8fdc6fc854002387d38f415a6ca5f5c67c1315b204a5d3e9d7a/propcache-0.3.2-cp310-cp310-manylinux_2_17_aarch64.manylinux2014_aarch64.whl", hash = "sha256:9bec58347a5a6cebf239daba9bda37dffec5b8d2ce004d9fe4edef3d2815137e", size = 201903, upload-time = "2025-06-09T22:53:44.872Z" },
    { url = "https://files.pythonhosted.org/packages/c4/0a/550ea0f52aac455cb90111c8bab995208443e46d925e51e2f6ebdf869525/propcache-0.3.2-cp310-cp310-manylinux_2_17_ppc64le.manylinux2014_ppc64le.whl", hash = "sha256:55ffda449a507e9fbd4aca1a7d9aa6753b07d6166140e5a18d2ac9bc49eac220", size = 213362, upload-time = "2025-06-09T22:53:46.707Z" },
    { url = "https://files.pythonhosted.org/packages/5a/af/9893b7d878deda9bb69fcf54600b247fba7317761b7db11fede6e0f28bd0/propcache-0.3.2-cp310-cp310-manylinux_2_17_s390x.manylinux2014_s390x.whl", hash = "sha256:64a67fb39229a8a8491dd42f864e5e263155e729c2e7ff723d6e25f596b1e8cb", size = 210525, upload-time = "2025-06-09T22:53:48.547Z" },
    { url = "https://files.pythonhosted.org/packages/7c/bb/38fd08b278ca85cde36d848091ad2b45954bc5f15cce494bb300b9285831/propcache-0.3.2-cp310-cp310-manylinux_2_17_x86_64.manylinux2014_x86_64.whl", hash = "sha256:9da1cf97b92b51253d5b68cf5a2b9e0dafca095e36b7f2da335e27dc6172a614", size = 198283, upload-time = "2025-06-09T22:53:50.067Z" },
    { url = "https://files.pythonhosted.org/packages/78/8c/9fe55bd01d362bafb413dfe508c48753111a1e269737fa143ba85693592c/propcache-0.3.2-cp310-cp310-manylinux_2_5_i686.manylinux1_i686.manylinux_2_17_i686.manylinux2014_i686.whl", hash = "sha256:5f559e127134b07425134b4065be45b166183fdcb433cb6c24c8e4149056ad50", size = 191872, upload-time = "2025-06-09T22:53:51.438Z" },
    { url = "https://files.pythonhosted.org/packages/54/14/4701c33852937a22584e08abb531d654c8bcf7948a8f87ad0a4822394147/propcache-0.3.2-cp310-cp310-musllinux_1_2_aarch64.whl", hash = "sha256:aff2e4e06435d61f11a428360a932138d0ec288b0a31dd9bd78d200bd4a2b339", size = 199452, upload-time = "2025-06-09T22:53:53.229Z" },
    { url = "https://files.pythonhosted.org/packages/16/44/447f2253d859602095356007657ee535e0093215ea0b3d1d6a41d16e5201/propcache-0.3.2-cp310-cp310-musllinux_1_2_armv7l.whl", hash = "sha256:4927842833830942a5d0a56e6f4839bc484785b8e1ce8d287359794818633ba0", size = 191567, upload-time = "2025-06-09T22:53:54.541Z" },
    { url = "https://files.pythonhosted.org/packages/f2/b3/e4756258749bb2d3b46defcff606a2f47410bab82be5824a67e84015b267/propcache-0.3.2-cp310-cp310-musllinux_1_2_i686.whl", hash = "sha256:6107ddd08b02654a30fb8ad7a132021759d750a82578b94cd55ee2772b6ebea2", size = 193015, upload-time = "2025-06-09T22:53:56.44Z" },
    { url = "https://files.pythonhosted.org/packages/1e/df/e6d3c7574233164b6330b9fd697beeac402afd367280e6dc377bb99b43d9/propcache-0.3.2-cp310-cp310-musllinux_1_2_ppc64le.whl", hash = "sha256:70bd8b9cd6b519e12859c99f3fc9a93f375ebd22a50296c3a295028bea73b9e7", size = 204660, upload-time = "2025-06-09T22:53:57.839Z" },
    { url = "https://files.pythonhosted.org/packages/b2/53/e4d31dd5170b4a0e2e6b730f2385a96410633b4833dc25fe5dffd1f73294/propcache-0.3.2-cp310-cp310-musllinux_1_2_s390x.whl", hash = "sha256:2183111651d710d3097338dd1893fcf09c9f54e27ff1a8795495a16a469cc90b", size = 206105, upload-time = "2025-06-09T22:53:59.638Z" },
    { url = "https://files.pythonhosted.org/packages/7f/fe/74d54cf9fbe2a20ff786e5f7afcfde446588f0cf15fb2daacfbc267b866c/propcache-0.3.2-cp310-cp310-musllinux_1_2_x86_64.whl", hash = "sha256:fb075ad271405dcad8e2a7ffc9a750a3bf70e533bd86e89f0603e607b93aa64c", size = 196980, upload-time = "2025-06-09T22:54:01.071Z" },
    { url = "https://files.pythonhosted.org/packages/22/ec/c469c9d59dada8a7679625e0440b544fe72e99311a4679c279562051f6fc/propcache-0.3.2-cp310-cp310-win32.whl", hash = "sha256:404d70768080d3d3bdb41d0771037da19d8340d50b08e104ca0e7f9ce55fce70", size = 37679, upload-time = "2025-06-09T22:54:03.003Z" },
    { url = "https://files.pythonhosted.org/packages/38/35/07a471371ac89d418f8d0b699c75ea6dca2041fbda360823de21f6a9ce0a/propcache-0.3.2-cp310-cp310-win_amd64.whl", hash = "sha256:7435d766f978b4ede777002e6b3b6641dd229cd1da8d3d3106a45770365f9ad9", size = 41459, upload-time = "2025-06-09T22:54:04.134Z" },
    { url = "https://files.pythonhosted.org/packages/80/8d/e8b436717ab9c2cfc23b116d2c297305aa4cd8339172a456d61ebf5669b8/propcache-0.3.2-cp311-cp311-macosx_10_9_universal2.whl", hash = "sha256:0b8d2f607bd8f80ddc04088bc2a037fdd17884a6fcadc47a96e334d72f3717be", size = 74207, upload-time = "2025-06-09T22:54:05.399Z" },
    { url = "https://files.pythonhosted.org/packages/d6/29/1e34000e9766d112171764b9fa3226fa0153ab565d0c242c70e9945318a7/propcache-0.3.2-cp311-cp311-macosx_10_9_x86_64.whl", hash = "sha256:06766d8f34733416e2e34f46fea488ad5d60726bb9481d3cddf89a6fa2d9603f", size = 43648, upload-time = "2025-06-09T22:54:08.023Z" },
    { url = "https://files.pythonhosted.org/packages/46/92/1ad5af0df781e76988897da39b5f086c2bf0f028b7f9bd1f409bb05b6874/propcache-0.3.2-cp311-cp311-macosx_11_0_arm64.whl", hash = "sha256:a2dc1f4a1df4fecf4e6f68013575ff4af84ef6f478fe5344317a65d38a8e6dc9", size = 43496, upload-time = "2025-06-09T22:54:09.228Z" },
    { url = "https://files.pythonhosted.org/packages/b3/ce/e96392460f9fb68461fabab3e095cb00c8ddf901205be4eae5ce246e5b7e/propcache-0.3.2-cp311-cp311-manylinux_2_17_aarch64.manylinux2014_aarch64.whl", hash = "sha256:be29c4f4810c5789cf10ddf6af80b041c724e629fa51e308a7a0fb19ed1ef7bf", size = 217288, upload-time = "2025-06-09T22:54:10.466Z" },
    { url = "https://files.pythonhosted.org/packages/c5/2a/866726ea345299f7ceefc861a5e782b045545ae6940851930a6adaf1fca6/propcache-0.3.2-cp311-cp311-manylinux_2_17_ppc64le.manylinux2014_ppc64le.whl", hash = "sha256:59d61f6970ecbd8ff2e9360304d5c8876a6abd4530cb752c06586849ac8a9dc9", size = 227456, upload-time = "2025-06-09T22:54:11.828Z" },
    { url = "https://files.pythonhosted.org/packages/de/03/07d992ccb6d930398689187e1b3c718339a1c06b8b145a8d9650e4726166/propcache-0.3.2-cp311-cp311-manylinux_2_17_s390x.manylinux2014_s390x.whl", hash = "sha256:62180e0b8dbb6b004baec00a7983e4cc52f5ada9cd11f48c3528d8cfa7b96a66", size = 225429, upload-time = "2025-06-09T22:54:13.823Z" },
    { url = "https://files.pythonhosted.org/packages/5d/e6/116ba39448753b1330f48ab8ba927dcd6cf0baea8a0ccbc512dfb49ba670/propcache-0.3.2-cp311-cp311-manylinux_2_17_x86_64.manylinux2014_x86_64.whl", hash = "sha256:c144ca294a204c470f18cf4c9d78887810d04a3e2fbb30eea903575a779159df", size = 213472, upload-time = "2025-06-09T22:54:15.232Z" },
    { url = "https://files.pythonhosted.org/packages/a6/85/f01f5d97e54e428885a5497ccf7f54404cbb4f906688a1690cd51bf597dc/propcache-0.3.2-cp311-cp311-manylinux_2_5_i686.manylinux1_i686.manylinux_2_17_i686.manylinux2014_i686.whl", hash = "sha256:c5c2a784234c28854878d68978265617aa6dc0780e53d44b4d67f3651a17a9a2", size = 204480, upload-time = "2025-06-09T22:54:17.104Z" },
    { url = "https://files.pythonhosted.org/packages/e3/79/7bf5ab9033b8b8194cc3f7cf1aaa0e9c3256320726f64a3e1f113a812dce/propcache-0.3.2-cp311-cp311-musllinux_1_2_aarch64.whl", hash = "sha256:5745bc7acdafa978ca1642891b82c19238eadc78ba2aaa293c6863b304e552d7", size = 214530, upload-time = "2025-06-09T22:54:18.512Z" },
    { url = "https://files.pythonhosted.org/packages/31/0b/bd3e0c00509b609317df4a18e6b05a450ef2d9a963e1d8bc9c9415d86f30/propcache-0.3.2-cp311-cp311-musllinux_1_2_armv7l.whl", hash = "sha256:c0075bf773d66fa8c9d41f66cc132ecc75e5bb9dd7cce3cfd14adc5ca184cb95", size = 205230, upload-time = "2025-06-09T22:54:19.947Z" },
    { url = "https://files.pythonhosted.org/packages/7a/23/fae0ff9b54b0de4e819bbe559508da132d5683c32d84d0dc2ccce3563ed4/propcache-0.3.2-cp311-cp311-musllinux_1_2_i686.whl", hash = "sha256:5f57aa0847730daceff0497f417c9de353c575d8da3579162cc74ac294c5369e", size = 206754, upload-time = "2025-06-09T22:54:21.716Z" },
    { url = "https://files.pythonhosted.org/packages/b7/7f/ad6a3c22630aaa5f618b4dc3c3598974a72abb4c18e45a50b3cdd091eb2f/propcache-0.3.2-cp311-cp311-musllinux_1_2_ppc64le.whl", hash = "sha256:eef914c014bf72d18efb55619447e0aecd5fb7c2e3fa7441e2e5d6099bddff7e", size = 218430, upload-time = "2025-06-09T22:54:23.17Z" },
    { url = "https://files.pythonhosted.org/packages/5b/2c/ba4f1c0e8a4b4c75910742f0d333759d441f65a1c7f34683b4a74c0ee015/propcache-0.3.2-cp311-cp311-musllinux_1_2_s390x.whl", hash = "sha256:2a4092e8549031e82facf3decdbc0883755d5bbcc62d3aea9d9e185549936dcf", size = 223884, upload-time = "2025-06-09T22:54:25.539Z" },
    { url = "https://files.pythonhosted.org/packages/88/e4/ebe30fc399e98572019eee82ad0caf512401661985cbd3da5e3140ffa1b0/propcache-0.3.2-cp311-cp311-musllinux_1_2_x86_64.whl", hash = "sha256:85871b050f174bc0bfb437efbdb68aaf860611953ed12418e4361bc9c392749e", size = 211480, upload-time = "2025-06-09T22:54:26.892Z" },
    { url = "https://files.pythonhosted.org/packages/96/0a/7d5260b914e01d1d0906f7f38af101f8d8ed0dc47426219eeaf05e8ea7c2/propcache-0.3.2-cp311-cp311-win32.whl", hash = "sha256:36c8d9b673ec57900c3554264e630d45980fd302458e4ac801802a7fd2ef7897", size = 37757, upload-time = "2025-06-09T22:54:28.241Z" },
    { url = "https://files.pythonhosted.org/packages/e1/2d/89fe4489a884bc0da0c3278c552bd4ffe06a1ace559db5ef02ef24ab446b/propcache-0.3.2-cp311-cp311-win_amd64.whl", hash = "sha256:e53af8cb6a781b02d2ea079b5b853ba9430fcbe18a8e3ce647d5982a3ff69f39", size = 41500, upload-time = "2025-06-09T22:54:29.4Z" },
    { url = "https://files.pythonhosted.org/packages/a8/42/9ca01b0a6f48e81615dca4765a8f1dd2c057e0540f6116a27dc5ee01dfb6/propcache-0.3.2-cp312-cp312-macosx_10_13_universal2.whl", hash = "sha256:8de106b6c84506b31c27168582cd3cb3000a6412c16df14a8628e5871ff83c10", size = 73674, upload-time = "2025-06-09T22:54:30.551Z" },
    { url = "https://files.pythonhosted.org/packages/af/6e/21293133beb550f9c901bbece755d582bfaf2176bee4774000bd4dd41884/propcache-0.3.2-cp312-cp312-macosx_10_13_x86_64.whl", hash = "sha256:28710b0d3975117239c76600ea351934ac7b5ff56e60953474342608dbbb6154", size = 43570, upload-time = "2025-06-09T22:54:32.296Z" },
    { url = "https://files.pythonhosted.org/packages/0c/c8/0393a0a3a2b8760eb3bde3c147f62b20044f0ddac81e9d6ed7318ec0d852/propcache-0.3.2-cp312-cp312-macosx_11_0_arm64.whl", hash = "sha256:ce26862344bdf836650ed2487c3d724b00fbfec4233a1013f597b78c1cb73615", size = 43094, upload-time = "2025-06-09T22:54:33.929Z" },
    { url = "https://files.pythonhosted.org/packages/37/2c/489afe311a690399d04a3e03b069225670c1d489eb7b044a566511c1c498/propcache-0.3.2-cp312-cp312-manylinux_2_17_aarch64.manylinux2014_aarch64.whl", hash = "sha256:bca54bd347a253af2cf4544bbec232ab982f4868de0dd684246b67a51bc6b1db", size = 226958, upload-time = "2025-06-09T22:54:35.186Z" },
    { url = "https://files.pythonhosted.org/packages/9d/ca/63b520d2f3d418c968bf596839ae26cf7f87bead026b6192d4da6a08c467/propcache-0.3.2-cp312-cp312-manylinux_2_17_ppc64le.manylinux2014_ppc64le.whl", hash = "sha256:55780d5e9a2ddc59711d727226bb1ba83a22dd32f64ee15594b9392b1f544eb1", size = 234894, upload-time = "2025-06-09T22:54:36.708Z" },
    { url = "https://files.pythonhosted.org/packages/11/60/1d0ed6fff455a028d678df30cc28dcee7af77fa2b0e6962ce1df95c9a2a9/propcache-0.3.2-cp312-cp312-manylinux_2_17_s390x.manylinux2014_s390x.whl", hash = "sha256:035e631be25d6975ed87ab23153db6a73426a48db688070d925aa27e996fe93c", size = 233672, upload-time = "2025-06-09T22:54:38.062Z" },
    { url = "https://files.pythonhosted.org/packages/37/7c/54fd5301ef38505ab235d98827207176a5c9b2aa61939b10a460ca53e123/propcache-0.3.2-cp312-cp312-manylinux_2_17_x86_64.manylinux2014_x86_64.whl", hash = "sha256:ee6f22b6eaa39297c751d0e80c0d3a454f112f5c6481214fcf4c092074cecd67", size = 224395, upload-time = "2025-06-09T22:54:39.634Z" },
    { url = "https://files.pythonhosted.org/packages/ee/1a/89a40e0846f5de05fdc6779883bf46ba980e6df4d2ff8fb02643de126592/propcache-0.3.2-cp312-cp312-manylinux_2_5_i686.manylinux1_i686.manylinux_2_17_i686.manylinux2014_i686.whl", hash = "sha256:7ca3aee1aa955438c4dba34fc20a9f390e4c79967257d830f137bd5a8a32ed3b", size = 212510, upload-time = "2025-06-09T22:54:41.565Z" },
    { url = "https://files.pythonhosted.org/packages/5e/33/ca98368586c9566a6b8d5ef66e30484f8da84c0aac3f2d9aec6d31a11bd5/propcache-0.3.2-cp312-cp312-musllinux_1_2_aarch64.whl", hash = "sha256:7a4f30862869fa2b68380d677cc1c5fcf1e0f2b9ea0cf665812895c75d0ca3b8", size = 222949, upload-time = "2025-06-09T22:54:43.038Z" },
    { url = "https://files.pythonhosted.org/packages/ba/11/ace870d0aafe443b33b2f0b7efdb872b7c3abd505bfb4890716ad7865e9d/propcache-0.3.2-cp312-cp312-musllinux_1_2_armv7l.whl", hash = "sha256:b77ec3c257d7816d9f3700013639db7491a434644c906a2578a11daf13176251", size = 217258, upload-time = "2025-06-09T22:54:44.376Z" },
    { url = "https://files.pythonhosted.org/packages/5b/d2/86fd6f7adffcfc74b42c10a6b7db721d1d9ca1055c45d39a1a8f2a740a21/propcache-0.3.2-cp312-cp312-musllinux_1_2_i686.whl", hash = "sha256:cab90ac9d3f14b2d5050928483d3d3b8fb6b4018893fc75710e6aa361ecb2474", size = 213036, upload-time = "2025-06-09T22:54:46.243Z" },
    { url = "https://files.pythonhosted.org/packages/07/94/2d7d1e328f45ff34a0a284cf5a2847013701e24c2a53117e7c280a4316b3/propcache-0.3.2-cp312-cp312-musllinux_1_2_ppc64le.whl", hash = "sha256:0b504d29f3c47cf6b9e936c1852246c83d450e8e063d50562115a6be6d3a2535", size = 227684, upload-time = "2025-06-09T22:54:47.63Z" },
    { url = "https://files.pythonhosted.org/packages/b7/05/37ae63a0087677e90b1d14710e532ff104d44bc1efa3b3970fff99b891dc/propcache-0.3.2-cp312-cp312-musllinux_1_2_s390x.whl", hash = "sha256:ce2ac2675a6aa41ddb2a0c9cbff53780a617ac3d43e620f8fd77ba1c84dcfc06", size = 234562, upload-time = "2025-06-09T22:54:48.982Z" },
    { url = "https://files.pythonhosted.org/packages/a4/7c/3f539fcae630408d0bd8bf3208b9a647ccad10976eda62402a80adf8fc34/propcache-0.3.2-cp312-cp312-musllinux_1_2_x86_64.whl", hash = "sha256:62b4239611205294cc433845b914131b2a1f03500ff3c1ed093ed216b82621e1", size = 222142, upload-time = "2025-06-09T22:54:50.424Z" },
    { url = "https://files.pythonhosted.org/packages/7c/d2/34b9eac8c35f79f8a962546b3e97e9d4b990c420ee66ac8255d5d9611648/propcache-0.3.2-cp312-cp312-win32.whl", hash = "sha256:df4a81b9b53449ebc90cc4deefb052c1dd934ba85012aa912c7ea7b7e38b60c1", size = 37711, upload-time = "2025-06-09T22:54:52.072Z" },
    { url = "https://files.pythonhosted.org/packages/19/61/d582be5d226cf79071681d1b46b848d6cb03d7b70af7063e33a2787eaa03/propcache-0.3.2-cp312-cp312-win_amd64.whl", hash = "sha256:7046e79b989d7fe457bb755844019e10f693752d169076138abf17f31380800c", size = 41479, upload-time = "2025-06-09T22:54:53.234Z" },
    { url = "https://files.pythonhosted.org/packages/6c/39/8ea9bcfaaff16fd0b0fc901ee522e24c9ec44b4ca0229cfffb8066a06959/propcache-0.3.2-cp39-cp39-macosx_10_9_universal2.whl", hash = "sha256:a7fad897f14d92086d6b03fdd2eb844777b0c4d7ec5e3bac0fbae2ab0602bbe5", size = 74678, upload-time = "2025-06-09T22:55:41.227Z" },
    { url = "https://files.pythonhosted.org/packages/d3/85/cab84c86966e1d354cf90cdc4ba52f32f99a5bca92a1529d666d957d7686/propcache-0.3.2-cp39-cp39-macosx_10_9_x86_64.whl", hash = "sha256:1f43837d4ca000243fd7fd6301947d7cb93360d03cd08369969450cc6b2ce3b4", size = 43829, upload-time = "2025-06-09T22:55:42.417Z" },
    { url = "https://files.pythonhosted.org/packages/23/f7/9cb719749152d8b26d63801b3220ce2d3931312b2744d2b3a088b0ee9947/propcache-0.3.2-cp39-cp39-macosx_11_0_arm64.whl", hash = "sha256:261df2e9474a5949c46e962065d88eb9b96ce0f2bd30e9d3136bcde84befd8f2", size = 43729, upload-time = "2025-06-09T22:55:43.651Z" },
    { url = "https://files.pythonhosted.org/packages/a2/a2/0b2b5a210ff311260002a315f6f9531b65a36064dfb804655432b2f7d3e3/propcache-0.3.2-cp39-cp39-manylinux_2_17_aarch64.manylinux2014_aarch64.whl", hash = "sha256:e514326b79e51f0a177daab1052bc164d9d9e54133797a3a58d24c9c87a3fe6d", size = 204483, upload-time = "2025-06-09T22:55:45.327Z" },
    { url = "https://files.pythonhosted.org/packages/3f/e0/7aff5de0c535f783b0c8be5bdb750c305c1961d69fbb136939926e155d98/propcache-0.3.2-cp39-cp39-manylinux_2_17_ppc64le.manylinux2014_ppc64le.whl", hash = "sha256:d4a996adb6904f85894570301939afeee65f072b4fd265ed7e569e8d9058e4ec", size = 217425, upload-time = "2025-06-09T22:55:46.729Z" },
    { url = "https://files.pythonhosted.org/packages/92/1d/65fa889eb3b2a7d6e4ed3c2b568a9cb8817547a1450b572de7bf24872800/propcache-0.3.2-cp39-cp39-manylinux_2_17_s390x.manylinux2014_s390x.whl", hash = "sha256:76cace5d6b2a54e55b137669b30f31aa15977eeed390c7cbfb1dafa8dfe9a701", size = 214723, upload-time = "2025-06-09T22:55:48.342Z" },
    { url = "https://files.pythonhosted.org/packages/9a/e2/eecf6989870988dfd731de408a6fa366e853d361a06c2133b5878ce821ad/propcache-0.3.2-cp39-cp39-manylinux_2_17_x86_64.manylinux2014_x86_64.whl", hash = "sha256:31248e44b81d59d6addbb182c4720f90b44e1efdc19f58112a3c3a1615fb47ef", size = 200166, upload-time = "2025-06-09T22:55:49.775Z" },
    { url = "https://files.pythonhosted.org/packages/12/06/c32be4950967f18f77489268488c7cdc78cbfc65a8ba8101b15e526b83dc/propcache-0.3.2-cp39-cp39-manylinux_2_5_i686.manylinux1_i686.manylinux_2_17_i686.manylinux2014_i686.whl", hash = "sha256:abb7fa19dbf88d3857363e0493b999b8011eea856b846305d8c0512dfdf8fbb1", size = 194004, upload-time = "2025-06-09T22:55:51.335Z" },
    { url = "https://files.pythonhosted.org/packages/46/6c/17b521a6b3b7cbe277a4064ff0aa9129dd8c89f425a5a9b6b4dd51cc3ff4/propcache-0.3.2-cp39-cp39-musllinux_1_2_aarch64.whl", hash = "sha256:d81ac3ae39d38588ad0549e321e6f773a4e7cc68e7751524a22885d5bbadf886", size = 203075, upload-time = "2025-06-09T22:55:52.681Z" },
    { url = "https://files.pythonhosted.org/packages/62/cb/3bdba2b736b3e45bc0e40f4370f745b3e711d439ffbffe3ae416393eece9/propcache-0.3.2-cp39-cp39-musllinux_1_2_armv7l.whl", hash = "sha256:cc2782eb0f7a16462285b6f8394bbbd0e1ee5f928034e941ffc444012224171b", size = 195407, upload-time = "2025-06-09T22:55:54.048Z" },
    { url = "https://files.pythonhosted.org/packages/29/bd/760c5c6a60a4a2c55a421bc34a25ba3919d49dee411ddb9d1493bb51d46e/propcache-0.3.2-cp39-cp39-musllinux_1_2_i686.whl", hash = "sha256:db429c19a6c7e8a1c320e6a13c99799450f411b02251fb1b75e6217cf4a14fcb", size = 196045, upload-time = "2025-06-09T22:55:55.485Z" },
    { url = "https://files.pythonhosted.org/packages/76/58/ced2757a46f55b8c84358d6ab8de4faf57cba831c51e823654da7144b13a/propcache-0.3.2-cp39-cp39-musllinux_1_2_ppc64le.whl", hash = "sha256:21d8759141a9e00a681d35a1f160892a36fb6caa715ba0b832f7747da48fb6ea", size = 208432, upload-time = "2025-06-09T22:55:56.884Z" },
    { url = "https://files.pythonhosted.org/packages/bb/ec/d98ea8d5a4d8fe0e372033f5254eddf3254344c0c5dc6c49ab84349e4733/propcache-0.3.2-cp39-cp39-musllinux_1_2_s390x.whl", hash = "sha256:2ca6d378f09adb13837614ad2754fa8afaee330254f404299611bce41a8438cb", size = 210100, upload-time = "2025-06-09T22:55:58.498Z" },
    { url = "https://files.pythonhosted.org/packages/56/84/b6d8a7ecf3f62d7dd09d9d10bbf89fad6837970ef868b35b5ffa0d24d9de/propcache-0.3.2-cp39-cp39-musllinux_1_2_x86_64.whl", hash = "sha256:34a624af06c048946709f4278b4176470073deda88d91342665d95f7c6270fbe", size = 200712, upload-time = "2025-06-09T22:55:59.906Z" },
    { url = "https://files.pythonhosted.org/packages/bf/32/889f4903ddfe4a9dc61da71ee58b763758cf2d608fe1decede06e6467f8d/propcache-0.3.2-cp39-cp39-win32.whl", hash = "sha256:4ba3fef1c30f306b1c274ce0b8baaa2c3cdd91f645c48f06394068f37d3837a1", size = 38187, upload-time = "2025-06-09T22:56:01.212Z" },
    { url = "https://files.pythonhosted.org/packages/67/74/d666795fb9ba1dc139d30de64f3b6fd1ff9c9d3d96ccfdb992cd715ce5d2/propcache-0.3.2-cp39-cp39-win_amd64.whl", hash = "sha256:7a2368eed65fc69a7a7a40b27f22e85e7627b74216f0846b04ba5c116e191ec9", size = 42025, upload-time = "2025-06-09T22:56:02.875Z" },
    { url = "https://files.pythonhosted.org/packages/cc/35/cc0aaecf278bb4575b8555f2b137de5ab821595ddae9da9d3cd1da4072c7/propcache-0.3.2-py3-none-any.whl", hash = "sha256:98f1ec44fb675f5052cccc8e609c46ed23a35a1cfd18545ad4e29002d858a43f", size = 12663, upload-time = "2025-06-09T22:56:04.484Z" },
]

[[package]]
name = "proto-plus"
version = "1.26.1"
source = { registry = "https://pypi.org/simple" }
dependencies = [
    { name = "protobuf" },
]
sdist = { url = "https://files.pythonhosted.org/packages/f4/ac/87285f15f7cce6d4a008f33f1757fb5a13611ea8914eb58c3d0d26243468/proto_plus-1.26.1.tar.gz", hash = "sha256:21a515a4c4c0088a773899e23c7bbade3d18f9c66c73edd4c7ee3816bc96a012", size = 56142, upload-time = "2025-03-10T15:54:38.843Z" }
wheels = [
    { url = "https://files.pythonhosted.org/packages/4e/6d/280c4c2ce28b1593a19ad5239c8b826871fc6ec275c21afc8e1820108039/proto_plus-1.26.1-py3-none-any.whl", hash = "sha256:13285478c2dcf2abb829db158e1047e2f1e8d63a077d94263c2b88b043c75a66", size = 50163, upload-time = "2025-03-10T15:54:37.335Z" },
]

[[package]]
name = "protobuf"
version = "5.29.5"
source = { registry = "https://pypi.org/simple" }
sdist = { url = "https://files.pythonhosted.org/packages/43/29/d09e70352e4e88c9c7a198d5645d7277811448d76c23b00345670f7c8a38/protobuf-5.29.5.tar.gz", hash = "sha256:bc1463bafd4b0929216c35f437a8e28731a2b7fe3d98bb77a600efced5a15c84", size = 425226, upload-time = "2025-05-28T23:51:59.82Z" }
wheels = [
    { url = "https://files.pythonhosted.org/packages/5f/11/6e40e9fc5bba02988a214c07cf324595789ca7820160bfd1f8be96e48539/protobuf-5.29.5-cp310-abi3-win32.whl", hash = "sha256:3f1c6468a2cfd102ff4703976138844f78ebd1fb45f49011afc5139e9e283079", size = 422963, upload-time = "2025-05-28T23:51:41.204Z" },
    { url = "https://files.pythonhosted.org/packages/81/7f/73cefb093e1a2a7c3ffd839e6f9fcafb7a427d300c7f8aef9c64405d8ac6/protobuf-5.29.5-cp310-abi3-win_amd64.whl", hash = "sha256:3f76e3a3675b4a4d867b52e4a5f5b78a2ef9565549d4037e06cf7b0942b1d3fc", size = 434818, upload-time = "2025-05-28T23:51:44.297Z" },
    { url = "https://files.pythonhosted.org/packages/dd/73/10e1661c21f139f2c6ad9b23040ff36fee624310dc28fba20d33fdae124c/protobuf-5.29.5-cp38-abi3-macosx_10_9_universal2.whl", hash = "sha256:e38c5add5a311f2a6eb0340716ef9b039c1dfa428b28f25a7838ac329204a671", size = 418091, upload-time = "2025-05-28T23:51:45.907Z" },
    { url = "https://files.pythonhosted.org/packages/6c/04/98f6f8cf5b07ab1294c13f34b4e69b3722bb609c5b701d6c169828f9f8aa/protobuf-5.29.5-cp38-abi3-manylinux2014_aarch64.whl", hash = "sha256:fa18533a299d7ab6c55a238bf8629311439995f2e7eca5caaff08663606e9015", size = 319824, upload-time = "2025-05-28T23:51:47.545Z" },
    { url = "https://files.pythonhosted.org/packages/85/e4/07c80521879c2d15f321465ac24c70efe2381378c00bf5e56a0f4fbac8cd/protobuf-5.29.5-cp38-abi3-manylinux2014_x86_64.whl", hash = "sha256:63848923da3325e1bf7e9003d680ce6e14b07e55d0473253a690c3a8b8fd6e61", size = 319942, upload-time = "2025-05-28T23:51:49.11Z" },
    { url = "https://files.pythonhosted.org/packages/e5/59/ca89678bb0352f094fc92f2b358daa40e3acc91a93aa8f922b24762bf841/protobuf-5.29.5-cp39-cp39-win32.whl", hash = "sha256:6f642dc9a61782fa72b90878af134c5afe1917c89a568cd3476d758d3c3a0736", size = 423025, upload-time = "2025-05-28T23:51:54.003Z" },
    { url = "https://files.pythonhosted.org/packages/96/8b/2c62731fe3e92ddbbeca0174f78f0f8739197cdeb7c75ceb5aad3706963b/protobuf-5.29.5-cp39-cp39-win_amd64.whl", hash = "sha256:470f3af547ef17847a28e1f47200a1cbf0ba3ff57b7de50d22776607cd2ea353", size = 434906, upload-time = "2025-05-28T23:51:55.782Z" },
    { url = "https://files.pythonhosted.org/packages/7e/cc/7e77861000a0691aeea8f4566e5d3aa716f2b1dece4a24439437e41d3d25/protobuf-5.29.5-py3-none-any.whl", hash = "sha256:6cf42630262c59b2d8de33954443d94b746c952b01434fc58a417fdbd2e84bd5", size = 172823, upload-time = "2025-05-28T23:51:58.157Z" },
]

[[package]]
name = "psutil"
version = "5.9.8"
source = { registry = "https://pypi.org/simple" }
sdist = { url = "https://files.pythonhosted.org/packages/90/c7/6dc0a455d111f68ee43f27793971cf03fe29b6ef972042549db29eec39a2/psutil-5.9.8.tar.gz", hash = "sha256:6be126e3225486dff286a8fb9a06246a5253f4c7c53b475ea5f5ac934e64194c", size = 503247, upload-time = "2024-01-19T20:47:09.517Z" }
wheels = [
    { url = "https://files.pythonhosted.org/packages/e7/e3/07ae864a636d70a8a6f58da27cb1179192f1140d5d1da10886ade9405797/psutil-5.9.8-cp36-abi3-macosx_10_9_x86_64.whl", hash = "sha256:aee678c8720623dc456fa20659af736241f575d79429a0e5e9cf88ae0605cc81", size = 248702, upload-time = "2024-01-19T20:47:36.303Z" },
    { url = "https://files.pythonhosted.org/packages/b3/bd/28c5f553667116b2598b9cc55908ec435cb7f77a34f2bff3e3ca765b0f78/psutil-5.9.8-cp36-abi3-manylinux_2_12_i686.manylinux2010_i686.manylinux_2_17_i686.manylinux2014_i686.whl", hash = "sha256:8cb6403ce6d8e047495a701dc7c5bd788add903f8986d523e3e20b98b733e421", size = 285242, upload-time = "2024-01-19T20:47:39.65Z" },
    { url = "https://files.pythonhosted.org/packages/c5/4f/0e22aaa246f96d6ac87fe5ebb9c5a693fbe8877f537a1022527c47ca43c5/psutil-5.9.8-cp36-abi3-manylinux_2_12_x86_64.manylinux2010_x86_64.manylinux_2_17_x86_64.manylinux2014_x86_64.whl", hash = "sha256:d06016f7f8625a1825ba3732081d77c94589dca78b7a3fc072194851e88461a4", size = 288191, upload-time = "2024-01-19T20:47:43.078Z" },
    { url = "https://files.pythonhosted.org/packages/6e/f5/2aa3a4acdc1e5940b59d421742356f133185667dd190b166dbcfcf5d7b43/psutil-5.9.8-cp37-abi3-win32.whl", hash = "sha256:bc56c2a1b0d15aa3eaa5a60c9f3f8e3e565303b465dbf57a1b730e7a2b9844e0", size = 251252, upload-time = "2024-01-19T20:47:52.88Z" },
    { url = "https://files.pythonhosted.org/packages/93/52/3e39d26feae7df0aa0fd510b14012c3678b36ed068f7d78b8d8784d61f0e/psutil-5.9.8-cp37-abi3-win_amd64.whl", hash = "sha256:8db4c1b57507eef143a15a6884ca10f7c73876cdf5d51e713151c1236a0e68cf", size = 255090, upload-time = "2024-01-19T20:47:56.019Z" },
    { url = "https://files.pythonhosted.org/packages/05/33/2d74d588408caedd065c2497bdb5ef83ce6082db01289a1e1147f6639802/psutil-5.9.8-cp38-abi3-macosx_11_0_arm64.whl", hash = "sha256:d16bbddf0693323b8c6123dd804100241da461e41d6e332fb0ba6058f630f8c8", size = 249898, upload-time = "2024-01-19T20:47:59.238Z" },
]

[[package]]
name = "py4j"
version = "0.10.9.9"
source = { registry = "https://pypi.org/simple" }
sdist = { url = "https://files.pythonhosted.org/packages/38/31/0b210511177070c8d5d3059556194352e5753602fa64b85b7ab81ec1a009/py4j-0.10.9.9.tar.gz", hash = "sha256:f694cad19efa5bd1dee4f3e5270eb406613c974394035e5bfc4ec1aba870b879", size = 761089, upload-time = "2025-01-15T03:53:18.624Z" }
wheels = [
    { url = "https://files.pythonhosted.org/packages/bd/db/ea0203e495be491c85af87b66e37acfd3bf756fd985f87e46fc5e3bf022c/py4j-0.10.9.9-py2.py3-none-any.whl", hash = "sha256:c7c26e4158defb37b0bb124933163641a2ff6e3a3913f7811b0ddbe07ed61533", size = 203008, upload-time = "2025-01-15T03:53:15.648Z" },
]

[[package]]
name = "pyasn1"
version = "0.6.1"
source = { registry = "https://pypi.org/simple" }
sdist = { url = "https://files.pythonhosted.org/packages/ba/e9/01f1a64245b89f039897cb0130016d79f77d52669aae6ee7b159a6c4c018/pyasn1-0.6.1.tar.gz", hash = "sha256:6f580d2bdd84365380830acf45550f2511469f673cb4a5ae3857a3170128b034", size = 145322, upload-time = "2024-09-10T22:41:42.55Z" }
wheels = [
    { url = "https://files.pythonhosted.org/packages/c8/f1/d6a797abb14f6283c0ddff96bbdd46937f64122b8c925cab503dd37f8214/pyasn1-0.6.1-py3-none-any.whl", hash = "sha256:0d632f46f2ba09143da3a8afe9e33fb6f92fa2320ab7e886e2d0f7672af84629", size = 83135, upload-time = "2024-09-11T16:00:36.122Z" },
]

[[package]]
name = "pyasn1-modules"
version = "0.4.2"
source = { registry = "https://pypi.org/simple" }
dependencies = [
    { name = "pyasn1" },
]
sdist = { url = "https://files.pythonhosted.org/packages/e9/e6/78ebbb10a8c8e4b61a59249394a4a594c1a7af95593dc933a349c8d00964/pyasn1_modules-0.4.2.tar.gz", hash = "sha256:677091de870a80aae844b1ca6134f54652fa2c8c5a52aa396440ac3106e941e6", size = 307892, upload-time = "2025-03-28T02:41:22.17Z" }
wheels = [
    { url = "https://files.pythonhosted.org/packages/47/8d/d529b5d697919ba8c11ad626e835d4039be708a35b0d22de83a269a6682c/pyasn1_modules-0.4.2-py3-none-any.whl", hash = "sha256:29253a9207ce32b64c3ac6600edc75368f98473906e8fd1043bd6b5b1de2c14a", size = 181259, upload-time = "2025-03-28T02:41:19.028Z" },
]

[[package]]
name = "pycparser"
version = "2.22"
source = { registry = "https://pypi.org/simple" }
sdist = { url = "https://files.pythonhosted.org/packages/1d/b2/31537cf4b1ca988837256c910a668b553fceb8f069bedc4b1c826024b52c/pycparser-2.22.tar.gz", hash = "sha256:491c8be9c040f5390f5bf44a5b07752bd07f56edf992381b05c701439eec10f6", size = 172736, upload-time = "2024-03-30T13:22:22.564Z" }
wheels = [
    { url = "https://files.pythonhosted.org/packages/13/a3/a812df4e2dd5696d1f351d58b8fe16a405b234ad2886a0dab9183fb78109/pycparser-2.22-py3-none-any.whl", hash = "sha256:c3702b6d3dd8c7abc1afa565d7e63d53a1d0bd86cdc24edd75470f4de499cfcc", size = 117552, upload-time = "2024-03-30T13:22:20.476Z" },
]

[[package]]
name = "pydantic"
version = "2.11.3"
source = { registry = "https://pypi.org/simple" }
dependencies = [
    { name = "annotated-types" },
    { name = "pydantic-core" },
    { name = "typing-extensions" },
    { name = "typing-inspection" },
]
sdist = { url = "https://files.pythonhosted.org/packages/10/2e/ca897f093ee6c5f3b0bee123ee4465c50e75431c3d5b6a3b44a47134e891/pydantic-2.11.3.tar.gz", hash = "sha256:7471657138c16adad9322fe3070c0116dd6c3ad8d649300e3cbdfe91f4db4ec3", size = 785513, upload-time = "2025-04-08T13:27:06.399Z" }
wheels = [
    { url = "https://files.pythonhosted.org/packages/b0/1d/407b29780a289868ed696d1616f4aad49d6388e5a77f567dcd2629dcd7b8/pydantic-2.11.3-py3-none-any.whl", hash = "sha256:a082753436a07f9ba1289c6ffa01cd93db3548776088aa917cc43b63f68fa60f", size = 443591, upload-time = "2025-04-08T13:27:03.789Z" },
]

[[package]]
name = "pydantic-core"
version = "2.33.1"
source = { registry = "https://pypi.org/simple" }
dependencies = [
    { name = "typing-extensions" },
]
sdist = { url = "https://files.pythonhosted.org/packages/17/19/ed6a078a5287aea7922de6841ef4c06157931622c89c2a47940837b5eecd/pydantic_core-2.33.1.tar.gz", hash = "sha256:bcc9c6fdb0ced789245b02b7d6603e17d1563064ddcfc36f046b61c0c05dd9df", size = 434395, upload-time = "2025-04-02T09:49:41.8Z" }
wheels = [
    { url = "https://files.pythonhosted.org/packages/38/ea/5f572806ab4d4223d11551af814d243b0e3e02cc6913def4d1fe4a5ca41c/pydantic_core-2.33.1-cp310-cp310-macosx_10_12_x86_64.whl", hash = "sha256:3077cfdb6125cc8dab61b155fdd714663e401f0e6883f9632118ec12cf42df26", size = 2044021, upload-time = "2025-04-02T09:46:45.065Z" },
    { url = "https://files.pythonhosted.org/packages/8c/d1/f86cc96d2aa80e3881140d16d12ef2b491223f90b28b9a911346c04ac359/pydantic_core-2.33.1-cp310-cp310-macosx_11_0_arm64.whl", hash = "sha256:8ffab8b2908d152e74862d276cf5017c81a2f3719f14e8e3e8d6b83fda863927", size = 1861742, upload-time = "2025-04-02T09:46:46.684Z" },
    { url = "https://files.pythonhosted.org/packages/37/08/fbd2cd1e9fc735a0df0142fac41c114ad9602d1c004aea340169ae90973b/pydantic_core-2.33.1-cp310-cp310-manylinux_2_17_aarch64.manylinux2014_aarch64.whl", hash = "sha256:5183e4f6a2d468787243ebcd70cf4098c247e60d73fb7d68d5bc1e1beaa0c4db", size = 1910414, upload-time = "2025-04-02T09:46:48.263Z" },
    { url = "https://files.pythonhosted.org/packages/7f/73/3ac217751decbf8d6cb9443cec9b9eb0130eeada6ae56403e11b486e277e/pydantic_core-2.33.1-cp310-cp310-manylinux_2_17_armv7l.manylinux2014_armv7l.whl", hash = "sha256:398a38d323f37714023be1e0285765f0a27243a8b1506b7b7de87b647b517e48", size = 1996848, upload-time = "2025-04-02T09:46:49.441Z" },
    { url = "https://files.pythonhosted.org/packages/9a/f5/5c26b265cdcff2661e2520d2d1e9db72d117ea00eb41e00a76efe68cb009/pydantic_core-2.33.1-cp310-cp310-manylinux_2_17_ppc64le.manylinux2014_ppc64le.whl", hash = "sha256:87d3776f0001b43acebfa86f8c64019c043b55cc5a6a2e313d728b5c95b46969", size = 2141055, upload-time = "2025-04-02T09:46:50.602Z" },
    { url = "https://files.pythonhosted.org/packages/5d/14/a9c3cee817ef2f8347c5ce0713e91867a0dceceefcb2973942855c917379/pydantic_core-2.33.1-cp310-cp310-manylinux_2_17_s390x.manylinux2014_s390x.whl", hash = "sha256:c566dd9c5f63d22226409553531f89de0cac55397f2ab8d97d6f06cfce6d947e", size = 2753806, upload-time = "2025-04-02T09:46:52.116Z" },
    { url = "https://files.pythonhosted.org/packages/f2/68/866ce83a51dd37e7c604ce0050ff6ad26de65a7799df89f4db87dd93d1d6/pydantic_core-2.33.1-cp310-cp310-manylinux_2_17_x86_64.manylinux2014_x86_64.whl", hash = "sha256:a0d5f3acc81452c56895e90643a625302bd6be351e7010664151cc55b7b97f89", size = 2007777, upload-time = "2025-04-02T09:46:53.675Z" },
    { url = "https://files.pythonhosted.org/packages/b6/a8/36771f4404bb3e49bd6d4344da4dede0bf89cc1e01f3b723c47248a3761c/pydantic_core-2.33.1-cp310-cp310-manylinux_2_5_i686.manylinux1_i686.whl", hash = "sha256:d3a07fadec2a13274a8d861d3d37c61e97a816beae717efccaa4b36dfcaadcde", size = 2122803, upload-time = "2025-04-02T09:46:55.789Z" },
    { url = "https://files.pythonhosted.org/packages/18/9c/730a09b2694aa89360d20756369822d98dc2f31b717c21df33b64ffd1f50/pydantic_core-2.33.1-cp310-cp310-musllinux_1_1_aarch64.whl", hash = "sha256:f99aeda58dce827f76963ee87a0ebe75e648c72ff9ba1174a253f6744f518f65", size = 2086755, upload-time = "2025-04-02T09:46:56.956Z" },
    { url = "https://files.pythonhosted.org/packages/54/8e/2dccd89602b5ec31d1c58138d02340ecb2ebb8c2cac3cc66b65ce3edb6ce/pydantic_core-2.33.1-cp310-cp310-musllinux_1_1_armv7l.whl", hash = "sha256:902dbc832141aa0ec374f4310f1e4e7febeebc3256f00dc359a9ac3f264a45dc", size = 2257358, upload-time = "2025-04-02T09:46:58.445Z" },
    { url = "https://files.pythonhosted.org/packages/d1/9c/126e4ac1bfad8a95a9837acdd0963695d69264179ba4ede8b8c40d741702/pydantic_core-2.33.1-cp310-cp310-musllinux_1_1_x86_64.whl", hash = "sha256:fe44d56aa0b00d66640aa84a3cbe80b7a3ccdc6f0b1ca71090696a6d4777c091", size = 2257916, upload-time = "2025-04-02T09:46:59.726Z" },
    { url = "https://files.pythonhosted.org/packages/7d/ba/91eea2047e681a6853c81c20aeca9dcdaa5402ccb7404a2097c2adf9d038/pydantic_core-2.33.1-cp310-cp310-win32.whl", hash = "sha256:ed3eb16d51257c763539bde21e011092f127a2202692afaeaccb50db55a31383", size = 1923823, upload-time = "2025-04-02T09:47:01.278Z" },
    { url = "https://files.pythonhosted.org/packages/94/c0/fcdf739bf60d836a38811476f6ecd50374880b01e3014318b6e809ddfd52/pydantic_core-2.33.1-cp310-cp310-win_amd64.whl", hash = "sha256:694ad99a7f6718c1a498dc170ca430687a39894a60327f548e02a9c7ee4b6504", size = 1952494, upload-time = "2025-04-02T09:47:02.976Z" },
    { url = "https://files.pythonhosted.org/packages/d6/7f/c6298830cb780c46b4f46bb24298d01019ffa4d21769f39b908cd14bbd50/pydantic_core-2.33.1-cp311-cp311-macosx_10_12_x86_64.whl", hash = "sha256:6e966fc3caaf9f1d96b349b0341c70c8d6573bf1bac7261f7b0ba88f96c56c24", size = 2044224, upload-time = "2025-04-02T09:47:04.199Z" },
    { url = "https://files.pythonhosted.org/packages/a8/65/6ab3a536776cad5343f625245bd38165d6663256ad43f3a200e5936afd6c/pydantic_core-2.33.1-cp311-cp311-macosx_11_0_arm64.whl", hash = "sha256:bfd0adeee563d59c598ceabddf2c92eec77abcb3f4a391b19aa7366170bd9e30", size = 1858845, upload-time = "2025-04-02T09:47:05.686Z" },
    { url = "https://files.pythonhosted.org/packages/e9/15/9a22fd26ba5ee8c669d4b8c9c244238e940cd5d818649603ca81d1c69861/pydantic_core-2.33.1-cp311-cp311-manylinux_2_17_aarch64.manylinux2014_aarch64.whl", hash = "sha256:91815221101ad3c6b507804178a7bb5cb7b2ead9ecd600041669c8d805ebd595", size = 1910029, upload-time = "2025-04-02T09:47:07.042Z" },
    { url = "https://files.pythonhosted.org/packages/d5/33/8cb1a62818974045086f55f604044bf35b9342900318f9a2a029a1bec460/pydantic_core-2.33.1-cp311-cp311-manylinux_2_17_armv7l.manylinux2014_armv7l.whl", hash = "sha256:9fea9c1869bb4742d174a57b4700c6dadea951df8b06de40c2fedb4f02931c2e", size = 1997784, upload-time = "2025-04-02T09:47:08.63Z" },
    { url = "https://files.pythonhosted.org/packages/c0/ca/49958e4df7715c71773e1ea5be1c74544923d10319173264e6db122543f9/pydantic_core-2.33.1-cp311-cp311-manylinux_2_17_ppc64le.manylinux2014_ppc64le.whl", hash = "sha256:1d20eb4861329bb2484c021b9d9a977566ab16d84000a57e28061151c62b349a", size = 2141075, upload-time = "2025-04-02T09:47:10.267Z" },
    { url = "https://files.pythonhosted.org/packages/7b/a6/0b3a167a9773c79ba834b959b4e18c3ae9216b8319bd8422792abc8a41b1/pydantic_core-2.33.1-cp311-cp311-manylinux_2_17_s390x.manylinux2014_s390x.whl", hash = "sha256:0fb935c5591573ae3201640579f30128ccc10739b45663f93c06796854405505", size = 2745849, upload-time = "2025-04-02T09:47:11.724Z" },
    { url = "https://files.pythonhosted.org/packages/0b/60/516484135173aa9e5861d7a0663dce82e4746d2e7f803627d8c25dfa5578/pydantic_core-2.33.1-cp311-cp311-manylinux_2_17_x86_64.manylinux2014_x86_64.whl", hash = "sha256:c964fd24e6166420d18fb53996d8c9fd6eac9bf5ae3ec3d03015be4414ce497f", size = 2005794, upload-time = "2025-04-02T09:47:13.099Z" },
    { url = "https://files.pythonhosted.org/packages/86/70/05b1eb77459ad47de00cf78ee003016da0cedf8b9170260488d7c21e9181/pydantic_core-2.33.1-cp311-cp311-manylinux_2_5_i686.manylinux1_i686.whl", hash = "sha256:681d65e9011f7392db5aa002b7423cc442d6a673c635668c227c6c8d0e5a4f77", size = 2123237, upload-time = "2025-04-02T09:47:14.355Z" },
    { url = "https://files.pythonhosted.org/packages/c7/57/12667a1409c04ae7dc95d3b43158948eb0368e9c790be8b095cb60611459/pydantic_core-2.33.1-cp311-cp311-musllinux_1_1_aarch64.whl", hash = "sha256:e100c52f7355a48413e2999bfb4e139d2977a904495441b374f3d4fb4a170961", size = 2086351, upload-time = "2025-04-02T09:47:15.676Z" },
    { url = "https://files.pythonhosted.org/packages/57/61/cc6d1d1c1664b58fdd6ecc64c84366c34ec9b606aeb66cafab6f4088974c/pydantic_core-2.33.1-cp311-cp311-musllinux_1_1_armv7l.whl", hash = "sha256:048831bd363490be79acdd3232f74a0e9951b11b2b4cc058aeb72b22fdc3abe1", size = 2258914, upload-time = "2025-04-02T09:47:17Z" },
    { url = "https://files.pythonhosted.org/packages/d1/0a/edb137176a1f5419b2ddee8bde6a0a548cfa3c74f657f63e56232df8de88/pydantic_core-2.33.1-cp311-cp311-musllinux_1_1_x86_64.whl", hash = "sha256:bdc84017d28459c00db6f918a7272a5190bec3090058334e43a76afb279eac7c", size = 2257385, upload-time = "2025-04-02T09:47:18.631Z" },
    { url = "https://files.pythonhosted.org/packages/26/3c/48ca982d50e4b0e1d9954919c887bdc1c2b462801bf408613ccc641b3daa/pydantic_core-2.33.1-cp311-cp311-win32.whl", hash = "sha256:32cd11c5914d1179df70406427097c7dcde19fddf1418c787540f4b730289896", size = 1923765, upload-time = "2025-04-02T09:47:20.34Z" },
    { url = "https://files.pythonhosted.org/packages/33/cd/7ab70b99e5e21559f5de38a0928ea84e6f23fdef2b0d16a6feaf942b003c/pydantic_core-2.33.1-cp311-cp311-win_amd64.whl", hash = "sha256:2ea62419ba8c397e7da28a9170a16219d310d2cf4970dbc65c32faf20d828c83", size = 1950688, upload-time = "2025-04-02T09:47:22.029Z" },
    { url = "https://files.pythonhosted.org/packages/4b/ae/db1fc237b82e2cacd379f63e3335748ab88b5adde98bf7544a1b1bd10a84/pydantic_core-2.33.1-cp311-cp311-win_arm64.whl", hash = "sha256:fc903512177361e868bc1f5b80ac8c8a6e05fcdd574a5fb5ffeac5a9982b9e89", size = 1908185, upload-time = "2025-04-02T09:47:23.385Z" },
    { url = "https://files.pythonhosted.org/packages/c8/ce/3cb22b07c29938f97ff5f5bb27521f95e2ebec399b882392deb68d6c440e/pydantic_core-2.33.1-cp312-cp312-macosx_10_12_x86_64.whl", hash = "sha256:1293d7febb995e9d3ec3ea09caf1a26214eec45b0f29f6074abb004723fc1de8", size = 2026640, upload-time = "2025-04-02T09:47:25.394Z" },
    { url = "https://files.pythonhosted.org/packages/19/78/f381d643b12378fee782a72126ec5d793081ef03791c28a0fd542a5bee64/pydantic_core-2.33.1-cp312-cp312-macosx_11_0_arm64.whl", hash = "sha256:99b56acd433386c8f20be5c4000786d1e7ca0523c8eefc995d14d79c7a081498", size = 1852649, upload-time = "2025-04-02T09:47:27.417Z" },
    { url = "https://files.pythonhosted.org/packages/9d/2b/98a37b80b15aac9eb2c6cfc6dbd35e5058a352891c5cce3a8472d77665a6/pydantic_core-2.33.1-cp312-cp312-manylinux_2_17_aarch64.manylinux2014_aarch64.whl", hash = "sha256:35a5ec3fa8c2fe6c53e1b2ccc2454398f95d5393ab398478f53e1afbbeb4d939", size = 1892472, upload-time = "2025-04-02T09:47:29.006Z" },
    { url = "https://files.pythonhosted.org/packages/4e/d4/3c59514e0f55a161004792b9ff3039da52448f43f5834f905abef9db6e4a/pydantic_core-2.33.1-cp312-cp312-manylinux_2_17_armv7l.manylinux2014_armv7l.whl", hash = "sha256:b172f7b9d2f3abc0efd12e3386f7e48b576ef309544ac3a63e5e9cdd2e24585d", size = 1977509, upload-time = "2025-04-02T09:47:33.464Z" },
    { url = "https://files.pythonhosted.org/packages/a9/b6/c2c7946ef70576f79a25db59a576bce088bdc5952d1b93c9789b091df716/pydantic_core-2.33.1-cp312-cp312-manylinux_2_17_ppc64le.manylinux2014_ppc64le.whl", hash = "sha256:9097b9f17f91eea659b9ec58148c0747ec354a42f7389b9d50701610d86f812e", size = 2128702, upload-time = "2025-04-02T09:47:34.812Z" },
    { url = "https://files.pythonhosted.org/packages/88/fe/65a880f81e3f2a974312b61f82a03d85528f89a010ce21ad92f109d94deb/pydantic_core-2.33.1-cp312-cp312-manylinux_2_17_s390x.manylinux2014_s390x.whl", hash = "sha256:cc77ec5b7e2118b152b0d886c7514a4653bcb58c6b1d760134a9fab915f777b3", size = 2679428, upload-time = "2025-04-02T09:47:37.315Z" },
    { url = "https://files.pythonhosted.org/packages/6f/ff/4459e4146afd0462fb483bb98aa2436d69c484737feaceba1341615fb0ac/pydantic_core-2.33.1-cp312-cp312-manylinux_2_17_x86_64.manylinux2014_x86_64.whl", hash = "sha256:d5e3d15245b08fa4a84cefc6c9222e6f37c98111c8679fbd94aa145f9a0ae23d", size = 2008753, upload-time = "2025-04-02T09:47:39.013Z" },
    { url = "https://files.pythonhosted.org/packages/7c/76/1c42e384e8d78452ededac8b583fe2550c84abfef83a0552e0e7478ccbc3/pydantic_core-2.33.1-cp312-cp312-manylinux_2_5_i686.manylinux1_i686.whl", hash = "sha256:ef99779001d7ac2e2461d8ab55d3373fe7315caefdbecd8ced75304ae5a6fc6b", size = 2114849, upload-time = "2025-04-02T09:47:40.427Z" },
    { url = "https://files.pythonhosted.org/packages/00/72/7d0cf05095c15f7ffe0eb78914b166d591c0eed72f294da68378da205101/pydantic_core-2.33.1-cp312-cp312-musllinux_1_1_aarch64.whl", hash = "sha256:fc6bf8869e193855e8d91d91f6bf59699a5cdfaa47a404e278e776dd7f168b39", size = 2069541, upload-time = "2025-04-02T09:47:42.01Z" },
    { url = "https://files.pythonhosted.org/packages/b3/69/94a514066bb7d8be499aa764926937409d2389c09be0b5107a970286ef81/pydantic_core-2.33.1-cp312-cp312-musllinux_1_1_armv7l.whl", hash = "sha256:b1caa0bc2741b043db7823843e1bde8aaa58a55a58fda06083b0569f8b45693a", size = 2239225, upload-time = "2025-04-02T09:47:43.425Z" },
    { url = "https://files.pythonhosted.org/packages/84/b0/e390071eadb44b41f4f54c3cef64d8bf5f9612c92686c9299eaa09e267e2/pydantic_core-2.33.1-cp312-cp312-musllinux_1_1_x86_64.whl", hash = "sha256:ec259f62538e8bf364903a7d0d0239447059f9434b284f5536e8402b7dd198db", size = 2248373, upload-time = "2025-04-02T09:47:44.979Z" },
    { url = "https://files.pythonhosted.org/packages/d6/b2/288b3579ffc07e92af66e2f1a11be3b056fe1214aab314748461f21a31c3/pydantic_core-2.33.1-cp312-cp312-win32.whl", hash = "sha256:e14f369c98a7c15772b9da98987f58e2b509a93235582838bd0d1d8c08b68fda", size = 1907034, upload-time = "2025-04-02T09:47:46.843Z" },
    { url = "https://files.pythonhosted.org/packages/02/28/58442ad1c22b5b6742b992ba9518420235adced665513868f99a1c2638a5/pydantic_core-2.33.1-cp312-cp312-win_amd64.whl", hash = "sha256:1c607801d85e2e123357b3893f82c97a42856192997b95b4d8325deb1cd0c5f4", size = 1956848, upload-time = "2025-04-02T09:47:48.404Z" },
    { url = "https://files.pythonhosted.org/packages/a1/eb/f54809b51c7e2a1d9f439f158b8dd94359321abcc98767e16fc48ae5a77e/pydantic_core-2.33.1-cp312-cp312-win_arm64.whl", hash = "sha256:8d13f0276806ee722e70a1c93da19748594f19ac4299c7e41237fc791d1861ea", size = 1903986, upload-time = "2025-04-02T09:47:49.839Z" },
    { url = "https://files.pythonhosted.org/packages/49/78/b86bad645cc3e8dfa6858c70ec38939bf350e54004837c48de09474b2b9e/pydantic_core-2.33.1-cp39-cp39-macosx_10_12_x86_64.whl", hash = "sha256:5ab77f45d33d264de66e1884fca158bc920cb5e27fd0764a72f72f5756ae8bdb", size = 2044282, upload-time = "2025-04-02T09:48:19.849Z" },
    { url = "https://files.pythonhosted.org/packages/3b/00/a02531331773b2bf08743d84c6b776bd6a449d23b3ae6b0e3229d568bac4/pydantic_core-2.33.1-cp39-cp39-macosx_11_0_arm64.whl", hash = "sha256:e7aaba1b4b03aaea7bb59e1b5856d734be011d3e6d98f5bcaa98cb30f375f2ad", size = 1877598, upload-time = "2025-04-02T09:48:22.863Z" },
    { url = "https://files.pythonhosted.org/packages/a1/fa/32cc152b84a1f420f8a7d80161373e8d87d4ffa077e67d6c8aab3ce1a6ab/pydantic_core-2.33.1-cp39-cp39-manylinux_2_17_aarch64.manylinux2014_aarch64.whl", hash = "sha256:7fb66263e9ba8fea2aa85e1e5578980d127fb37d7f2e292773e7bc3a38fb0c7b", size = 1911021, upload-time = "2025-04-02T09:48:24.592Z" },
    { url = "https://files.pythonhosted.org/packages/5e/87/ea553e0d98bce6c4876f8c50f65cb45597eff6e0aaa8b15813e9972bb19d/pydantic_core-2.33.1-cp39-cp39-manylinux_2_17_armv7l.manylinux2014_armv7l.whl", hash = "sha256:3f2648b9262607a7fb41d782cc263b48032ff7a03a835581abbf7a3bec62bcf5", size = 1997276, upload-time = "2025-04-02T09:48:26.314Z" },
    { url = "https://files.pythonhosted.org/packages/f7/9b/60cb9f4b52158b3adac0066492bbadd0b8473f4f8da5bcc73972655b76ef/pydantic_core-2.33.1-cp39-cp39-manylinux_2_17_ppc64le.manylinux2014_ppc64le.whl", hash = "sha256:723c5630c4259400818b4ad096735a829074601805d07f8cafc366d95786d331", size = 2141348, upload-time = "2025-04-02T09:48:28.298Z" },
    { url = "https://files.pythonhosted.org/packages/9b/38/374d254e270d4de0add68a8239f4ed0f444fdd7b766ea69244fb9491dccb/pydantic_core-2.33.1-cp39-cp39-manylinux_2_17_s390x.manylinux2014_s390x.whl", hash = "sha256:d100e3ae783d2167782391e0c1c7a20a31f55f8015f3293647544df3f9c67824", size = 2753708, upload-time = "2025-04-02T09:48:29.987Z" },
    { url = "https://files.pythonhosted.org/packages/05/a8/fd79111eb5ab9bc4ef98d8fb0b3a2ffdc80107b2c59859a741ab379c96f8/pydantic_core-2.33.1-cp39-cp39-manylinux_2_17_x86_64.manylinux2014_x86_64.whl", hash = "sha256:177d50460bc976a0369920b6c744d927b0ecb8606fb56858ff542560251b19e5", size = 2008699, upload-time = "2025-04-02T09:48:31.76Z" },
    { url = "https://files.pythonhosted.org/packages/35/31/2e06619868eb4c18642c5601db420599c1cf9cf50fe868c9ac09cd298e24/pydantic_core-2.33.1-cp39-cp39-manylinux_2_5_i686.manylinux1_i686.whl", hash = "sha256:a3edde68d1a1f9af1273b2fe798997b33f90308fb6d44d8550c89fc6a3647cf6", size = 2123426, upload-time = "2025-04-02T09:48:33.623Z" },
    { url = "https://files.pythonhosted.org/packages/4a/d0/3531e8783a311802e3db7ee5a1a5ed79e5706e930b1b4e3109ce15eeb681/pydantic_core-2.33.1-cp39-cp39-musllinux_1_1_aarch64.whl", hash = "sha256:a62c3c3ef6a7e2c45f7853b10b5bc4ddefd6ee3cd31024754a1a5842da7d598d", size = 2087330, upload-time = "2025-04-02T09:48:35.387Z" },
    { url = "https://files.pythonhosted.org/packages/ac/32/5ff252ed73bacd7677a706ab17723e261a76793f98b305aa20cfc10bbd56/pydantic_core-2.33.1-cp39-cp39-musllinux_1_1_armv7l.whl", hash = "sha256:c91dbb0ab683fa0cd64a6e81907c8ff41d6497c346890e26b23de7ee55353f96", size = 2258171, upload-time = "2025-04-02T09:48:37.559Z" },
    { url = "https://files.pythonhosted.org/packages/c9/f9/e96e00f92b8f5b3e2cddc80c5ee6cf038f8a0f238c44b67b01759943a7b4/pydantic_core-2.33.1-cp39-cp39-musllinux_1_1_x86_64.whl", hash = "sha256:9f466e8bf0a62dc43e068c12166281c2eca72121dd2adc1040f3aa1e21ef8599", size = 2258745, upload-time = "2025-04-02T09:48:39.413Z" },
    { url = "https://files.pythonhosted.org/packages/54/1e/51c86688e809d94797fdf0efc41514f001caec982a05f62d90c180a9639d/pydantic_core-2.33.1-cp39-cp39-win32.whl", hash = "sha256:ab0277cedb698749caada82e5d099dc9fed3f906a30d4c382d1a21725777a1e5", size = 1923626, upload-time = "2025-04-02T09:48:41.24Z" },
    { url = "https://files.pythonhosted.org/packages/57/18/c2da959fd8d019b70cadafdda2bf845378ada47973e0bad6cc84f56dbe6e/pydantic_core-2.33.1-cp39-cp39-win_amd64.whl", hash = "sha256:5773da0ee2d17136b1f1c6fbde543398d452a6ad2a7b54ea1033e2daa739b8d2", size = 1953703, upload-time = "2025-04-02T09:48:43.196Z" },
    { url = "https://files.pythonhosted.org/packages/9c/c7/8b311d5adb0fe00a93ee9b4e92a02b0ec08510e9838885ef781ccbb20604/pydantic_core-2.33.1-pp310-pypy310_pp73-macosx_10_12_x86_64.whl", hash = "sha256:5c834f54f8f4640fd7e4b193f80eb25a0602bba9e19b3cd2fc7ffe8199f5ae02", size = 2041659, upload-time = "2025-04-02T09:48:45.342Z" },
    { url = "https://files.pythonhosted.org/packages/8a/d6/4f58d32066a9e26530daaf9adc6664b01875ae0691570094968aaa7b8fcc/pydantic_core-2.33.1-pp310-pypy310_pp73-macosx_11_0_arm64.whl", hash = "sha256:049e0de24cf23766f12cc5cc71d8abc07d4a9deb9061b334b62093dedc7cb068", size = 1873294, upload-time = "2025-04-02T09:48:47.548Z" },
    { url = "https://files.pythonhosted.org/packages/f7/3f/53cc9c45d9229da427909c751f8ed2bf422414f7664ea4dde2d004f596ba/pydantic_core-2.33.1-pp310-pypy310_pp73-manylinux_2_17_aarch64.manylinux2014_aarch64.whl", hash = "sha256:1a28239037b3d6f16916a4c831a5a0eadf856bdd6d2e92c10a0da3a59eadcf3e", size = 1903771, upload-time = "2025-04-02T09:48:49.468Z" },
    { url = "https://files.pythonhosted.org/packages/f0/49/bf0783279ce674eb9903fb9ae43f6c614cb2f1c4951370258823f795368b/pydantic_core-2.33.1-pp310-pypy310_pp73-manylinux_2_17_x86_64.manylinux2014_x86_64.whl", hash = "sha256:9d3da303ab5f378a268fa7d45f37d7d85c3ec19769f28d2cc0c61826a8de21fe", size = 2083558, upload-time = "2025-04-02T09:48:51.409Z" },
    { url = "https://files.pythonhosted.org/packages/9c/5b/0d998367687f986c7d8484a2c476d30f07bf5b8b1477649a6092bd4c540e/pydantic_core-2.33.1-pp310-pypy310_pp73-manylinux_2_5_i686.manylinux1_i686.whl", hash = "sha256:25626fb37b3c543818c14821afe0fd3830bc327a43953bc88db924b68c5723f1", size = 2118038, upload-time = "2025-04-02T09:48:53.702Z" },
    { url = "https://files.pythonhosted.org/packages/b3/33/039287d410230ee125daee57373ac01940d3030d18dba1c29cd3089dc3ca/pydantic_core-2.33.1-pp310-pypy310_pp73-musllinux_1_1_aarch64.whl", hash = "sha256:3ab2d36e20fbfcce8f02d73c33a8a7362980cff717926bbae030b93ae46b56c7", size = 2079315, upload-time = "2025-04-02T09:48:55.555Z" },
    { url = "https://files.pythonhosted.org/packages/1f/85/6d8b2646d99c062d7da2d0ab2faeb0d6ca9cca4c02da6076376042a20da3/pydantic_core-2.33.1-pp310-pypy310_pp73-musllinux_1_1_armv7l.whl", hash = "sha256:2f9284e11c751b003fd4215ad92d325d92c9cb19ee6729ebd87e3250072cdcde", size = 2249063, upload-time = "2025-04-02T09:48:57.479Z" },
    { url = "https://files.pythonhosted.org/packages/17/d7/c37d208d5738f7b9ad8f22ae8a727d88ebf9c16c04ed2475122cc3f7224a/pydantic_core-2.33.1-pp310-pypy310_pp73-musllinux_1_1_x86_64.whl", hash = "sha256:048c01eee07d37cbd066fc512b9d8b5ea88ceeb4e629ab94b3e56965ad655add", size = 2254631, upload-time = "2025-04-02T09:48:59.581Z" },
    { url = "https://files.pythonhosted.org/packages/13/e0/bafa46476d328e4553b85ab9b2f7409e7aaef0ce4c937c894821c542d347/pydantic_core-2.33.1-pp310-pypy310_pp73-win_amd64.whl", hash = "sha256:5ccd429694cf26af7997595d627dd2637e7932214486f55b8a357edaac9dae8c", size = 2080877, upload-time = "2025-04-02T09:49:01.52Z" },
    { url = "https://files.pythonhosted.org/packages/0b/76/1794e440c1801ed35415238d2c728f26cd12695df9057154ad768b7b991c/pydantic_core-2.33.1-pp311-pypy311_pp73-macosx_10_12_x86_64.whl", hash = "sha256:3a371dc00282c4b84246509a5ddc808e61b9864aa1eae9ecc92bb1268b82db4a", size = 2042858, upload-time = "2025-04-02T09:49:03.419Z" },
    { url = "https://files.pythonhosted.org/packages/73/b4/9cd7b081fb0b1b4f8150507cd59d27b275c3e22ad60b35cb19ea0977d9b9/pydantic_core-2.33.1-pp311-pypy311_pp73-macosx_11_0_arm64.whl", hash = "sha256:f59295ecc75a1788af8ba92f2e8c6eeaa5a94c22fc4d151e8d9638814f85c8fc", size = 1873745, upload-time = "2025-04-02T09:49:05.391Z" },
    { url = "https://files.pythonhosted.org/packages/e1/d7/9ddb7575d4321e40d0363903c2576c8c0c3280ebea137777e5ab58d723e3/pydantic_core-2.33.1-pp311-pypy311_pp73-manylinux_2_17_aarch64.manylinux2014_aarch64.whl", hash = "sha256:08530b8ac922003033f399128505f513e30ca770527cc8bbacf75a84fcc2c74b", size = 1904188, upload-time = "2025-04-02T09:49:07.352Z" },
    { url = "https://files.pythonhosted.org/packages/d1/a8/3194ccfe461bb08da19377ebec8cb4f13c9bd82e13baebc53c5c7c39a029/pydantic_core-2.33.1-pp311-pypy311_pp73-manylinux_2_17_x86_64.manylinux2014_x86_64.whl", hash = "sha256:bae370459da6a5466978c0eacf90690cb57ec9d533f8e63e564ef3822bfa04fe", size = 2083479, upload-time = "2025-04-02T09:49:09.304Z" },
    { url = "https://files.pythonhosted.org/packages/42/c7/84cb569555d7179ca0b3f838cef08f66f7089b54432f5b8599aac6e9533e/pydantic_core-2.33.1-pp311-pypy311_pp73-manylinux_2_5_i686.manylinux1_i686.whl", hash = "sha256:e3de2777e3b9f4d603112f78006f4ae0acb936e95f06da6cb1a45fbad6bdb4b5", size = 2118415, upload-time = "2025-04-02T09:49:11.25Z" },
    { url = "https://files.pythonhosted.org/packages/3b/67/72abb8c73e0837716afbb58a59cc9e3ae43d1aa8677f3b4bc72c16142716/pydantic_core-2.33.1-pp311-pypy311_pp73-musllinux_1_1_aarch64.whl", hash = "sha256:3a64e81e8cba118e108d7126362ea30e021291b7805d47e4896e52c791be2761", size = 2079623, upload-time = "2025-04-02T09:49:13.292Z" },
    { url = "https://files.pythonhosted.org/packages/0b/cd/c59707e35a47ba4cbbf153c3f7c56420c58653b5801b055dc52cccc8e2dc/pydantic_core-2.33.1-pp311-pypy311_pp73-musllinux_1_1_armv7l.whl", hash = "sha256:52928d8c1b6bda03cc6d811e8923dffc87a2d3c8b3bfd2ce16471c7147a24850", size = 2250175, upload-time = "2025-04-02T09:49:15.597Z" },
    { url = "https://files.pythonhosted.org/packages/84/32/e4325a6676b0bed32d5b084566ec86ed7fd1e9bcbfc49c578b1755bde920/pydantic_core-2.33.1-pp311-pypy311_pp73-musllinux_1_1_x86_64.whl", hash = "sha256:1b30d92c9412beb5ac6b10a3eb7ef92ccb14e3f2a8d7732e2d739f58b3aa7544", size = 2254674, upload-time = "2025-04-02T09:49:17.61Z" },
    { url = "https://files.pythonhosted.org/packages/12/6f/5596dc418f2e292ffc661d21931ab34591952e2843e7168ea5a52591f6ff/pydantic_core-2.33.1-pp311-pypy311_pp73-win_amd64.whl", hash = "sha256:f995719707e0e29f0f41a8aa3bcea6e761a36c9136104d3189eafb83f5cec5e5", size = 2080951, upload-time = "2025-04-02T09:49:19.559Z" },
    { url = "https://files.pythonhosted.org/packages/2d/a8/c2c8f29bd18f7ef52de32a6deb9e3ee87ba18b7b2122636aa9f4438cf627/pydantic_core-2.33.1-pp39-pypy39_pp73-macosx_10_12_x86_64.whl", hash = "sha256:7edbc454a29fc6aeae1e1eecba4f07b63b8d76e76a748532233c4c167b4cb9ea", size = 2041791, upload-time = "2025-04-02T09:49:21.617Z" },
    { url = "https://files.pythonhosted.org/packages/08/ad/328081b1c82543ae49d0650048305058583c51f1a9a56a0d6e87bb3a2443/pydantic_core-2.33.1-pp39-pypy39_pp73-macosx_11_0_arm64.whl", hash = "sha256:ad05b683963f69a1d5d2c2bdab1274a31221ca737dbbceaa32bcb67359453cdd", size = 1873579, upload-time = "2025-04-02T09:49:23.667Z" },
    { url = "https://files.pythonhosted.org/packages/6e/8a/bc65dbf7e501e88367cdab06a2c1340457c785f0c72288cae737fd80c0fa/pydantic_core-2.33.1-pp39-pypy39_pp73-manylinux_2_17_aarch64.manylinux2014_aarch64.whl", hash = "sha256:df6a94bf9452c6da9b5d76ed229a5683d0306ccb91cca8e1eea883189780d568", size = 1904189, upload-time = "2025-04-02T09:49:25.821Z" },
    { url = "https://files.pythonhosted.org/packages/9a/db/30ca6aefda211fb01ef185ca73cb7a0c6e7fe952c524025c8782b5acd771/pydantic_core-2.33.1-pp39-pypy39_pp73-manylinux_2_17_x86_64.manylinux2014_x86_64.whl", hash = "sha256:7965c13b3967909a09ecc91f21d09cfc4576bf78140b988904e94f130f188396", size = 2084446, upload-time = "2025-04-02T09:49:27.866Z" },
    { url = "https://files.pythonhosted.org/packages/f2/89/a12b55286e30c9f476eab7c53c9249ec76faf70430596496ab0309f28629/pydantic_core-2.33.1-pp39-pypy39_pp73-manylinux_2_5_i686.manylinux1_i686.whl", hash = "sha256:3f1fdb790440a34f6ecf7679e1863b825cb5ffde858a9197f851168ed08371e5", size = 2118215, upload-time = "2025-04-02T09:49:30.321Z" },
    { url = "https://files.pythonhosted.org/packages/8e/55/12721c4a8d7951584ad3d9848b44442559cf1876e0bb424148d1060636b3/pydantic_core-2.33.1-pp39-pypy39_pp73-musllinux_1_1_aarch64.whl", hash = "sha256:5277aec8d879f8d05168fdd17ae811dd313b8ff894aeeaf7cd34ad28b4d77e33", size = 2079963, upload-time = "2025-04-02T09:49:32.804Z" },
    { url = "https://files.pythonhosted.org/packages/bd/0c/3391bd5d6ff62ea998db94732528d9bc32c560b0ed861c39119759461946/pydantic_core-2.33.1-pp39-pypy39_pp73-musllinux_1_1_armv7l.whl", hash = "sha256:8ab581d3530611897d863d1a649fb0644b860286b4718db919bfd51ece41f10b", size = 2249388, upload-time = "2025-04-02T09:49:34.906Z" },
    { url = "https://files.pythonhosted.org/packages/d3/5f/3e4feb042998d7886a9b523b372d83955cbc192a07013dcd24276db078ee/pydantic_core-2.33.1-pp39-pypy39_pp73-musllinux_1_1_x86_64.whl", hash = "sha256:0483847fa9ad5e3412265c1bd72aad35235512d9ce9d27d81a56d935ef489672", size = 2255226, upload-time = "2025-04-02T09:49:37.412Z" },
    { url = "https://files.pythonhosted.org/packages/25/f2/1647933efaaad61846109a27619f3704929e758a09e6431b8f932a053d40/pydantic_core-2.33.1-pp39-pypy39_pp73-win_amd64.whl", hash = "sha256:de9e06abe3cc5ec6a2d5f75bc99b0bdca4f5c719a5b34026f8c57efbdecd2ee3", size = 2081073, upload-time = "2025-04-02T09:49:39.531Z" },
]

[[package]]
name = "pyjnius"
version = "1.6.1"
source = { registry = "https://pypi.org/simple" }
sdist = { url = "https://files.pythonhosted.org/packages/19/e2/16d924821ccc31320f1f2bde7c2c59245a1a5033f69525dd5d2a1a7c953b/pyjnius-1.6.1.tar.gz", hash = "sha256:d2a7ece6ed79bf1d7f97a4f6d61302d9f1d7652182a3e4c8a69dbaef31396e60", size = 63420, upload-time = "2023-11-06T12:50:34.528Z" }
wheels = [
    { url = "https://files.pythonhosted.org/packages/3a/61/3ecef9ae237dddf3ebb1f3c59a5061454baa28ad3e78c64b5d5f95f8689b/pyjnius-1.6.1-cp310-cp310-macosx_10_9_universal2.whl", hash = "sha256:ff6d71b847620d6a7de33a8acaa53671003c235dc881413d3faa11bc8e075c40", size = 512714, upload-time = "2023-11-06T12:49:09.573Z" },
    { url = "https://files.pythonhosted.org/packages/8e/26/78503c8095c59f95fd1156e04894be2178ab0b106ef2b534aa7327695efa/pyjnius-1.6.1-cp310-cp310-macosx_10_9_x86_64.whl", hash = "sha256:061dd84a28695e750c809d2979fe3dabf9d4407b2240c2a06289755da3524bd9", size = 277200, upload-time = "2023-11-06T12:49:11.427Z" },
    { url = "https://files.pythonhosted.org/packages/a2/b6/efcbbf7d955429540cb7a2b15ddd8f9e6bf8c95c1c67fc0ad1deb25853e3/pyjnius-1.6.1-cp310-cp310-manylinux_2_17_aarch64.manylinux2014_aarch64.whl", hash = "sha256:be215ef25bf2e5484e00ba27e7a7256bbedee1ad0e3213d3cffb748b8abffe20", size = 1478909, upload-time = "2023-11-06T12:49:12.946Z" },
    { url = "https://files.pythonhosted.org/packages/f7/82/b438251543cb67dfbf24d2c973cedd68c85ba15c34dbee08ed6cfc41bf1a/pyjnius-1.6.1-cp310-cp310-manylinux_2_17_x86_64.manylinux2014_x86_64.whl", hash = "sha256:1d790bf3a5d30aa25757b98bc841a7bcb87c752ad6bea85a439f1582f884fa01", size = 1511667, upload-time = "2023-11-06T12:49:14.856Z" },
    { url = "https://files.pythonhosted.org/packages/cb/4b/bbace6a6e7ca7e0cff51aa53e89a2d70cfb97cb304bdd775af61467995c8/pyjnius-1.6.1-cp310-cp310-win32.whl", hash = "sha256:cc33abad31b7dd0035b12adc9e02674d1dd299adc6b2028bdc7b998684109158", size = 192497, upload-time = "2023-11-06T12:49:16.865Z" },
    { url = "https://files.pythonhosted.org/packages/b9/05/ec4f92d9e4baaa446e3414be24616e6a9d6584721df05dac906e337d77aa/pyjnius-1.6.1-cp310-cp310-win_amd64.whl", hash = "sha256:4021629d8d53e615b244666a92e733cbcfaa82955bee4887df42282c8a4aa46e", size = 222577, upload-time = "2023-11-06T12:49:18.664Z" },
    { url = "https://files.pythonhosted.org/packages/99/61/b7de6f3d95e226383c3eee2f8a1c0ebdfac5ccfbf5ffbb5f012ab0e59a4d/pyjnius-1.6.1-cp311-cp311-macosx_10_9_universal2.whl", hash = "sha256:2fc1ff1dc5dc93ee0adcb0a3f9194d9a824aeacefb0ee738c6d121964c6585f2", size = 514721, upload-time = "2023-11-06T12:49:20.354Z" },
    { url = "https://files.pythonhosted.org/packages/4d/f0/d581fb235053875cc575532336e8f013601d467e1ef99b28ed3cde24b63c/pyjnius-1.6.1-cp311-cp311-macosx_10_9_x86_64.whl", hash = "sha256:4359f42d907f8b971a676f2d1406ce41b1ba3c810c5770d640037d4addc5176e", size = 278240, upload-time = "2023-11-06T12:49:22.275Z" },
    { url = "https://files.pythonhosted.org/packages/6f/07/e9e8a062ff3dbdd13a61a9ae82aab57ddc4ab5bd976268c8791a6638b26e/pyjnius-1.6.1-cp311-cp311-manylinux_2_17_aarch64.manylinux2014_aarch64.whl", hash = "sha256:88dcb79d0ebc80ab74c1e6d37a0ffc9139521ff12eff1d5b2219be199f65536a", size = 1607566, upload-time = "2023-11-06T12:49:24.326Z" },
    { url = "https://files.pythonhosted.org/packages/4b/e5/cdfd7dc6e26aa858e9d01c9d2b11e9c6f524d7e0a334693eaecbcce37102/pyjnius-1.6.1-cp311-cp311-manylinux_2_17_x86_64.manylinux2014_x86_64.whl", hash = "sha256:0a32df745d40fd80c0c6e6c12417fa86d435ac23c1236d030365cababcf9981d", size = 1637733, upload-time = "2023-11-06T12:49:26.207Z" },
    { url = "https://files.pythonhosted.org/packages/9e/d5/565d57d4532e51981787c3cb30c681c70abd9dee669246cc5375e461b290/pyjnius-1.6.1-cp311-cp311-win32.whl", hash = "sha256:c55837b1eaef929c2b1721388bdb51290893766e11442ed611776701c9266f15", size = 191867, upload-time = "2023-11-06T12:49:28.294Z" },
    { url = "https://files.pythonhosted.org/packages/76/7f/2d5d17008d801739a366effef1f9b8245a54b50adbbd804d70005aa7e5e1/pyjnius-1.6.1-cp311-cp311-win_amd64.whl", hash = "sha256:97b8c8faf16a4f1ac82cc89ca59c65a43d6a796b92884540c5627db2e54a962a", size = 224300, upload-time = "2023-11-06T12:49:29.798Z" },
    { url = "https://files.pythonhosted.org/packages/bc/67/f39d53248fcc3a01d9958788185519042094c48e9392aa7746024b5eef6a/pyjnius-1.6.1-cp312-cp312-macosx_10_9_universal2.whl", hash = "sha256:8e77043544febb3a37e5498477755195d7538b47b63b1d62a9ee7060ff0d8697", size = 517420, upload-time = "2023-11-06T12:49:31.546Z" },
    { url = "https://files.pythonhosted.org/packages/49/5c/a2c61dfa54779ca16b2879f23a981fb68088f93e2c16ba245e41ff04c5d7/pyjnius-1.6.1-cp312-cp312-macosx_10_9_x86_64.whl", hash = "sha256:9f3775bda5275773b3e27a682220ddb8a9c649ab097c85798a366e7d4b8b709b", size = 277858, upload-time = "2023-11-06T12:49:33.17Z" },
    { url = "https://files.pythonhosted.org/packages/4e/3d/345b4a475d28f6cfea3d6058ad8a2682b4eb39cfe52611193d300d3d4766/pyjnius-1.6.1-cp312-cp312-manylinux_2_17_aarch64.manylinux2014_aarch64.whl", hash = "sha256:e5cb3fb92898d6f2a1eeff348b71e80c001ef8594682273d45ca7b629877efda", size = 1582639, upload-time = "2023-11-06T12:49:34.753Z" },
    { url = "https://files.pythonhosted.org/packages/72/67/33113063363569f69a79a302111470c7a00c62700987a5c723d125b867b7/pyjnius-1.6.1-cp312-cp312-manylinux_2_17_x86_64.manylinux2014_x86_64.whl", hash = "sha256:a90b68fb53c4f9a0d1919903deed3bf5def72c355e38c5c07f545e72001d1c4c", size = 1629302, upload-time = "2023-11-06T12:49:36.328Z" },
    { url = "https://files.pythonhosted.org/packages/f9/3d/80f050f99e978fe1db917fb94e4b9a3f929cf9628416d7d7f5e62527fc60/pyjnius-1.6.1-cp312-cp312-win32.whl", hash = "sha256:7199809fd3114db4942e560ac000ed8ecc4cdf2e115ef551012cd3d0b1af3a0a", size = 194920, upload-time = "2023-11-06T12:49:38.039Z" },
    { url = "https://files.pythonhosted.org/packages/c8/c7/a8911d31ae655d54ed80bac987349d4580a78c915caf098cd76ea2b67632/pyjnius-1.6.1-cp312-cp312-win_amd64.whl", hash = "sha256:0e0da04b08c61c2b59cd1670d743c7867f31d6c6a45c8ca5f90657da88d48fd9", size = 223781, upload-time = "2023-11-06T12:49:39.76Z" },
    { url = "https://files.pythonhosted.org/packages/ca/e7/a0de42aadf991955fa69415a97569663a37dc5ebd4c3ab08abbd8b9f1364/pyjnius-1.6.1-cp39-cp39-macosx_10_9_universal2.whl", hash = "sha256:b9cd218a3d94f33f2b05176458412edeae5b674a4c3fc58db00ab81746a025e2", size = 513574, upload-time = "2023-11-06T12:49:59.152Z" },
    { url = "https://files.pythonhosted.org/packages/49/56/54b24a6b84b4bbaa152078a01adc9c631fb68b123ce35ac05cc29fba5807/pyjnius-1.6.1-cp39-cp39-macosx_10_9_x86_64.whl", hash = "sha256:a56bee308898feb06bbb1b81feeabed7c9fc85a4d92ee92585fabc5895a29c11", size = 277736, upload-time = "2023-11-06T12:50:00.83Z" },
    { url = "https://files.pythonhosted.org/packages/f7/28/78a47033136464b958ded0075f1cbb8d18a2ea24cbd7e3d3124e93826596/pyjnius-1.6.1-cp39-cp39-manylinux_2_17_aarch64.manylinux2014_aarch64.whl", hash = "sha256:9b6fa140e1a5dae2658b170e39325b43275852aa263e94b87c89748d07ca5c57", size = 1481146, upload-time = "2023-11-06T12:50:02.566Z" },
    { url = "https://files.pythonhosted.org/packages/b8/0e/79d45dd28be22acab5e0d560cc9c0767961315ba0279b18cbbf78508f043/pyjnius-1.6.1-cp39-cp39-manylinux_2_17_x86_64.manylinux2014_x86_64.whl", hash = "sha256:7f3ee60508991069f45ba75d65e4a6650c05739c64943bf3702485672f4d8f22", size = 1510298, upload-time = "2023-11-06T12:50:04.435Z" },
    { url = "https://files.pythonhosted.org/packages/f7/96/c1661f374c91acfa42fe512fe58427b1434fe29083592a2ea9b91333cf10/pyjnius-1.6.1-cp39-cp39-win32.whl", hash = "sha256:ed5e19b216e01fb511a75b1ce97b48f710552f7f1269f1c0d85fef84cb6935bd", size = 192566, upload-time = "2023-11-06T12:50:06.25Z" },
    { url = "https://files.pythonhosted.org/packages/34/d3/fbe5d005ac1ed71d29daa0eaca9ce7b8a7544e8fc3541d9f0bf289899d66/pyjnius-1.6.1-cp39-cp39-win_amd64.whl", hash = "sha256:e20a49820ca0b0ebef03b710ecc6f03e91847c7b08612fc87f88293b7f73e797", size = 222818, upload-time = "2023-11-06T12:50:07.795Z" },
    { url = "https://files.pythonhosted.org/packages/51/23/d31dc9e39f946c73f62131f8e5dc4b452cb84f16809f35ac66aa76c5330c/pyjnius-1.6.1-pp310-pypy310_pp73-macosx_10_9_x86_64.whl", hash = "sha256:26893e4ef5a5d21393ceab61d03ad02d03cf8d4c3177c262d48853186b5512df", size = 220404, upload-time = "2023-11-06T12:50:09.538Z" },
    { url = "https://files.pythonhosted.org/packages/78/dd/8c5355ae6da4705db533737163ba77a6b5615543dfdc17b2ddb04c2f99b0/pyjnius-1.6.1-pp310-pypy310_pp73-manylinux_2_17_aarch64.manylinux2014_aarch64.whl", hash = "sha256:133ddedf0a88dae1b11a0e4ad36336794e38f190bde7c73f7621cbd21ad22700", size = 240561, upload-time = "2023-11-06T12:50:11.011Z" },
    { url = "https://files.pythonhosted.org/packages/b6/25/335c98fef9e7993a3ec22fd9b65dcfc53b21762e35b27b26360a51e063c4/pyjnius-1.6.1-pp310-pypy310_pp73-manylinux_2_17_x86_64.manylinux2014_x86_64.whl", hash = "sha256:55820ca521795454afa1f855ecad28648f440dcf70a4f188adffedb35c50e920", size = 252431, upload-time = "2023-11-06T12:50:12.423Z" },
    { url = "https://files.pythonhosted.org/packages/a9/93/a9cf98a5d44f916dcee034b9c4478a72faf81b97b2acdc2b6870028b4678/pyjnius-1.6.1-pp310-pypy310_pp73-win_amd64.whl", hash = "sha256:d9d75c37de19b43a7b33b3f965bd5206c6d5b9999de85d40797a4e46e48cd717", size = 206051, upload-time = "2023-11-06T12:50:14.303Z" },
    { url = "https://files.pythonhosted.org/packages/d7/d8/77643c6a3a1c3d378f1075b8483b858867df991945e8a27b14355f580013/pyjnius-1.6.1-pp39-pypy39_pp73-macosx_10_9_x86_64.whl", hash = "sha256:cf08dc6579a14b212b2d4f51a6cb6fcfd7154f305672db6d1ae42b07e520dd45", size = 220360, upload-time = "2023-11-06T12:50:28.46Z" },
    { url = "https://files.pythonhosted.org/packages/d4/dc/648886c808b9b8d9589f5b336a6544a545d72be7f23cde93041faf8d3ffb/pyjnius-1.6.1-pp39-pypy39_pp73-manylinux_2_17_aarch64.manylinux2014_aarch64.whl", hash = "sha256:f39a09aac5b2dd9b6448cd8233a2c072da3616048525977ae683f943834ce553", size = 240048, upload-time = "2023-11-06T12:50:29.92Z" },
    { url = "https://files.pythonhosted.org/packages/97/91/402ae1b77d93f3a36594ec7713f7877931f25bd1743aecfdc58fbdadd08c/pyjnius-1.6.1-pp39-pypy39_pp73-manylinux_2_17_x86_64.manylinux2014_x86_64.whl", hash = "sha256:06621ba1e21e7c97b70c6861a3885780e0ebe95cecd111d53da5c6ce70bcd60d", size = 252866, upload-time = "2023-11-06T12:50:31.33Z" },
    { url = "https://files.pythonhosted.org/packages/fa/97/00dd0c0d285cf750fe241fb890911232d9788663ccd2d8d753b01c5b639e/pyjnius-1.6.1-pp39-pypy39_pp73-win_amd64.whl", hash = "sha256:edaf12697c7d0efbb2060f2d9b2a64bacb81846cdc0a0a33551990a5123d8ecb", size = 205707, upload-time = "2023-11-06T12:50:32.949Z" },
]

[[package]]
name = "pyjwt"
version = "2.10.1"
source = { registry = "https://pypi.org/simple" }
sdist = { url = "https://files.pythonhosted.org/packages/e7/46/bd74733ff231675599650d3e47f361794b22ef3e3770998dda30d3b63726/pyjwt-2.10.1.tar.gz", hash = "sha256:3cc5772eb20009233caf06e9d8a0577824723b44e6648ee0a2aedb6cf9381953", size = 87785, upload-time = "2024-11-28T03:43:29.933Z" }
wheels = [
    { url = "https://files.pythonhosted.org/packages/61/ad/689f02752eeec26aed679477e80e632ef1b682313be70793d798c1d5fc8f/PyJWT-2.10.1-py3-none-any.whl", hash = "sha256:dcdd193e30abefd5debf142f9adfcdd2b58004e644f25406ffaebd50bd98dacb", size = 22997, upload-time = "2024-11-28T03:43:27.893Z" },
]

[package.optional-dependencies]
crypto = [
    { name = "cryptography" },
]

[[package]]
name = "pytest"
version = "7.4.4"
source = { registry = "https://pypi.org/simple" }
dependencies = [
    { name = "colorama", marker = "sys_platform == 'win32'" },
    { name = "exceptiongroup", marker = "python_full_version < '3.11'" },
    { name = "iniconfig" },
    { name = "packaging" },
    { name = "pluggy" },
    { name = "tomli", marker = "python_full_version < '3.11'" },
]
sdist = { url = "https://files.pythonhosted.org/packages/80/1f/9d8e98e4133ffb16c90f3b405c43e38d3abb715bb5d7a63a5a684f7e46a3/pytest-7.4.4.tar.gz", hash = "sha256:2cf0005922c6ace4a3e2ec8b4080eb0d9753fdc93107415332f50ce9e7994280", size = 1357116, upload-time = "2023-12-31T12:00:18.035Z" }
wheels = [
    { url = "https://files.pythonhosted.org/packages/51/ff/f6e8b8f39e08547faece4bd80f89d5a8de68a38b2d179cc1c4490ffa3286/pytest-7.4.4-py3-none-any.whl", hash = "sha256:b090cdf5ed60bf4c45261be03239c2c1c22df034fbffe691abe93cd80cea01d8", size = 325287, upload-time = "2023-12-31T12:00:13.963Z" },
]

[[package]]
name = "pytest-asyncio"
version = "0.23.8"
source = { registry = "https://pypi.org/simple" }
dependencies = [
    { name = "pytest" },
]
sdist = { url = "https://files.pythonhosted.org/packages/de/b4/0b378b7bf26a8ae161c3890c0b48a91a04106c5713ce81b4b080ea2f4f18/pytest_asyncio-0.23.8.tar.gz", hash = "sha256:759b10b33a6dc61cce40a8bd5205e302978bbbcc00e279a8b61d9a6a3c82e4d3", size = 46920, upload-time = "2024-07-17T17:39:34.617Z" }
wheels = [
    { url = "https://files.pythonhosted.org/packages/ee/82/62e2d63639ecb0fbe8a7ee59ef0bc69a4669ec50f6d3459f74ad4e4189a2/pytest_asyncio-0.23.8-py3-none-any.whl", hash = "sha256:50265d892689a5faefb84df80819d1ecef566eb3549cf915dfb33569359d1ce2", size = 17663, upload-time = "2024-07-17T17:39:32.478Z" },
]

[[package]]
name = "pytest-cov"
version = "5.0.0"
source = { registry = "https://pypi.org/simple" }
dependencies = [
    { name = "coverage", extra = ["toml"] },
    { name = "pytest" },
]
sdist = { url = "https://files.pythonhosted.org/packages/74/67/00efc8d11b630c56f15f4ad9c7f9223f1e5ec275aaae3fa9118c6a223ad2/pytest-cov-5.0.0.tar.gz", hash = "sha256:5837b58e9f6ebd335b0f8060eecce69b662415b16dc503883a02f45dfeb14857", size = 63042, upload-time = "2024-03-24T20:16:34.856Z" }
wheels = [
    { url = "https://files.pythonhosted.org/packages/78/3a/af5b4fa5961d9a1e6237b530eb87dd04aea6eb83da09d2a4073d81b54ccf/pytest_cov-5.0.0-py3-none-any.whl", hash = "sha256:4f0764a1219df53214206bf1feea4633c3b558a2925c8b59f144f682861ce652", size = 21990, upload-time = "2024-03-24T20:16:32.444Z" },
]

[[package]]
name = "python-dateutil"
version = "2.9.0.post0"
source = { registry = "https://pypi.org/simple" }
dependencies = [
    { name = "six" },
]
sdist = { url = "https://files.pythonhosted.org/packages/66/c0/0c8b6ad9f17a802ee498c46e004a0eb49bc148f2fd230864601a86dcf6db/python-dateutil-2.9.0.post0.tar.gz", hash = "sha256:37dd54208da7e1cd875388217d5e00ebd4179249f90fb72437e91a35459a0ad3", size = 342432, upload-time = "2024-03-01T18:36:20.211Z" }
wheels = [
    { url = "https://files.pythonhosted.org/packages/ec/57/56b9bcc3c9c6a792fcbaf139543cee77261f3651ca9da0c93f5c1221264b/python_dateutil-2.9.0.post0-py2.py3-none-any.whl", hash = "sha256:a8b2bc7bffae282281c8140a97d3aa9c14da0b136dfe83f850eea9a5f7470427", size = 229892, upload-time = "2024-03-01T18:36:18.57Z" },
]

[[package]]
name = "python-dotenv"
version = "1.1.0"
source = { registry = "https://pypi.org/simple" }
sdist = { url = "https://files.pythonhosted.org/packages/88/2c/7bb1416c5620485aa793f2de31d3df393d3686aa8a8506d11e10e13c5baf/python_dotenv-1.1.0.tar.gz", hash = "sha256:41f90bc6f5f177fb41f53e87666db362025010eb28f60a01c9143bfa33a2b2d5", size = 39920, upload-time = "2025-03-25T10:14:56.835Z" }
wheels = [
    { url = "https://files.pythonhosted.org/packages/1e/18/98a99ad95133c6a6e2005fe89faedf294a748bd5dc803008059409ac9b1e/python_dotenv-1.1.0-py3-none-any.whl", hash = "sha256:d7c01d9e2293916c18baf562d95698754b0dbbb5e74d457c45d4f6561fb9d55d", size = 20256, upload-time = "2025-03-25T10:14:55.034Z" },
]

[[package]]
name = "pytz"
version = "2025.2"
source = { registry = "https://pypi.org/simple" }
sdist = { url = "https://files.pythonhosted.org/packages/f8/bf/abbd3cdfb8fbc7fb3d4d38d320f2441b1e7cbe29be4f23797b4a2b5d8aac/pytz-2025.2.tar.gz", hash = "sha256:360b9e3dbb49a209c21ad61809c7fb453643e048b38924c765813546746e81c3", size = 320884, upload-time = "2025-03-25T02:25:00.538Z" }
wheels = [
    { url = "https://files.pythonhosted.org/packages/81/c4/34e93fe5f5429d7570ec1fa436f1986fb1f00c3e0f43a589fe2bbcd22c3f/pytz-2025.2-py2.py3-none-any.whl", hash = "sha256:5ddf76296dd8c44c26eb8f4b6f35488f3ccbf6fbbd7adee0b7262d43f0ec2f00", size = 509225, upload-time = "2025-03-25T02:24:58.468Z" },
]

[[package]]
name = "pyyaml"
version = "6.0.2"
source = { registry = "https://pypi.org/simple" }
sdist = { url = "https://files.pythonhosted.org/packages/54/ed/79a089b6be93607fa5cdaedf301d7dfb23af5f25c398d5ead2525b063e17/pyyaml-6.0.2.tar.gz", hash = "sha256:d584d9ec91ad65861cc08d42e834324ef890a082e591037abe114850ff7bbc3e", size = 130631, upload-time = "2024-08-06T20:33:50.674Z" }
wheels = [
    { url = "https://files.pythonhosted.org/packages/9b/95/a3fac87cb7158e231b5a6012e438c647e1a87f09f8e0d123acec8ab8bf71/PyYAML-6.0.2-cp310-cp310-macosx_10_9_x86_64.whl", hash = "sha256:0a9a2848a5b7feac301353437eb7d5957887edbf81d56e903999a75a3d743086", size = 184199, upload-time = "2024-08-06T20:31:40.178Z" },
    { url = "https://files.pythonhosted.org/packages/c7/7a/68bd47624dab8fd4afbfd3c48e3b79efe09098ae941de5b58abcbadff5cb/PyYAML-6.0.2-cp310-cp310-macosx_11_0_arm64.whl", hash = "sha256:29717114e51c84ddfba879543fb232a6ed60086602313ca38cce623c1d62cfbf", size = 171758, upload-time = "2024-08-06T20:31:42.173Z" },
    { url = "https://files.pythonhosted.org/packages/49/ee/14c54df452143b9ee9f0f29074d7ca5516a36edb0b4cc40c3f280131656f/PyYAML-6.0.2-cp310-cp310-manylinux_2_17_aarch64.manylinux2014_aarch64.whl", hash = "sha256:8824b5a04a04a047e72eea5cec3bc266db09e35de6bdfe34c9436ac5ee27d237", size = 718463, upload-time = "2024-08-06T20:31:44.263Z" },
    { url = "https://files.pythonhosted.org/packages/4d/61/de363a97476e766574650d742205be468921a7b532aa2499fcd886b62530/PyYAML-6.0.2-cp310-cp310-manylinux_2_17_s390x.manylinux2014_s390x.whl", hash = "sha256:7c36280e6fb8385e520936c3cb3b8042851904eba0e58d277dca80a5cfed590b", size = 719280, upload-time = "2024-08-06T20:31:50.199Z" },
    { url = "https://files.pythonhosted.org/packages/6b/4e/1523cb902fd98355e2e9ea5e5eb237cbc5f3ad5f3075fa65087aa0ecb669/PyYAML-6.0.2-cp310-cp310-manylinux_2_17_x86_64.manylinux2014_x86_64.whl", hash = "sha256:ec031d5d2feb36d1d1a24380e4db6d43695f3748343d99434e6f5f9156aaa2ed", size = 751239, upload-time = "2024-08-06T20:31:52.292Z" },
    { url = "https://files.pythonhosted.org/packages/b7/33/5504b3a9a4464893c32f118a9cc045190a91637b119a9c881da1cf6b7a72/PyYAML-6.0.2-cp310-cp310-musllinux_1_1_aarch64.whl", hash = "sha256:936d68689298c36b53b29f23c6dbb74de12b4ac12ca6cfe0e047bedceea56180", size = 695802, upload-time = "2024-08-06T20:31:53.836Z" },
    { url = "https://files.pythonhosted.org/packages/5c/20/8347dcabd41ef3a3cdc4f7b7a2aff3d06598c8779faa189cdbf878b626a4/PyYAML-6.0.2-cp310-cp310-musllinux_1_1_x86_64.whl", hash = "sha256:23502f431948090f597378482b4812b0caae32c22213aecf3b55325e049a6c68", size = 720527, upload-time = "2024-08-06T20:31:55.565Z" },
    { url = "https://files.pythonhosted.org/packages/be/aa/5afe99233fb360d0ff37377145a949ae258aaab831bde4792b32650a4378/PyYAML-6.0.2-cp310-cp310-win32.whl", hash = "sha256:2e99c6826ffa974fe6e27cdb5ed0021786b03fc98e5ee3c5bfe1fd5015f42b99", size = 144052, upload-time = "2024-08-06T20:31:56.914Z" },
    { url = "https://files.pythonhosted.org/packages/b5/84/0fa4b06f6d6c958d207620fc60005e241ecedceee58931bb20138e1e5776/PyYAML-6.0.2-cp310-cp310-win_amd64.whl", hash = "sha256:a4d3091415f010369ae4ed1fc6b79def9416358877534caf6a0fdd2146c87a3e", size = 161774, upload-time = "2024-08-06T20:31:58.304Z" },
    { url = "https://files.pythonhosted.org/packages/f8/aa/7af4e81f7acba21a4c6be026da38fd2b872ca46226673c89a758ebdc4fd2/PyYAML-6.0.2-cp311-cp311-macosx_10_9_x86_64.whl", hash = "sha256:cc1c1159b3d456576af7a3e4d1ba7e6924cb39de8f67111c735f6fc832082774", size = 184612, upload-time = "2024-08-06T20:32:03.408Z" },
    { url = "https://files.pythonhosted.org/packages/8b/62/b9faa998fd185f65c1371643678e4d58254add437edb764a08c5a98fb986/PyYAML-6.0.2-cp311-cp311-macosx_11_0_arm64.whl", hash = "sha256:1e2120ef853f59c7419231f3bf4e7021f1b936f6ebd222406c3b60212205d2ee", size = 172040, upload-time = "2024-08-06T20:32:04.926Z" },
    { url = "https://files.pythonhosted.org/packages/ad/0c/c804f5f922a9a6563bab712d8dcc70251e8af811fce4524d57c2c0fd49a4/PyYAML-6.0.2-cp311-cp311-manylinux_2_17_aarch64.manylinux2014_aarch64.whl", hash = "sha256:5d225db5a45f21e78dd9358e58a98702a0302f2659a3c6cd320564b75b86f47c", size = 736829, upload-time = "2024-08-06T20:32:06.459Z" },
    { url = "https://files.pythonhosted.org/packages/51/16/6af8d6a6b210c8e54f1406a6b9481febf9c64a3109c541567e35a49aa2e7/PyYAML-6.0.2-cp311-cp311-manylinux_2_17_s390x.manylinux2014_s390x.whl", hash = "sha256:5ac9328ec4831237bec75defaf839f7d4564be1e6b25ac710bd1a96321cc8317", size = 764167, upload-time = "2024-08-06T20:32:08.338Z" },
    { url = "https://files.pythonhosted.org/packages/75/e4/2c27590dfc9992f73aabbeb9241ae20220bd9452df27483b6e56d3975cc5/PyYAML-6.0.2-cp311-cp311-manylinux_2_17_x86_64.manylinux2014_x86_64.whl", hash = "sha256:3ad2a3decf9aaba3d29c8f537ac4b243e36bef957511b4766cb0057d32b0be85", size = 762952, upload-time = "2024-08-06T20:32:14.124Z" },
    { url = "https://files.pythonhosted.org/packages/9b/97/ecc1abf4a823f5ac61941a9c00fe501b02ac3ab0e373c3857f7d4b83e2b6/PyYAML-6.0.2-cp311-cp311-musllinux_1_1_aarch64.whl", hash = "sha256:ff3824dc5261f50c9b0dfb3be22b4567a6f938ccce4587b38952d85fd9e9afe4", size = 735301, upload-time = "2024-08-06T20:32:16.17Z" },
    { url = "https://files.pythonhosted.org/packages/45/73/0f49dacd6e82c9430e46f4a027baa4ca205e8b0a9dce1397f44edc23559d/PyYAML-6.0.2-cp311-cp311-musllinux_1_1_x86_64.whl", hash = "sha256:797b4f722ffa07cc8d62053e4cff1486fa6dc094105d13fea7b1de7d8bf71c9e", size = 756638, upload-time = "2024-08-06T20:32:18.555Z" },
    { url = "https://files.pythonhosted.org/packages/22/5f/956f0f9fc65223a58fbc14459bf34b4cc48dec52e00535c79b8db361aabd/PyYAML-6.0.2-cp311-cp311-win32.whl", hash = "sha256:11d8f3dd2b9c1207dcaf2ee0bbbfd5991f571186ec9cc78427ba5bd32afae4b5", size = 143850, upload-time = "2024-08-06T20:32:19.889Z" },
    { url = "https://files.pythonhosted.org/packages/ed/23/8da0bbe2ab9dcdd11f4f4557ccaf95c10b9811b13ecced089d43ce59c3c8/PyYAML-6.0.2-cp311-cp311-win_amd64.whl", hash = "sha256:e10ce637b18caea04431ce14fabcf5c64a1c61ec9c56b071a4b7ca131ca52d44", size = 161980, upload-time = "2024-08-06T20:32:21.273Z" },
    { url = "https://files.pythonhosted.org/packages/86/0c/c581167fc46d6d6d7ddcfb8c843a4de25bdd27e4466938109ca68492292c/PyYAML-6.0.2-cp312-cp312-macosx_10_9_x86_64.whl", hash = "sha256:c70c95198c015b85feafc136515252a261a84561b7b1d51e3384e0655ddf25ab", size = 183873, upload-time = "2024-08-06T20:32:25.131Z" },
    { url = "https://files.pythonhosted.org/packages/a8/0c/38374f5bb272c051e2a69281d71cba6fdb983413e6758b84482905e29a5d/PyYAML-6.0.2-cp312-cp312-macosx_11_0_arm64.whl", hash = "sha256:ce826d6ef20b1bc864f0a68340c8b3287705cae2f8b4b1d932177dcc76721725", size = 173302, upload-time = "2024-08-06T20:32:26.511Z" },
    { url = "https://files.pythonhosted.org/packages/c3/93/9916574aa8c00aa06bbac729972eb1071d002b8e158bd0e83a3b9a20a1f7/PyYAML-6.0.2-cp312-cp312-manylinux_2_17_aarch64.manylinux2014_aarch64.whl", hash = "sha256:1f71ea527786de97d1a0cc0eacd1defc0985dcf6b3f17bb77dcfc8c34bec4dc5", size = 739154, upload-time = "2024-08-06T20:32:28.363Z" },
    { url = "https://files.pythonhosted.org/packages/95/0f/b8938f1cbd09739c6da569d172531567dbcc9789e0029aa070856f123984/PyYAML-6.0.2-cp312-cp312-manylinux_2_17_s390x.manylinux2014_s390x.whl", hash = "sha256:9b22676e8097e9e22e36d6b7bda33190d0d400f345f23d4065d48f4ca7ae0425", size = 766223, upload-time = "2024-08-06T20:32:30.058Z" },
    { url = "https://files.pythonhosted.org/packages/b9/2b/614b4752f2e127db5cc206abc23a8c19678e92b23c3db30fc86ab731d3bd/PyYAML-6.0.2-cp312-cp312-manylinux_2_17_x86_64.manylinux2014_x86_64.whl", hash = "sha256:80bab7bfc629882493af4aa31a4cfa43a4c57c83813253626916b8c7ada83476", size = 767542, upload-time = "2024-08-06T20:32:31.881Z" },
    { url = "https://files.pythonhosted.org/packages/d4/00/dd137d5bcc7efea1836d6264f049359861cf548469d18da90cd8216cf05f/PyYAML-6.0.2-cp312-cp312-musllinux_1_1_aarch64.whl", hash = "sha256:0833f8694549e586547b576dcfaba4a6b55b9e96098b36cdc7ebefe667dfed48", size = 731164, upload-time = "2024-08-06T20:32:37.083Z" },
    { url = "https://files.pythonhosted.org/packages/c9/1f/4f998c900485e5c0ef43838363ba4a9723ac0ad73a9dc42068b12aaba4e4/PyYAML-6.0.2-cp312-cp312-musllinux_1_1_x86_64.whl", hash = "sha256:8b9c7197f7cb2738065c481a0461e50ad02f18c78cd75775628afb4d7137fb3b", size = 756611, upload-time = "2024-08-06T20:32:38.898Z" },
    { url = "https://files.pythonhosted.org/packages/df/d1/f5a275fdb252768b7a11ec63585bc38d0e87c9e05668a139fea92b80634c/PyYAML-6.0.2-cp312-cp312-win32.whl", hash = "sha256:ef6107725bd54b262d6dedcc2af448a266975032bc85ef0172c5f059da6325b4", size = 140591, upload-time = "2024-08-06T20:32:40.241Z" },
    { url = "https://files.pythonhosted.org/packages/0c/e8/4f648c598b17c3d06e8753d7d13d57542b30d56e6c2dedf9c331ae56312e/PyYAML-6.0.2-cp312-cp312-win_amd64.whl", hash = "sha256:7e7401d0de89a9a855c839bc697c079a4af81cf878373abd7dc625847d25cbd8", size = 156338, upload-time = "2024-08-06T20:32:41.93Z" },
    { url = "https://files.pythonhosted.org/packages/65/d8/b7a1db13636d7fb7d4ff431593c510c8b8fca920ade06ca8ef20015493c5/PyYAML-6.0.2-cp39-cp39-macosx_10_9_x86_64.whl", hash = "sha256:688ba32a1cffef67fd2e9398a2efebaea461578b0923624778664cc1c914db5d", size = 184777, upload-time = "2024-08-06T20:33:25.896Z" },
    { url = "https://files.pythonhosted.org/packages/0a/02/6ec546cd45143fdf9840b2c6be8d875116a64076218b61d68e12548e5839/PyYAML-6.0.2-cp39-cp39-macosx_11_0_arm64.whl", hash = "sha256:a8786accb172bd8afb8be14490a16625cbc387036876ab6ba70912730faf8e1f", size = 172318, upload-time = "2024-08-06T20:33:27.212Z" },
    { url = "https://files.pythonhosted.org/packages/0e/9a/8cc68be846c972bda34f6c2a93abb644fb2476f4dcc924d52175786932c9/PyYAML-6.0.2-cp39-cp39-manylinux_2_17_aarch64.manylinux2014_aarch64.whl", hash = "sha256:d8e03406cac8513435335dbab54c0d385e4a49e4945d2909a581c83647ca0290", size = 720891, upload-time = "2024-08-06T20:33:28.974Z" },
    { url = "https://files.pythonhosted.org/packages/e9/6c/6e1b7f40181bc4805e2e07f4abc10a88ce4648e7e95ff1abe4ae4014a9b2/PyYAML-6.0.2-cp39-cp39-manylinux_2_17_s390x.manylinux2014_s390x.whl", hash = "sha256:f753120cb8181e736c57ef7636e83f31b9c0d1722c516f7e86cf15b7aa57ff12", size = 722614, upload-time = "2024-08-06T20:33:34.157Z" },
    { url = "https://files.pythonhosted.org/packages/3d/32/e7bd8535d22ea2874cef6a81021ba019474ace0d13a4819c2a4bce79bd6a/PyYAML-6.0.2-cp39-cp39-manylinux_2_17_x86_64.manylinux2014_x86_64.whl", hash = "sha256:3b1fdb9dc17f5a7677423d508ab4f243a726dea51fa5e70992e59a7411c89d19", size = 737360, upload-time = "2024-08-06T20:33:35.84Z" },
    { url = "https://files.pythonhosted.org/packages/d7/12/7322c1e30b9be969670b672573d45479edef72c9a0deac3bb2868f5d7469/PyYAML-6.0.2-cp39-cp39-musllinux_1_1_aarch64.whl", hash = "sha256:0b69e4ce7a131fe56b7e4d770c67429700908fc0752af059838b1cfb41960e4e", size = 699006, upload-time = "2024-08-06T20:33:37.501Z" },
    { url = "https://files.pythonhosted.org/packages/82/72/04fcad41ca56491995076630c3ec1e834be241664c0c09a64c9a2589b507/PyYAML-6.0.2-cp39-cp39-musllinux_1_1_x86_64.whl", hash = "sha256:a9f8c2e67970f13b16084e04f134610fd1d374bf477b17ec1599185cf611d725", size = 723577, upload-time = "2024-08-06T20:33:39.389Z" },
    { url = "https://files.pythonhosted.org/packages/ed/5e/46168b1f2757f1fcd442bc3029cd8767d88a98c9c05770d8b420948743bb/PyYAML-6.0.2-cp39-cp39-win32.whl", hash = "sha256:6395c297d42274772abc367baaa79683958044e5d3835486c16da75d2a694631", size = 144593, upload-time = "2024-08-06T20:33:46.63Z" },
    { url = "https://files.pythonhosted.org/packages/19/87/5124b1c1f2412bb95c59ec481eaf936cd32f0fe2a7b16b97b81c4c017a6a/PyYAML-6.0.2-cp39-cp39-win_amd64.whl", hash = "sha256:39693e1f8320ae4f43943590b49779ffb98acb81f788220ea932a6b6c51004d8", size = 162312, upload-time = "2024-08-06T20:33:49.073Z" },
]

[[package]]
name = "requests"
version = "2.32.3"
source = { registry = "https://pypi.org/simple" }
dependencies = [
    { name = "certifi" },
    { name = "charset-normalizer" },
    { name = "idna" },
    { name = "urllib3", version = "1.26.20", source = { registry = "https://pypi.org/simple" }, marker = "python_full_version < '3.10'" },
    { name = "urllib3", version = "2.4.0", source = { registry = "https://pypi.org/simple" }, marker = "python_full_version >= '3.10'" },
]
sdist = { url = "https://files.pythonhosted.org/packages/63/70/2bf7780ad2d390a8d301ad0b550f1581eadbd9a20f896afe06353c2a2913/requests-2.32.3.tar.gz", hash = "sha256:55365417734eb18255590a9ff9eb97e9e1da868d4ccd6402399eaf68af20a760", size = 131218, upload-time = "2024-05-29T15:37:49.536Z" }
wheels = [
    { url = "https://files.pythonhosted.org/packages/f9/9b/335f9764261e915ed497fcdeb11df5dfd6f7bf257d4a6a2a686d80da4d54/requests-2.32.3-py3-none-any.whl", hash = "sha256:70761cfe03c773ceb22aa2f671b4757976145175cdfca038c02654d061d6dcc6", size = 64928, upload-time = "2024-05-29T15:37:47.027Z" },
]

[[package]]
name = "requests-oauthlib"
version = "2.0.0"
source = { registry = "https://pypi.org/simple" }
dependencies = [
    { name = "oauthlib" },
    { name = "requests" },
]
sdist = { url = "https://files.pythonhosted.org/packages/42/f2/05f29bc3913aea15eb670be136045bf5c5bbf4b99ecb839da9b422bb2c85/requests-oauthlib-2.0.0.tar.gz", hash = "sha256:b3dffaebd884d8cd778494369603a9e7b58d29111bf6b41bdc2dcd87203af4e9", size = 55650, upload-time = "2024-03-22T20:32:29.939Z" }
wheels = [
    { url = "https://files.pythonhosted.org/packages/3b/5d/63d4ae3b9daea098d5d6f5da83984853c1bbacd5dc826764b249fe119d24/requests_oauthlib-2.0.0-py2.py3-none-any.whl", hash = "sha256:7dd8a5c40426b779b0868c404bdef9768deccf22749cde15852df527e6269b36", size = 24179, upload-time = "2024-03-22T20:32:28.055Z" },
]

[[package]]
name = "rsa"
version = "4.9.1"
source = { registry = "https://pypi.org/simple" }
dependencies = [
    { name = "pyasn1" },
]
sdist = { url = "https://files.pythonhosted.org/packages/da/8a/22b7beea3ee0d44b1916c0c1cb0ee3af23b700b6da9f04991899d0c555d4/rsa-4.9.1.tar.gz", hash = "sha256:e7bdbfdb5497da4c07dfd35530e1a902659db6ff241e39d9953cad06ebd0ae75", size = 29034, upload-time = "2025-04-16T09:51:18.218Z" }
wheels = [
    { url = "https://files.pythonhosted.org/packages/64/8d/0133e4eb4beed9e425d9a98ed6e081a55d195481b7632472be1af08d2f6b/rsa-4.9.1-py3-none-any.whl", hash = "sha256:68635866661c6836b8d39430f97a996acbd61bfa49406748ea243539fe239762", size = 34696, upload-time = "2025-04-16T09:51:17.142Z" },
]

[[package]]
name = "s3transfer"
version = "0.11.4"
source = { registry = "https://pypi.org/simple" }
dependencies = [
    { name = "botocore" },
]
sdist = { url = "https://files.pythonhosted.org/packages/0f/ec/aa1a215e5c126fe5decbee2e107468f51d9ce190b9763cb649f76bb45938/s3transfer-0.11.4.tar.gz", hash = "sha256:559f161658e1cf0a911f45940552c696735f5c74e64362e515f333ebed87d679", size = 148419, upload-time = "2025-03-04T20:29:15.012Z" }
wheels = [
    { url = "https://files.pythonhosted.org/packages/86/62/8d3fc3ec6640161a5649b2cddbbf2b9fa39c92541225b33f117c37c5a2eb/s3transfer-0.11.4-py3-none-any.whl", hash = "sha256:ac265fa68318763a03bf2dc4f39d5cbd6a9e178d81cc9483ad27da33637e320d", size = 84412, upload-time = "2025-03-04T20:29:13.433Z" },
]

[[package]]
name = "setuptools"
version = "70.3.0"
source = { registry = "https://pypi.org/simple" }
sdist = { url = "https://files.pythonhosted.org/packages/65/d8/10a70e86f6c28ae59f101a9de6d77bf70f147180fbf40c3af0f64080adc3/setuptools-70.3.0.tar.gz", hash = "sha256:f171bab1dfbc86b132997f26a119f6056a57950d058587841a0082e8830f9dc5", size = 2333112, upload-time = "2024-07-09T16:08:06.251Z" }
wheels = [
    { url = "https://files.pythonhosted.org/packages/ef/15/88e46eb9387e905704b69849618e699dc2f54407d8953cc4ec4b8b46528d/setuptools-70.3.0-py3-none-any.whl", hash = "sha256:fe384da74336c398e0d956d1cae0669bc02eed936cdb1d49b57de1990dc11ffc", size = 931070, upload-time = "2024-07-09T16:07:58.829Z" },
]

[[package]]
name = "six"
version = "1.17.0"
source = { registry = "https://pypi.org/simple" }
sdist = { url = "https://files.pythonhosted.org/packages/94/e7/b2c673351809dca68a0e064b6af791aa332cf192da575fd474ed7d6f16a2/six-1.17.0.tar.gz", hash = "sha256:ff70335d468e7eb6ec65b95b99d3a2836546063f63acc5171de367e834932a81", size = 34031, upload-time = "2024-12-04T17:35:28.174Z" }
wheels = [
    { url = "https://files.pythonhosted.org/packages/b7/ce/149a00dd41f10bc29e5921b496af8b574d8413afcd5e30dfa0ed46c2cc5e/six-1.17.0-py2.py3-none-any.whl", hash = "sha256:4721f391ed90541fddacab5acf947aa0d3dc7d27b2e1e8eda2be8970586c3274", size = 11050, upload-time = "2024-12-04T17:35:26.475Z" },
]

[[package]]
name = "sniffio"
version = "1.3.1"
source = { registry = "https://pypi.org/simple" }
sdist = { url = "https://files.pythonhosted.org/packages/a2/87/a6771e1546d97e7e041b6ae58d80074f81b7d5121207425c964ddf5cfdbd/sniffio-1.3.1.tar.gz", hash = "sha256:f4324edc670a0f49750a81b895f35c3adb843cca46f0530f79fc1babb23789dc", size = 20372, upload-time = "2024-02-25T23:20:04.057Z" }
wheels = [
    { url = "https://files.pythonhosted.org/packages/e9/44/75a9c9421471a6c4805dbf2356f7c181a29c1879239abab1ea2cc8f38b40/sniffio-1.3.1-py3-none-any.whl", hash = "sha256:2f6da418d1f1e0fddd844478f41680e794e6051915791a034ff65e5f100525a2", size = 10235, upload-time = "2024-02-25T23:20:01.196Z" },
]

[[package]]
name = "starlette"
version = "0.49.1"
source = { registry = "https://pypi.org/simple" }
dependencies = [
    { name = "anyio" },
    { name = "typing-extensions" },
]
sdist = { url = "https://files.pythonhosted.org/packages/1b/3f/507c21db33b66fb027a332f2cb3abbbe924cc3a79ced12f01ed8645955c9/starlette-0.49.1.tar.gz", hash = "sha256:481a43b71e24ed8c43b11ea02f5353d77840e01480881b8cb5a26b8cae64a8cb", size = 2654703, upload-time = "2025-10-28T17:34:10.928Z" }
wheels = [
    { url = "https://files.pythonhosted.org/packages/51/da/545b75d420bb23b5d494b0517757b351963e974e79933f01e05c929f20a6/starlette-0.49.1-py3-none-any.whl", hash = "sha256:d92ce9f07e4a3caa3ac13a79523bd18e3bc0042bb8ff2d759a8e7dd0e1859875", size = 74175, upload-time = "2025-10-28T17:34:09.13Z" },
]

[[package]]
name = "tabulate"
version = "0.9.0"
source = { registry = "https://pypi.org/simple" }
sdist = { url = "https://files.pythonhosted.org/packages/ec/fe/802052aecb21e3797b8f7902564ab6ea0d60ff8ca23952079064155d1ae1/tabulate-0.9.0.tar.gz", hash = "sha256:0095b12bf5966de529c0feb1fa08671671b3368eec77d7ef7ab114be2c068b3c", size = 81090, upload-time = "2022-10-06T17:21:48.54Z" }
wheels = [
    { url = "https://files.pythonhosted.org/packages/40/44/4a5f08c96eb108af5cb50b41f76142f0afa346dfa99d5296fe7202a11854/tabulate-0.9.0-py3-none-any.whl", hash = "sha256:024ca478df22e9340661486f85298cff5f6dcdba14f3813e8830015b9ed1948f", size = 35252, upload-time = "2022-10-06T17:21:44.262Z" },
]

[[package]]
name = "timing-asgi"
version = "0.3.1"
source = { registry = "https://pypi.org/simple" }
sdist = { url = "https://files.pythonhosted.org/packages/b4/29/261667860ae45de7197dd67dfae6bdceb65dfde57559be71d3c8fa4d438e/timing_asgi-0.3.1.tar.gz", hash = "sha256:5f040b2588476c048dd09d8c8fc4b71152b9465474f5c1899a1f77c2b400e46f", size = 4732, upload-time = "2023-07-18T10:19:22.528Z" }
wheels = [
    { url = "https://files.pythonhosted.org/packages/21/3a/c42d28b2c40dc1d10d8a2bd74af7d3aed0536189a6b33b52b94f75ce9894/timing_asgi-0.3.1-py3-none-any.whl", hash = "sha256:dc947f43227c500a3259d90034da9c49a959a60243f9121db337dd7e6e57e808", size = 5596, upload-time = "2023-07-18T10:19:16.31Z" },
]

[[package]]
name = "tomli"
version = "2.2.1"
source = { registry = "https://pypi.org/simple" }
sdist = { url = "https://files.pythonhosted.org/packages/18/87/302344fed471e44a87289cf4967697d07e532f2421fdaf868a303cbae4ff/tomli-2.2.1.tar.gz", hash = "sha256:cd45e1dc79c835ce60f7404ec8119f2eb06d38b1deba146f07ced3bbc44505ff", size = 17175, upload-time = "2024-11-27T22:38:36.873Z" }
wheels = [
    { url = "https://files.pythonhosted.org/packages/43/ca/75707e6efa2b37c77dadb324ae7d9571cb424e61ea73fad7c56c2d14527f/tomli-2.2.1-cp311-cp311-macosx_10_9_x86_64.whl", hash = "sha256:678e4fa69e4575eb77d103de3df8a895e1591b48e740211bd1067378c69e8249", size = 131077, upload-time = "2024-11-27T22:37:54.956Z" },
    { url = "https://files.pythonhosted.org/packages/c7/16/51ae563a8615d472fdbffc43a3f3d46588c264ac4f024f63f01283becfbb/tomli-2.2.1-cp311-cp311-macosx_11_0_arm64.whl", hash = "sha256:023aa114dd824ade0100497eb2318602af309e5a55595f76b626d6d9f3b7b0a6", size = 123429, upload-time = "2024-11-27T22:37:56.698Z" },
    { url = "https://files.pythonhosted.org/packages/f1/dd/4f6cd1e7b160041db83c694abc78e100473c15d54620083dbd5aae7b990e/tomli-2.2.1-cp311-cp311-manylinux_2_17_aarch64.manylinux2014_aarch64.whl", hash = "sha256:ece47d672db52ac607a3d9599a9d48dcb2f2f735c6c2d1f34130085bb12b112a", size = 226067, upload-time = "2024-11-27T22:37:57.63Z" },
    { url = "https://files.pythonhosted.org/packages/a9/6b/c54ede5dc70d648cc6361eaf429304b02f2871a345bbdd51e993d6cdf550/tomli-2.2.1-cp311-cp311-manylinux_2_17_x86_64.manylinux2014_x86_64.whl", hash = "sha256:6972ca9c9cc9f0acaa56a8ca1ff51e7af152a9f87fb64623e31d5c83700080ee", size = 236030, upload-time = "2024-11-27T22:37:59.344Z" },
    { url = "https://files.pythonhosted.org/packages/1f/47/999514fa49cfaf7a92c805a86c3c43f4215621855d151b61c602abb38091/tomli-2.2.1-cp311-cp311-manylinux_2_5_i686.manylinux1_i686.manylinux_2_17_i686.manylinux2014_i686.whl", hash = "sha256:c954d2250168d28797dd4e3ac5cf812a406cd5a92674ee4c8f123c889786aa8e", size = 240898, upload-time = "2024-11-27T22:38:00.429Z" },
    { url = "https://files.pythonhosted.org/packages/73/41/0a01279a7ae09ee1573b423318e7934674ce06eb33f50936655071d81a24/tomli-2.2.1-cp311-cp311-musllinux_1_2_aarch64.whl", hash = "sha256:8dd28b3e155b80f4d54beb40a441d366adcfe740969820caf156c019fb5c7ec4", size = 229894, upload-time = "2024-11-27T22:38:02.094Z" },
    { url = "https://files.pythonhosted.org/packages/55/18/5d8bc5b0a0362311ce4d18830a5d28943667599a60d20118074ea1b01bb7/tomli-2.2.1-cp311-cp311-musllinux_1_2_i686.whl", hash = "sha256:e59e304978767a54663af13c07b3d1af22ddee3bb2fb0618ca1593e4f593a106", size = 245319, upload-time = "2024-11-27T22:38:03.206Z" },
    { url = "https://files.pythonhosted.org/packages/92/a3/7ade0576d17f3cdf5ff44d61390d4b3febb8a9fc2b480c75c47ea048c646/tomli-2.2.1-cp311-cp311-musllinux_1_2_x86_64.whl", hash = "sha256:33580bccab0338d00994d7f16f4c4ec25b776af3ffaac1ed74e0b3fc95e885a8", size = 238273, upload-time = "2024-11-27T22:38:04.217Z" },
    { url = "https://files.pythonhosted.org/packages/72/6f/fa64ef058ac1446a1e51110c375339b3ec6be245af9d14c87c4a6412dd32/tomli-2.2.1-cp311-cp311-win32.whl", hash = "sha256:465af0e0875402f1d226519c9904f37254b3045fc5084697cefb9bdde1ff99ff", size = 98310, upload-time = "2024-11-27T22:38:05.908Z" },
    { url = "https://files.pythonhosted.org/packages/6a/1c/4a2dcde4a51b81be3530565e92eda625d94dafb46dbeb15069df4caffc34/tomli-2.2.1-cp311-cp311-win_amd64.whl", hash = "sha256:2d0f2fdd22b02c6d81637a3c95f8cd77f995846af7414c5c4b8d0545afa1bc4b", size = 108309, upload-time = "2024-11-27T22:38:06.812Z" },
    { url = "https://files.pythonhosted.org/packages/52/e1/f8af4c2fcde17500422858155aeb0d7e93477a0d59a98e56cbfe75070fd0/tomli-2.2.1-cp312-cp312-macosx_10_13_x86_64.whl", hash = "sha256:4a8f6e44de52d5e6c657c9fe83b562f5f4256d8ebbfe4ff922c495620a7f6cea", size = 132762, upload-time = "2024-11-27T22:38:07.731Z" },
    { url = "https://files.pythonhosted.org/packages/03/b8/152c68bb84fc00396b83e7bbddd5ec0bd3dd409db4195e2a9b3e398ad2e3/tomli-2.2.1-cp312-cp312-macosx_11_0_arm64.whl", hash = "sha256:8d57ca8095a641b8237d5b079147646153d22552f1c637fd3ba7f4b0b29167a8", size = 123453, upload-time = "2024-11-27T22:38:09.384Z" },
    { url = "https://files.pythonhosted.org/packages/c8/d6/fc9267af9166f79ac528ff7e8c55c8181ded34eb4b0e93daa767b8841573/tomli-2.2.1-cp312-cp312-manylinux_2_17_aarch64.manylinux2014_aarch64.whl", hash = "sha256:4e340144ad7ae1533cb897d406382b4b6fede8890a03738ff1683af800d54192", size = 233486, upload-time = "2024-11-27T22:38:10.329Z" },
    { url = "https://files.pythonhosted.org/packages/5c/51/51c3f2884d7bab89af25f678447ea7d297b53b5a3b5730a7cb2ef6069f07/tomli-2.2.1-cp312-cp312-manylinux_2_17_x86_64.manylinux2014_x86_64.whl", hash = "sha256:db2b95f9de79181805df90bedc5a5ab4c165e6ec3fe99f970d0e302f384ad222", size = 242349, upload-time = "2024-11-27T22:38:11.443Z" },
    { url = "https://files.pythonhosted.org/packages/ab/df/bfa89627d13a5cc22402e441e8a931ef2108403db390ff3345c05253935e/tomli-2.2.1-cp312-cp312-manylinux_2_5_i686.manylinux1_i686.manylinux_2_17_i686.manylinux2014_i686.whl", hash = "sha256:40741994320b232529c802f8bc86da4e1aa9f413db394617b9a256ae0f9a7f77", size = 252159, upload-time = "2024-11-27T22:38:13.099Z" },
    { url = "https://files.pythonhosted.org/packages/9e/6e/fa2b916dced65763a5168c6ccb91066f7639bdc88b48adda990db10c8c0b/tomli-2.2.1-cp312-cp312-musllinux_1_2_aarch64.whl", hash = "sha256:400e720fe168c0f8521520190686ef8ef033fb19fc493da09779e592861b78c6", size = 237243, upload-time = "2024-11-27T22:38:14.766Z" },
    { url = "https://files.pythonhosted.org/packages/b4/04/885d3b1f650e1153cbb93a6a9782c58a972b94ea4483ae4ac5cedd5e4a09/tomli-2.2.1-cp312-cp312-musllinux_1_2_i686.whl", hash = "sha256:02abe224de6ae62c19f090f68da4e27b10af2b93213d36cf44e6e1c5abd19fdd", size = 259645, upload-time = "2024-11-27T22:38:15.843Z" },
    { url = "https://files.pythonhosted.org/packages/9c/de/6b432d66e986e501586da298e28ebeefd3edc2c780f3ad73d22566034239/tomli-2.2.1-cp312-cp312-musllinux_1_2_x86_64.whl", hash = "sha256:b82ebccc8c8a36f2094e969560a1b836758481f3dc360ce9a3277c65f374285e", size = 244584, upload-time = "2024-11-27T22:38:17.645Z" },
    { url = "https://files.pythonhosted.org/packages/1c/9a/47c0449b98e6e7d1be6cbac02f93dd79003234ddc4aaab6ba07a9a7482e2/tomli-2.2.1-cp312-cp312-win32.whl", hash = "sha256:889f80ef92701b9dbb224e49ec87c645ce5df3fa2cc548664eb8a25e03127a98", size = 98875, upload-time = "2024-11-27T22:38:19.159Z" },
    { url = "https://files.pythonhosted.org/packages/ef/60/9b9638f081c6f1261e2688bd487625cd1e660d0a85bd469e91d8db969734/tomli-2.2.1-cp312-cp312-win_amd64.whl", hash = "sha256:7fc04e92e1d624a4a63c76474610238576942d6b8950a2d7f908a340494e67e4", size = 109418, upload-time = "2024-11-27T22:38:20.064Z" },
    { url = "https://files.pythonhosted.org/packages/6e/c2/61d3e0f47e2b74ef40a68b9e6ad5984f6241a942f7cd3bbfbdbd03861ea9/tomli-2.2.1-py3-none-any.whl", hash = "sha256:cb55c73c5f4408779d0cf3eef9f762b9c9f147a77de7b258bef0a5628adc85cc", size = 14257, upload-time = "2024-11-27T22:38:35.385Z" },
]

[[package]]
name = "tqdm"
version = "4.67.1"
source = { registry = "https://pypi.org/simple" }
dependencies = [
    { name = "colorama", marker = "sys_platform == 'win32'" },
]
sdist = { url = "https://files.pythonhosted.org/packages/a8/4b/29b4ef32e036bb34e4ab51796dd745cdba7ed47ad142a9f4a1eb8e0c744d/tqdm-4.67.1.tar.gz", hash = "sha256:f8aef9c52c08c13a65f30ea34f4e5aac3fd1a34959879d7e59e63027286627f2", size = 169737, upload-time = "2024-11-24T20:12:22.481Z" }
wheels = [
    { url = "https://files.pythonhosted.org/packages/d0/30/dc54f88dd4a2b5dc8a0279bdd7270e735851848b762aeb1c1184ed1f6b14/tqdm-4.67.1-py3-none-any.whl", hash = "sha256:26445eca388f82e72884e0d580d5464cd801a3ea01e63e5601bdff9ba6a48de2", size = 78540, upload-time = "2024-11-24T20:12:19.698Z" },
]

[[package]]
name = "typing-extensions"
version = "4.13.2"
source = { registry = "https://pypi.org/simple" }
sdist = { url = "https://files.pythonhosted.org/packages/f6/37/23083fcd6e35492953e8d2aaaa68b860eb422b34627b13f2ce3eb6106061/typing_extensions-4.13.2.tar.gz", hash = "sha256:e6c81219bd689f51865d9e372991c540bda33a0379d5573cddb9a3a23f7caaef", size = 106967, upload-time = "2025-04-10T14:19:05.416Z" }
wheels = [
    { url = "https://files.pythonhosted.org/packages/8b/54/b1ae86c0973cc6f0210b53d508ca3641fb6d0c56823f288d108bc7ab3cc8/typing_extensions-4.13.2-py3-none-any.whl", hash = "sha256:a439e7c04b49fec3e5d3e2beaa21755cadbbdc391694e28ccdd36ca4a1408f8c", size = 45806, upload-time = "2025-04-10T14:19:03.967Z" },
]

[[package]]
name = "typing-inspection"
version = "0.4.0"
source = { registry = "https://pypi.org/simple" }
dependencies = [
    { name = "typing-extensions" },
]
sdist = { url = "https://files.pythonhosted.org/packages/82/5c/e6082df02e215b846b4b8c0b887a64d7d08ffaba30605502639d44c06b82/typing_inspection-0.4.0.tar.gz", hash = "sha256:9765c87de36671694a67904bf2c96e395be9c6439bb6c87b5142569dcdd65122", size = 76222, upload-time = "2025-02-25T17:27:59.638Z" }
wheels = [
    { url = "https://files.pythonhosted.org/packages/31/08/aa4fdfb71f7de5176385bd9e90852eaf6b5d622735020ad600f2bab54385/typing_inspection-0.4.0-py3-none-any.whl", hash = "sha256:50e72559fcd2a6367a19f7a7e610e6afcb9fac940c650290eed893d61386832f", size = 14125, upload-time = "2025-02-25T17:27:57.754Z" },
]

[[package]]
name = "tzdata"
version = "2025.2"
source = { registry = "https://pypi.org/simple" }
sdist = { url = "https://files.pythonhosted.org/packages/95/32/1a225d6164441be760d75c2c42e2780dc0873fe382da3e98a2e1e48361e5/tzdata-2025.2.tar.gz", hash = "sha256:b60a638fcc0daffadf82fe0f57e53d06bdec2f36c4df66280ae79bce6bd6f2b9", size = 196380, upload-time = "2025-03-23T13:54:43.652Z" }
wheels = [
    { url = "https://files.pythonhosted.org/packages/5c/23/c7abc0ca0a1526a0774eca151daeb8de62ec457e77262b66b359c3c7679e/tzdata-2025.2-py2.py3-none-any.whl", hash = "sha256:1a403fada01ff9221ca8044d701868fa132215d84beb92242d9acd2147f667a8", size = 347839, upload-time = "2025-03-23T13:54:41.845Z" },
]

[[package]]
name = "urllib3"
version = "1.26.20"
source = { registry = "https://pypi.org/simple" }
resolution-markers = [
    "python_full_version < '3.10'",
]
sdist = { url = "https://files.pythonhosted.org/packages/e4/e8/6ff5e6bc22095cfc59b6ea711b687e2b7ed4bdb373f7eeec370a97d7392f/urllib3-1.26.20.tar.gz", hash = "sha256:40c2dc0c681e47eb8f90e7e27bf6ff7df2e677421fd46756da1161c39ca70d32", size = 307380, upload-time = "2024-08-29T15:43:11.37Z" }
wheels = [
    { url = "https://files.pythonhosted.org/packages/33/cf/8435d5a7159e2a9c83a95896ed596f68cf798005fe107cc655b5c5c14704/urllib3-1.26.20-py2.py3-none-any.whl", hash = "sha256:0ed14ccfbf1c30a9072c7ca157e4319b70d65f623e91e7b32fadb2853431016e", size = 144225, upload-time = "2024-08-29T15:43:08.921Z" },
]

[[package]]
name = "urllib3"
version = "2.4.0"
source = { registry = "https://pypi.org/simple" }
resolution-markers = [
    "python_full_version >= '3.12'",
    "python_full_version == '3.11.*'",
    "python_full_version == '3.10.*'",
]
sdist = { url = "https://files.pythonhosted.org/packages/8a/78/16493d9c386d8e60e442a35feac5e00f0913c0f4b7c217c11e8ec2ff53e0/urllib3-2.4.0.tar.gz", hash = "sha256:414bc6535b787febd7567804cc015fee39daab8ad86268f1310a9250697de466", size = 390672, upload-time = "2025-04-10T15:23:39.232Z" }
wheels = [
    { url = "https://files.pythonhosted.org/packages/6b/11/cc635220681e93a0183390e26485430ca2c7b5f9d33b15c74c2861cb8091/urllib3-2.4.0-py3-none-any.whl", hash = "sha256:4e16665048960a0900c702d4a66415956a584919c03361cac9f1df5c5dd7e813", size = 128680, upload-time = "2025-04-10T15:23:37.377Z" },
]

[[package]]
name = "uvicorn"
version = "0.34.1"
source = { registry = "https://pypi.org/simple" }
dependencies = [
    { name = "click" },
    { name = "h11" },
    { name = "typing-extensions", marker = "python_full_version < '3.11'" },
]
sdist = { url = "https://files.pythonhosted.org/packages/86/37/dd92f1f9cedb5eaf74d9999044306e06abe65344ff197864175dbbd91871/uvicorn-0.34.1.tar.gz", hash = "sha256:af981725fc4b7ffc5cb3b0e9eda6258a90c4b52cb2a83ce567ae0a7ae1757afc", size = 76755, upload-time = "2025-04-13T13:48:04.305Z" }
wheels = [
    { url = "https://files.pythonhosted.org/packages/5f/38/a5801450940a858c102a7ad9e6150146a25406a119851c993148d56ab041/uvicorn-0.34.1-py3-none-any.whl", hash = "sha256:984c3a8c7ca18ebaad15995ee7401179212c59521e67bfc390c07fa2b8d2e065", size = 62404, upload-time = "2025-04-13T13:48:02.408Z" },
]

[package.optional-dependencies]
standard = [
    { name = "colorama", marker = "sys_platform == 'win32'" },
    { name = "httptools" },
    { name = "python-dotenv" },
    { name = "pyyaml" },
    { name = "uvloop", marker = "platform_python_implementation != 'PyPy' and sys_platform != 'cygwin' and sys_platform != 'win32'" },
    { name = "watchfiles" },
    { name = "websockets" },
]

[[package]]
name = "uvloop"
version = "0.21.0"
source = { registry = "https://pypi.org/simple" }
sdist = { url = "https://files.pythonhosted.org/packages/af/c0/854216d09d33c543f12a44b393c402e89a920b1a0a7dc634c42de91b9cf6/uvloop-0.21.0.tar.gz", hash = "sha256:3bf12b0fda68447806a7ad847bfa591613177275d35b6724b1ee573faa3704e3", size = 2492741, upload-time = "2024-10-14T23:38:35.489Z" }
wheels = [
    { url = "https://files.pythonhosted.org/packages/3d/76/44a55515e8c9505aa1420aebacf4dd82552e5e15691654894e90d0bd051a/uvloop-0.21.0-cp310-cp310-macosx_10_9_universal2.whl", hash = "sha256:ec7e6b09a6fdded42403182ab6b832b71f4edaf7f37a9a0e371a01db5f0cb45f", size = 1442019, upload-time = "2024-10-14T23:37:20.068Z" },
    { url = "https://files.pythonhosted.org/packages/35/5a/62d5800358a78cc25c8a6c72ef8b10851bdb8cca22e14d9c74167b7f86da/uvloop-0.21.0-cp310-cp310-macosx_10_9_x86_64.whl", hash = "sha256:196274f2adb9689a289ad7d65700d37df0c0930fd8e4e743fa4834e850d7719d", size = 801898, upload-time = "2024-10-14T23:37:22.663Z" },
    { url = "https://files.pythonhosted.org/packages/f3/96/63695e0ebd7da6c741ccd4489b5947394435e198a1382349c17b1146bb97/uvloop-0.21.0-cp310-cp310-manylinux_2_17_aarch64.manylinux2014_aarch64.whl", hash = "sha256:f38b2e090258d051d68a5b14d1da7203a3c3677321cf32a95a6f4db4dd8b6f26", size = 3827735, upload-time = "2024-10-14T23:37:25.129Z" },
    { url = "https://files.pythonhosted.org/packages/61/e0/f0f8ec84979068ffae132c58c79af1de9cceeb664076beea86d941af1a30/uvloop-0.21.0-cp310-cp310-manylinux_2_17_x86_64.manylinux2014_x86_64.whl", hash = "sha256:87c43e0f13022b998eb9b973b5e97200c8b90823454d4bc06ab33829e09fb9bb", size = 3825126, upload-time = "2024-10-14T23:37:27.59Z" },
    { url = "https://files.pythonhosted.org/packages/bf/fe/5e94a977d058a54a19df95f12f7161ab6e323ad49f4dabc28822eb2df7ea/uvloop-0.21.0-cp310-cp310-musllinux_1_2_aarch64.whl", hash = "sha256:10d66943def5fcb6e7b37310eb6b5639fd2ccbc38df1177262b0640c3ca68c1f", size = 3705789, upload-time = "2024-10-14T23:37:29.385Z" },
    { url = "https://files.pythonhosted.org/packages/26/dd/c7179618e46092a77e036650c1f056041a028a35c4d76945089fcfc38af8/uvloop-0.21.0-cp310-cp310-musllinux_1_2_x86_64.whl", hash = "sha256:67dd654b8ca23aed0a8e99010b4c34aca62f4b7fce88f39d452ed7622c94845c", size = 3800523, upload-time = "2024-10-14T23:37:32.048Z" },
    { url = "https://files.pythonhosted.org/packages/57/a7/4cf0334105c1160dd6819f3297f8700fda7fc30ab4f61fbf3e725acbc7cc/uvloop-0.21.0-cp311-cp311-macosx_10_9_universal2.whl", hash = "sha256:c0f3fa6200b3108919f8bdabb9a7f87f20e7097ea3c543754cabc7d717d95cf8", size = 1447410, upload-time = "2024-10-14T23:37:33.612Z" },
    { url = "https://files.pythonhosted.org/packages/8c/7c/1517b0bbc2dbe784b563d6ab54f2ef88c890fdad77232c98ed490aa07132/uvloop-0.21.0-cp311-cp311-macosx_10_9_x86_64.whl", hash = "sha256:0878c2640cf341b269b7e128b1a5fed890adc4455513ca710d77d5e93aa6d6a0", size = 805476, upload-time = "2024-10-14T23:37:36.11Z" },
    { url = "https://files.pythonhosted.org/packages/ee/ea/0bfae1aceb82a503f358d8d2fa126ca9dbdb2ba9c7866974faec1cb5875c/uvloop-0.21.0-cp311-cp311-manylinux_2_17_aarch64.manylinux2014_aarch64.whl", hash = "sha256:b9fb766bb57b7388745d8bcc53a359b116b8a04c83a2288069809d2b3466c37e", size = 3960855, upload-time = "2024-10-14T23:37:37.683Z" },
    { url = "https://files.pythonhosted.org/packages/8a/ca/0864176a649838b838f36d44bf31c451597ab363b60dc9e09c9630619d41/uvloop-0.21.0-cp311-cp311-manylinux_2_17_x86_64.manylinux2014_x86_64.whl", hash = "sha256:8a375441696e2eda1c43c44ccb66e04d61ceeffcd76e4929e527b7fa401b90fb", size = 3973185, upload-time = "2024-10-14T23:37:40.226Z" },
    { url = "https://files.pythonhosted.org/packages/30/bf/08ad29979a936d63787ba47a540de2132169f140d54aa25bc8c3df3e67f4/uvloop-0.21.0-cp311-cp311-musllinux_1_2_aarch64.whl", hash = "sha256:baa0e6291d91649c6ba4ed4b2f982f9fa165b5bbd50a9e203c416a2797bab3c6", size = 3820256, upload-time = "2024-10-14T23:37:42.839Z" },
    { url = "https://files.pythonhosted.org/packages/da/e2/5cf6ef37e3daf2f06e651aae5ea108ad30df3cb269102678b61ebf1fdf42/uvloop-0.21.0-cp311-cp311-musllinux_1_2_x86_64.whl", hash = "sha256:4509360fcc4c3bd2c70d87573ad472de40c13387f5fda8cb58350a1d7475e58d", size = 3937323, upload-time = "2024-10-14T23:37:45.337Z" },
    { url = "https://files.pythonhosted.org/packages/8c/4c/03f93178830dc7ce8b4cdee1d36770d2f5ebb6f3d37d354e061eefc73545/uvloop-0.21.0-cp312-cp312-macosx_10_13_universal2.whl", hash = "sha256:359ec2c888397b9e592a889c4d72ba3d6befba8b2bb01743f72fffbde663b59c", size = 1471284, upload-time = "2024-10-14T23:37:47.833Z" },
    { url = "https://files.pythonhosted.org/packages/43/3e/92c03f4d05e50f09251bd8b2b2b584a2a7f8fe600008bcc4523337abe676/uvloop-0.21.0-cp312-cp312-macosx_10_13_x86_64.whl", hash = "sha256:f7089d2dc73179ce5ac255bdf37c236a9f914b264825fdaacaded6990a7fb4c2", size = 821349, upload-time = "2024-10-14T23:37:50.149Z" },
    { url = "https://files.pythonhosted.org/packages/a6/ef/a02ec5da49909dbbfb1fd205a9a1ac4e88ea92dcae885e7c961847cd51e2/uvloop-0.21.0-cp312-cp312-manylinux_2_17_aarch64.manylinux2014_aarch64.whl", hash = "sha256:baa4dcdbd9ae0a372f2167a207cd98c9f9a1ea1188a8a526431eef2f8116cc8d", size = 4580089, upload-time = "2024-10-14T23:37:51.703Z" },
    { url = "https://files.pythonhosted.org/packages/06/a7/b4e6a19925c900be9f98bec0a75e6e8f79bb53bdeb891916609ab3958967/uvloop-0.21.0-cp312-cp312-manylinux_2_17_x86_64.manylinux2014_x86_64.whl", hash = "sha256:86975dca1c773a2c9864f4c52c5a55631038e387b47eaf56210f873887b6c8dc", size = 4693770, upload-time = "2024-10-14T23:37:54.122Z" },
    { url = "https://files.pythonhosted.org/packages/ce/0c/f07435a18a4b94ce6bd0677d8319cd3de61f3a9eeb1e5f8ab4e8b5edfcb3/uvloop-0.21.0-cp312-cp312-musllinux_1_2_aarch64.whl", hash = "sha256:461d9ae6660fbbafedd07559c6a2e57cd553b34b0065b6550685f6653a98c1cb", size = 4451321, upload-time = "2024-10-14T23:37:55.766Z" },
    { url = "https://files.pythonhosted.org/packages/8f/eb/f7032be105877bcf924709c97b1bf3b90255b4ec251f9340cef912559f28/uvloop-0.21.0-cp312-cp312-musllinux_1_2_x86_64.whl", hash = "sha256:183aef7c8730e54c9a3ee3227464daed66e37ba13040bb3f350bc2ddc040f22f", size = 4659022, upload-time = "2024-10-14T23:37:58.195Z" },
    { url = "https://files.pythonhosted.org/packages/3c/a4/646a9d0edff7cde25fc1734695d3dfcee0501140dd0e723e4df3f0a50acb/uvloop-0.21.0-cp39-cp39-macosx_10_9_universal2.whl", hash = "sha256:c097078b8031190c934ed0ebfee8cc5f9ba9642e6eb88322b9958b649750f72b", size = 1439646, upload-time = "2024-10-14T23:38:24.656Z" },
    { url = "https://files.pythonhosted.org/packages/01/2e/e128c66106af9728f86ebfeeb52af27ecd3cb09336f3e2f3e06053707a15/uvloop-0.21.0-cp39-cp39-macosx_10_9_x86_64.whl", hash = "sha256:46923b0b5ee7fc0020bef24afe7836cb068f5050ca04caf6b487c513dc1a20b2", size = 800931, upload-time = "2024-10-14T23:38:26.087Z" },
    { url = "https://files.pythonhosted.org/packages/2d/1a/9fbc2b1543d0df11f7aed1632f64bdf5ecc4053cf98cdc9edb91a65494f9/uvloop-0.21.0-cp39-cp39-manylinux_2_17_aarch64.manylinux2014_aarch64.whl", hash = "sha256:53e420a3afe22cdcf2a0f4846e377d16e718bc70103d7088a4f7623567ba5fb0", size = 3829660, upload-time = "2024-10-14T23:38:27.905Z" },
    { url = "https://files.pythonhosted.org/packages/b8/c0/392e235e4100ae3b95b5c6dac77f82b529d2760942b1e7e0981e5d8e895d/uvloop-0.21.0-cp39-cp39-manylinux_2_17_x86_64.manylinux2014_x86_64.whl", hash = "sha256:88cb67cdbc0e483da00af0b2c3cdad4b7c61ceb1ee0f33fe00e09c81e3a6cb75", size = 3827185, upload-time = "2024-10-14T23:38:29.458Z" },
    { url = "https://files.pythonhosted.org/packages/e1/24/a5da6aba58f99aed5255eca87d58d1760853e8302d390820cc29058408e3/uvloop-0.21.0-cp39-cp39-musllinux_1_2_aarch64.whl", hash = "sha256:221f4f2a1f46032b403bf3be628011caf75428ee3cc204a22addf96f586b19fd", size = 3705833, upload-time = "2024-10-14T23:38:31.155Z" },
    { url = "https://files.pythonhosted.org/packages/1a/5c/6ba221bb60f1e6474474102e17e38612ec7a06dc320e22b687ab563d877f/uvloop-0.21.0-cp39-cp39-musllinux_1_2_x86_64.whl", hash = "sha256:2d1f581393673ce119355d56da84fe1dd9d2bb8b3d13ce792524e1607139feff", size = 3804696, upload-time = "2024-10-14T23:38:33.633Z" },
]

[[package]]
name = "watchfiles"
version = "1.0.5"
source = { registry = "https://pypi.org/simple" }
dependencies = [
    { name = "anyio" },
]
sdist = { url = "https://files.pythonhosted.org/packages/03/e2/8ed598c42057de7aa5d97c472254af4906ff0a59a66699d426fc9ef795d7/watchfiles-1.0.5.tar.gz", hash = "sha256:b7529b5dcc114679d43827d8c35a07c493ad6f083633d573d81c660abc5979e9", size = 94537, upload-time = "2025-04-08T10:36:26.722Z" }
wheels = [
    { url = "https://files.pythonhosted.org/packages/af/4d/d02e6ea147bb7fff5fd109c694a95109612f419abed46548a930e7f7afa3/watchfiles-1.0.5-cp310-cp310-macosx_10_12_x86_64.whl", hash = "sha256:5c40fe7dd9e5f81e0847b1ea64e1f5dd79dd61afbedb57759df06767ac719b40", size = 405632, upload-time = "2025-04-08T10:34:41.832Z" },
    { url = "https://files.pythonhosted.org/packages/60/31/9ee50e29129d53a9a92ccf1d3992751dc56fc3c8f6ee721be1c7b9c81763/watchfiles-1.0.5-cp310-cp310-macosx_11_0_arm64.whl", hash = "sha256:8c0db396e6003d99bb2d7232c957b5f0b5634bbd1b24e381a5afcc880f7373fb", size = 395734, upload-time = "2025-04-08T10:34:44.236Z" },
    { url = "https://files.pythonhosted.org/packages/ad/8c/759176c97195306f028024f878e7f1c776bda66ccc5c68fa51e699cf8f1d/watchfiles-1.0.5-cp310-cp310-manylinux_2_17_aarch64.manylinux2014_aarch64.whl", hash = "sha256:b551d4fb482fc57d852b4541f911ba28957d051c8776e79c3b4a51eb5e2a1b11", size = 455008, upload-time = "2025-04-08T10:34:45.617Z" },
    { url = "https://files.pythonhosted.org/packages/55/1a/5e977250c795ee79a0229e3b7f5e3a1b664e4e450756a22da84d2f4979fe/watchfiles-1.0.5-cp310-cp310-manylinux_2_17_armv7l.manylinux2014_armv7l.whl", hash = "sha256:830aa432ba5c491d52a15b51526c29e4a4b92bf4f92253787f9726fe01519487", size = 459029, upload-time = "2025-04-08T10:34:46.814Z" },
    { url = "https://files.pythonhosted.org/packages/e6/17/884cf039333605c1d6e296cf5be35fad0836953c3dfd2adb71b72f9dbcd0/watchfiles-1.0.5-cp310-cp310-manylinux_2_17_i686.manylinux2014_i686.whl", hash = "sha256:a16512051a822a416b0d477d5f8c0e67b67c1a20d9acecb0aafa3aa4d6e7d256", size = 488916, upload-time = "2025-04-08T10:34:48.571Z" },
    { url = "https://files.pythonhosted.org/packages/ef/e0/bcb6e64b45837056c0a40f3a2db3ef51c2ced19fda38484fa7508e00632c/watchfiles-1.0.5-cp310-cp310-manylinux_2_17_ppc64le.manylinux2014_ppc64le.whl", hash = "sha256:bfe0cbc787770e52a96c6fda6726ace75be7f840cb327e1b08d7d54eadc3bc85", size = 523763, upload-time = "2025-04-08T10:34:50.268Z" },
    { url = "https://files.pythonhosted.org/packages/24/e9/f67e9199f3bb35c1837447ecf07e9830ec00ff5d35a61e08c2cd67217949/watchfiles-1.0.5-cp310-cp310-manylinux_2_17_s390x.manylinux2014_s390x.whl", hash = "sha256:d363152c5e16b29d66cbde8fa614f9e313e6f94a8204eaab268db52231fe5358", size = 502891, upload-time = "2025-04-08T10:34:51.419Z" },
    { url = "https://files.pythonhosted.org/packages/23/ed/a6cf815f215632f5c8065e9c41fe872025ffea35aa1f80499f86eae922db/watchfiles-1.0.5-cp310-cp310-manylinux_2_17_x86_64.manylinux2014_x86_64.whl", hash = "sha256:7ee32c9a9bee4d0b7bd7cbeb53cb185cf0b622ac761efaa2eba84006c3b3a614", size = 454921, upload-time = "2025-04-08T10:34:52.67Z" },
    { url = "https://files.pythonhosted.org/packages/92/4c/e14978599b80cde8486ab5a77a821e8a982ae8e2fcb22af7b0886a033ec8/watchfiles-1.0.5-cp310-cp310-musllinux_1_1_aarch64.whl", hash = "sha256:29c7fd632ccaf5517c16a5188e36f6612d6472ccf55382db6c7fe3fcccb7f59f", size = 631422, upload-time = "2025-04-08T10:34:53.985Z" },
    { url = "https://files.pythonhosted.org/packages/b2/1a/9263e34c3458f7614b657f974f4ee61fd72f58adce8b436e16450e054efd/watchfiles-1.0.5-cp310-cp310-musllinux_1_1_x86_64.whl", hash = "sha256:8e637810586e6fe380c8bc1b3910accd7f1d3a9a7262c8a78d4c8fb3ba6a2b3d", size = 625675, upload-time = "2025-04-08T10:34:55.173Z" },
    { url = "https://files.pythonhosted.org/packages/96/1f/1803a18bd6ab04a0766386a19bcfe64641381a04939efdaa95f0e3b0eb58/watchfiles-1.0.5-cp310-cp310-win32.whl", hash = "sha256:cd47d063fbeabd4c6cae1d4bcaa38f0902f8dc5ed168072874ea11d0c7afc1ff", size = 277921, upload-time = "2025-04-08T10:34:56.318Z" },
    { url = "https://files.pythonhosted.org/packages/c2/3b/29a89de074a7d6e8b4dc67c26e03d73313e4ecf0d6e97e942a65fa7c195e/watchfiles-1.0.5-cp310-cp310-win_amd64.whl", hash = "sha256:86c0df05b47a79d80351cd179893f2f9c1b1cae49d96e8b3290c7f4bd0ca0a92", size = 291526, upload-time = "2025-04-08T10:34:57.95Z" },
    { url = "https://files.pythonhosted.org/packages/39/f4/41b591f59021786ef517e1cdc3b510383551846703e03f204827854a96f8/watchfiles-1.0.5-cp311-cp311-macosx_10_12_x86_64.whl", hash = "sha256:237f9be419e977a0f8f6b2e7b0475ababe78ff1ab06822df95d914a945eac827", size = 405336, upload-time = "2025-04-08T10:34:59.359Z" },
    { url = "https://files.pythonhosted.org/packages/ae/06/93789c135be4d6d0e4f63e96eea56dc54050b243eacc28439a26482b5235/watchfiles-1.0.5-cp311-cp311-macosx_11_0_arm64.whl", hash = "sha256:e0da39ff917af8b27a4bdc5a97ac577552a38aac0d260a859c1517ea3dc1a7c4", size = 395977, upload-time = "2025-04-08T10:35:00.522Z" },
    { url = "https://files.pythonhosted.org/packages/d2/db/1cd89bd83728ca37054512d4d35ab69b5f12b8aa2ac9be3b0276b3bf06cc/watchfiles-1.0.5-cp311-cp311-manylinux_2_17_aarch64.manylinux2014_aarch64.whl", hash = "sha256:2cfcb3952350e95603f232a7a15f6c5f86c5375e46f0bd4ae70d43e3e063c13d", size = 455232, upload-time = "2025-04-08T10:35:01.698Z" },
    { url = "https://files.pythonhosted.org/packages/40/90/d8a4d44ffe960517e487c9c04f77b06b8abf05eb680bed71c82b5f2cad62/watchfiles-1.0.5-cp311-cp311-manylinux_2_17_armv7l.manylinux2014_armv7l.whl", hash = "sha256:68b2dddba7a4e6151384e252a5632efcaa9bc5d1c4b567f3cb621306b2ca9f63", size = 459151, upload-time = "2025-04-08T10:35:03.358Z" },
    { url = "https://files.pythonhosted.org/packages/6c/da/267a1546f26465dead1719caaba3ce660657f83c9d9c052ba98fb8856e13/watchfiles-1.0.5-cp311-cp311-manylinux_2_17_i686.manylinux2014_i686.whl", hash = "sha256:95cf944fcfc394c5f9de794ce581914900f82ff1f855326f25ebcf24d5397418", size = 489054, upload-time = "2025-04-08T10:35:04.561Z" },
    { url = "https://files.pythonhosted.org/packages/b1/31/33850dfd5c6efb6f27d2465cc4c6b27c5a6f5ed53c6fa63b7263cf5f60f6/watchfiles-1.0.5-cp311-cp311-manylinux_2_17_ppc64le.manylinux2014_ppc64le.whl", hash = "sha256:ecf6cd9f83d7c023b1aba15d13f705ca7b7d38675c121f3cc4a6e25bd0857ee9", size = 523955, upload-time = "2025-04-08T10:35:05.786Z" },
    { url = "https://files.pythonhosted.org/packages/09/84/b7d7b67856efb183a421f1416b44ca975cb2ea6c4544827955dfb01f7dc2/watchfiles-1.0.5-cp311-cp311-manylinux_2_17_s390x.manylinux2014_s390x.whl", hash = "sha256:852de68acd6212cd6d33edf21e6f9e56e5d98c6add46f48244bd479d97c967c6", size = 502234, upload-time = "2025-04-08T10:35:07.187Z" },
    { url = "https://files.pythonhosted.org/packages/71/87/6dc5ec6882a2254cfdd8b0718b684504e737273903b65d7338efaba08b52/watchfiles-1.0.5-cp311-cp311-manylinux_2_17_x86_64.manylinux2014_x86_64.whl", hash = "sha256:d5730f3aa35e646103b53389d5bc77edfbf578ab6dab2e005142b5b80a35ef25", size = 454750, upload-time = "2025-04-08T10:35:08.859Z" },
    { url = "https://files.pythonhosted.org/packages/3d/6c/3786c50213451a0ad15170d091570d4a6554976cf0df19878002fc96075a/watchfiles-1.0.5-cp311-cp311-musllinux_1_1_aarch64.whl", hash = "sha256:18b3bd29954bc4abeeb4e9d9cf0b30227f0f206c86657674f544cb032296acd5", size = 631591, upload-time = "2025-04-08T10:35:10.64Z" },
    { url = "https://files.pythonhosted.org/packages/1b/b3/1427425ade4e359a0deacce01a47a26024b2ccdb53098f9d64d497f6684c/watchfiles-1.0.5-cp311-cp311-musllinux_1_1_x86_64.whl", hash = "sha256:ba5552a1b07c8edbf197055bc9d518b8f0d98a1c6a73a293bc0726dce068ed01", size = 625370, upload-time = "2025-04-08T10:35:12.412Z" },
    { url = "https://files.pythonhosted.org/packages/15/ba/f60e053b0b5b8145d682672024aa91370a29c5c921a88977eb565de34086/watchfiles-1.0.5-cp311-cp311-win32.whl", hash = "sha256:2f1fefb2e90e89959447bc0420fddd1e76f625784340d64a2f7d5983ef9ad246", size = 277791, upload-time = "2025-04-08T10:35:13.719Z" },
    { url = "https://files.pythonhosted.org/packages/50/ed/7603c4e164225c12c0d4e8700b64bb00e01a6c4eeea372292a3856be33a4/watchfiles-1.0.5-cp311-cp311-win_amd64.whl", hash = "sha256:b6e76ceb1dd18c8e29c73f47d41866972e891fc4cc7ba014f487def72c1cf096", size = 291622, upload-time = "2025-04-08T10:35:15.071Z" },
    { url = "https://files.pythonhosted.org/packages/a2/c2/99bb7c96b4450e36877fde33690ded286ff555b5a5c1d925855d556968a1/watchfiles-1.0.5-cp311-cp311-win_arm64.whl", hash = "sha256:266710eb6fddc1f5e51843c70e3bebfb0f5e77cf4f27129278c70554104d19ed", size = 283699, upload-time = "2025-04-08T10:35:16.732Z" },
    { url = "https://files.pythonhosted.org/packages/2a/8c/4f0b9bdb75a1bfbd9c78fad7d8854369283f74fe7cf03eb16be77054536d/watchfiles-1.0.5-cp312-cp312-macosx_10_12_x86_64.whl", hash = "sha256:b5eb568c2aa6018e26da9e6c86f3ec3fd958cee7f0311b35c2630fa4217d17f2", size = 401511, upload-time = "2025-04-08T10:35:17.956Z" },
    { url = "https://files.pythonhosted.org/packages/dc/4e/7e15825def77f8bd359b6d3f379f0c9dac4eb09dd4ddd58fd7d14127179c/watchfiles-1.0.5-cp312-cp312-macosx_11_0_arm64.whl", hash = "sha256:0a04059f4923ce4e856b4b4e5e783a70f49d9663d22a4c3b3298165996d1377f", size = 392715, upload-time = "2025-04-08T10:35:19.202Z" },
    { url = "https://files.pythonhosted.org/packages/58/65/b72fb817518728e08de5840d5d38571466c1b4a3f724d190cec909ee6f3f/watchfiles-1.0.5-cp312-cp312-manylinux_2_17_aarch64.manylinux2014_aarch64.whl", hash = "sha256:3e380c89983ce6e6fe2dd1e1921b9952fb4e6da882931abd1824c092ed495dec", size = 454138, upload-time = "2025-04-08T10:35:20.586Z" },
    { url = "https://files.pythonhosted.org/packages/3e/a4/86833fd2ea2e50ae28989f5950b5c3f91022d67092bfec08f8300d8b347b/watchfiles-1.0.5-cp312-cp312-manylinux_2_17_armv7l.manylinux2014_armv7l.whl", hash = "sha256:fe43139b2c0fdc4a14d4f8d5b5d967f7a2777fd3d38ecf5b1ec669b0d7e43c21", size = 458592, upload-time = "2025-04-08T10:35:21.87Z" },
    { url = "https://files.pythonhosted.org/packages/38/7e/42cb8df8be9a37e50dd3a818816501cf7a20d635d76d6bd65aae3dbbff68/watchfiles-1.0.5-cp312-cp312-manylinux_2_17_i686.manylinux2014_i686.whl", hash = "sha256:ee0822ce1b8a14fe5a066f93edd20aada932acfe348bede8aa2149f1a4489512", size = 487532, upload-time = "2025-04-08T10:35:23.143Z" },
    { url = "https://files.pythonhosted.org/packages/fc/fd/13d26721c85d7f3df6169d8b495fcac8ab0dc8f0945ebea8845de4681dab/watchfiles-1.0.5-cp312-cp312-manylinux_2_17_ppc64le.manylinux2014_ppc64le.whl", hash = "sha256:a0dbcb1c2d8f2ab6e0a81c6699b236932bd264d4cef1ac475858d16c403de74d", size = 522865, upload-time = "2025-04-08T10:35:24.702Z" },
    { url = "https://files.pythonhosted.org/packages/a1/0d/7f9ae243c04e96c5455d111e21b09087d0eeaf9a1369e13a01c7d3d82478/watchfiles-1.0.5-cp312-cp312-manylinux_2_17_s390x.manylinux2014_s390x.whl", hash = "sha256:a2014a2b18ad3ca53b1f6c23f8cd94a18ce930c1837bd891262c182640eb40a6", size = 499887, upload-time = "2025-04-08T10:35:25.969Z" },
    { url = "https://files.pythonhosted.org/packages/8e/0f/a257766998e26aca4b3acf2ae97dff04b57071e991a510857d3799247c67/watchfiles-1.0.5-cp312-cp312-manylinux_2_17_x86_64.manylinux2014_x86_64.whl", hash = "sha256:10f6ae86d5cb647bf58f9f655fcf577f713915a5d69057a0371bc257e2553234", size = 454498, upload-time = "2025-04-08T10:35:27.353Z" },
    { url = "https://files.pythonhosted.org/packages/81/79/8bf142575a03e0af9c3d5f8bcae911ee6683ae93a625d349d4ecf4c8f7df/watchfiles-1.0.5-cp312-cp312-musllinux_1_1_aarch64.whl", hash = "sha256:1a7bac2bde1d661fb31f4d4e8e539e178774b76db3c2c17c4bb3e960a5de07a2", size = 630663, upload-time = "2025-04-08T10:35:28.685Z" },
    { url = "https://files.pythonhosted.org/packages/f1/80/abe2e79f610e45c63a70d271caea90c49bbf93eb00fa947fa9b803a1d51f/watchfiles-1.0.5-cp312-cp312-musllinux_1_1_x86_64.whl", hash = "sha256:4ab626da2fc1ac277bbf752446470b367f84b50295264d2d313e28dc4405d663", size = 625410, upload-time = "2025-04-08T10:35:30.42Z" },
    { url = "https://files.pythonhosted.org/packages/91/6f/bc7fbecb84a41a9069c2c6eb6319f7f7df113adf113e358c57fc1aff7ff5/watchfiles-1.0.5-cp312-cp312-win32.whl", hash = "sha256:9f4571a783914feda92018ef3901dab8caf5b029325b5fe4558c074582815249", size = 277965, upload-time = "2025-04-08T10:35:32.023Z" },
    { url = "https://files.pythonhosted.org/packages/99/a5/bf1c297ea6649ec59e935ab311f63d8af5faa8f0b86993e3282b984263e3/watchfiles-1.0.5-cp312-cp312-win_amd64.whl", hash = "sha256:360a398c3a19672cf93527f7e8d8b60d8275119c5d900f2e184d32483117a705", size = 291693, upload-time = "2025-04-08T10:35:33.225Z" },
    { url = "https://files.pythonhosted.org/packages/7f/7b/fd01087cc21db5c47e5beae507b87965db341cce8a86f9eb12bf5219d4e0/watchfiles-1.0.5-cp312-cp312-win_arm64.whl", hash = "sha256:1a2902ede862969077b97523987c38db28abbe09fb19866e711485d9fbf0d417", size = 283287, upload-time = "2025-04-08T10:35:34.568Z" },
    { url = "https://files.pythonhosted.org/packages/c5/95/94f3dd15557f5553261e407551c5e4d340e50161c55aa30812c79da6cb04/watchfiles-1.0.5-cp39-cp39-macosx_10_12_x86_64.whl", hash = "sha256:2cfb371be97d4db374cba381b9f911dd35bb5f4c58faa7b8b7106c8853e5d225", size = 405686, upload-time = "2025-04-08T10:35:53.86Z" },
    { url = "https://files.pythonhosted.org/packages/f4/aa/b99e968153f8b70159ecca7b3daf46a6f46d97190bdaa3a449ad31b921d7/watchfiles-1.0.5-cp39-cp39-macosx_11_0_arm64.whl", hash = "sha256:a3904d88955fda461ea2531fcf6ef73584ca921415d5cfa44457a225f4a42bc1", size = 396047, upload-time = "2025-04-08T10:35:55.232Z" },
    { url = "https://files.pythonhosted.org/packages/23/cb/90d3d760ad4bc7290e313fb9236c7d60598627a25a5a72764e48d9652064/watchfiles-1.0.5-cp39-cp39-manylinux_2_17_aarch64.manylinux2014_aarch64.whl", hash = "sha256:2b7a21715fb12274a71d335cff6c71fe7f676b293d322722fe708a9ec81d91f5", size = 456081, upload-time = "2025-04-08T10:35:57.102Z" },
    { url = "https://files.pythonhosted.org/packages/3e/65/79c6cebe5bcb695cdac145946ad5a09b9f66762549e82fb2d064ea960c95/watchfiles-1.0.5-cp39-cp39-manylinux_2_17_armv7l.manylinux2014_armv7l.whl", hash = "sha256:dfd6ae1c385ab481766b3c61c44aca2b3cd775f6f7c0fa93d979ddec853d29d5", size = 459838, upload-time = "2025-04-08T10:35:58.867Z" },
    { url = "https://files.pythonhosted.org/packages/3f/84/699f52632cdaa777f6df7f6f1cc02a23a75b41071b7e6765b9a412495f61/watchfiles-1.0.5-cp39-cp39-manylinux_2_17_i686.manylinux2014_i686.whl", hash = "sha256:b659576b950865fdad31fa491d31d37cf78b27113a7671d39f919828587b429b", size = 489753, upload-time = "2025-04-08T10:36:00.237Z" },
    { url = "https://files.pythonhosted.org/packages/25/68/3241f82ad414fd969de6bf3a93805682e5eb589aeab510322f2aa14462f8/watchfiles-1.0.5-cp39-cp39-manylinux_2_17_ppc64le.manylinux2014_ppc64le.whl", hash = "sha256:1909e0a9cd95251b15bff4261de5dd7550885bd172e3536824bf1cf6b121e200", size = 525015, upload-time = "2025-04-08T10:36:02.159Z" },
    { url = "https://files.pythonhosted.org/packages/85/c4/30d879e252f52b01660f545c193e6b81c48aac2e0eeec71263af3add905b/watchfiles-1.0.5-cp39-cp39-manylinux_2_17_s390x.manylinux2014_s390x.whl", hash = "sha256:832ccc221927c860e7286c55c9b6ebcc0265d5e072f49c7f6456c7798d2b39aa", size = 503816, upload-time = "2025-04-08T10:36:03.869Z" },
    { url = "https://files.pythonhosted.org/packages/6b/7d/fa34750f6f4b1a70d96fa6b685fe2948d01e3936328ea528f182943eb373/watchfiles-1.0.5-cp39-cp39-manylinux_2_17_x86_64.manylinux2014_x86_64.whl", hash = "sha256:85fbb6102b3296926d0c62cfc9347f6237fb9400aecd0ba6bbda94cae15f2b3b", size = 456137, upload-time = "2025-04-08T10:36:05.226Z" },
    { url = "https://files.pythonhosted.org/packages/8f/0c/a1569709aaeccb1dd74b0dd304d0de29e3ea1fdf11e08c78f489628f9ebb/watchfiles-1.0.5-cp39-cp39-musllinux_1_1_aarch64.whl", hash = "sha256:15ac96dd567ad6c71c71f7b2c658cb22b7734901546cd50a475128ab557593ca", size = 632673, upload-time = "2025-04-08T10:36:06.752Z" },
    { url = "https://files.pythonhosted.org/packages/90/b6/645eaaca11f3ac625cf3b6e008e543acf0bf2581f68b5e205a13b05618b6/watchfiles-1.0.5-cp39-cp39-musllinux_1_1_x86_64.whl", hash = "sha256:4b6227351e11c57ae997d222e13f5b6f1f0700d84b8c52304e8675d33a808382", size = 626659, upload-time = "2025-04-08T10:36:08.18Z" },
    { url = "https://files.pythonhosted.org/packages/3a/c4/e741d9b92b0a2c74b976ff78bbc9a1276b4d904c590878e8fe0ec9fecca5/watchfiles-1.0.5-cp39-cp39-win32.whl", hash = "sha256:974866e0db748ebf1eccab17862bc0f0303807ed9cda465d1324625b81293a18", size = 278471, upload-time = "2025-04-08T10:36:10.546Z" },
    { url = "https://files.pythonhosted.org/packages/50/1b/36b0cb6add99105f78931994b30bc1dd24118c0e659ab6a3ffe0dd8734d4/watchfiles-1.0.5-cp39-cp39-win_amd64.whl", hash = "sha256:9848b21ae152fe79c10dd0197304ada8f7b586d3ebc3f27f43c506e5a52a863c", size = 292027, upload-time = "2025-04-08T10:36:11.901Z" },
    { url = "https://files.pythonhosted.org/packages/1a/03/81f9fcc3963b3fc415cd4b0b2b39ee8cc136c42fb10a36acf38745e9d283/watchfiles-1.0.5-pp310-pypy310_pp73-macosx_10_12_x86_64.whl", hash = "sha256:f59b870db1f1ae5a9ac28245707d955c8721dd6565e7f411024fa374b5362d1d", size = 405947, upload-time = "2025-04-08T10:36:13.721Z" },
    { url = "https://files.pythonhosted.org/packages/54/97/8c4213a852feb64807ec1d380f42d4fc8bfaef896bdbd94318f8fd7f3e4e/watchfiles-1.0.5-pp310-pypy310_pp73-macosx_11_0_arm64.whl", hash = "sha256:9475b0093767e1475095f2aeb1d219fb9664081d403d1dff81342df8cd707034", size = 397276, upload-time = "2025-04-08T10:36:15.131Z" },
    { url = "https://files.pythonhosted.org/packages/78/12/d4464d19860cb9672efa45eec1b08f8472c478ed67dcd30647c51ada7aef/watchfiles-1.0.5-pp310-pypy310_pp73-manylinux_2_17_aarch64.manylinux2014_aarch64.whl", hash = "sha256:fc533aa50664ebd6c628b2f30591956519462f5d27f951ed03d6c82b2dfd9965", size = 455550, upload-time = "2025-04-08T10:36:16.635Z" },
    { url = "https://files.pythonhosted.org/packages/90/fb/b07bcdf1034d8edeaef4c22f3e9e3157d37c5071b5f9492ffdfa4ad4bed7/watchfiles-1.0.5-pp310-pypy310_pp73-manylinux_2_17_x86_64.manylinux2014_x86_64.whl", hash = "sha256:fed1cd825158dcaae36acce7b2db33dcbfd12b30c34317a88b8ed80f0541cc57", size = 455542, upload-time = "2025-04-08T10:36:18.655Z" },
    { url = "https://files.pythonhosted.org/packages/5b/84/7b69282c0df2bf2dff4e50be2c54669cddf219a5a5fb077891c00c00e5c8/watchfiles-1.0.5-pp39-pypy39_pp73-macosx_10_12_x86_64.whl", hash = "sha256:554389562c29c2c182e3908b149095051f81d28c2fec79ad6c8997d7d63e0009", size = 405783, upload-time = "2025-04-08T10:36:20.553Z" },
    { url = "https://files.pythonhosted.org/packages/dd/ae/03fca0545d99b7ea21df49bead7b51e7dca9ce3b45bb6d34530aa18c16a2/watchfiles-1.0.5-pp39-pypy39_pp73-macosx_11_0_arm64.whl", hash = "sha256:a74add8d7727e6404d5dc4dcd7fac65d4d82f95928bbee0cf5414c900e86773e", size = 397133, upload-time = "2025-04-08T10:36:22.439Z" },
    { url = "https://files.pythonhosted.org/packages/1a/07/c2b6390003e933b2e187a3f7070c00bd87da8a58d6f2393e039b06a88c2e/watchfiles-1.0.5-pp39-pypy39_pp73-manylinux_2_17_aarch64.manylinux2014_aarch64.whl", hash = "sha256:cb1489f25b051a89fae574505cc26360c8e95e227a9500182a7fe0afcc500ce0", size = 456198, upload-time = "2025-04-08T10:36:23.884Z" },
    { url = "https://files.pythonhosted.org/packages/46/d3/ecc62cbd7054f0812f3a7ca7c1c9f7ba99ba45efcfc8297a9fcd2c87b31c/watchfiles-1.0.5-pp39-pypy39_pp73-manylinux_2_17_x86_64.manylinux2014_x86_64.whl", hash = "sha256:c0901429650652d3f0da90bad42bdafc1f9143ff3605633c455c999a2d786cac", size = 456511, upload-time = "2025-04-08T10:36:25.42Z" },
]

[[package]]
name = "websocket-client"
version = "1.8.0"
source = { registry = "https://pypi.org/simple" }
sdist = { url = "https://files.pythonhosted.org/packages/e6/30/fba0d96b4b5fbf5948ed3f4681f7da2f9f64512e1d303f94b4cc174c24a5/websocket_client-1.8.0.tar.gz", hash = "sha256:3239df9f44da632f96012472805d40a23281a991027ce11d2f45a6f24ac4c3da", size = 54648, upload-time = "2024-04-23T22:16:16.976Z" }
wheels = [
    { url = "https://files.pythonhosted.org/packages/5a/84/44687a29792a70e111c5c477230a72c4b957d88d16141199bf9acb7537a3/websocket_client-1.8.0-py3-none-any.whl", hash = "sha256:17b44cc997f5c498e809b22cdf2d9c7a9e71c02c8cc2b6c56e7c2d1239bfa526", size = 58826, upload-time = "2024-04-23T22:16:14.422Z" },
]

[[package]]
name = "websockets"
version = "15.0.1"
source = { registry = "https://pypi.org/simple" }
sdist = { url = "https://files.pythonhosted.org/packages/21/e6/26d09fab466b7ca9c7737474c52be4f76a40301b08362eb2dbc19dcc16c1/websockets-15.0.1.tar.gz", hash = "sha256:82544de02076bafba038ce055ee6412d68da13ab47f0c60cab827346de828dee", size = 177016, upload-time = "2025-03-05T20:03:41.606Z" }
wheels = [
    { url = "https://files.pythonhosted.org/packages/1e/da/6462a9f510c0c49837bbc9345aca92d767a56c1fb2939e1579df1e1cdcf7/websockets-15.0.1-cp310-cp310-macosx_10_9_universal2.whl", hash = "sha256:d63efaa0cd96cf0c5fe4d581521d9fa87744540d4bc999ae6e08595a1014b45b", size = 175423, upload-time = "2025-03-05T20:01:35.363Z" },
    { url = "https://files.pythonhosted.org/packages/1c/9f/9d11c1a4eb046a9e106483b9ff69bce7ac880443f00e5ce64261b47b07e7/websockets-15.0.1-cp310-cp310-macosx_10_9_x86_64.whl", hash = "sha256:ac60e3b188ec7574cb761b08d50fcedf9d77f1530352db4eef1707fe9dee7205", size = 173080, upload-time = "2025-03-05T20:01:37.304Z" },
    { url = "https://files.pythonhosted.org/packages/d5/4f/b462242432d93ea45f297b6179c7333dd0402b855a912a04e7fc61c0d71f/websockets-15.0.1-cp310-cp310-macosx_11_0_arm64.whl", hash = "sha256:5756779642579d902eed757b21b0164cd6fe338506a8083eb58af5c372e39d9a", size = 173329, upload-time = "2025-03-05T20:01:39.668Z" },
    { url = "https://files.pythonhosted.org/packages/6e/0c/6afa1f4644d7ed50284ac59cc70ef8abd44ccf7d45850d989ea7310538d0/websockets-15.0.1-cp310-cp310-manylinux_2_17_aarch64.manylinux2014_aarch64.whl", hash = "sha256:0fdfe3e2a29e4db3659dbd5bbf04560cea53dd9610273917799f1cde46aa725e", size = 182312, upload-time = "2025-03-05T20:01:41.815Z" },
    { url = "https://files.pythonhosted.org/packages/dd/d4/ffc8bd1350b229ca7a4db2a3e1c482cf87cea1baccd0ef3e72bc720caeec/websockets-15.0.1-cp310-cp310-manylinux_2_5_i686.manylinux1_i686.manylinux_2_17_i686.manylinux2014_i686.whl", hash = "sha256:4c2529b320eb9e35af0fa3016c187dffb84a3ecc572bcee7c3ce302bfeba52bf", size = 181319, upload-time = "2025-03-05T20:01:43.967Z" },
    { url = "https://files.pythonhosted.org/packages/97/3a/5323a6bb94917af13bbb34009fac01e55c51dfde354f63692bf2533ffbc2/websockets-15.0.1-cp310-cp310-manylinux_2_5_x86_64.manylinux1_x86_64.manylinux_2_17_x86_64.manylinux2014_x86_64.whl", hash = "sha256:ac1e5c9054fe23226fb11e05a6e630837f074174c4c2f0fe442996112a6de4fb", size = 181631, upload-time = "2025-03-05T20:01:46.104Z" },
    { url = "https://files.pythonhosted.org/packages/a6/cc/1aeb0f7cee59ef065724041bb7ed667b6ab1eeffe5141696cccec2687b66/websockets-15.0.1-cp310-cp310-musllinux_1_2_aarch64.whl", hash = "sha256:5df592cd503496351d6dc14f7cdad49f268d8e618f80dce0cd5a36b93c3fc08d", size = 182016, upload-time = "2025-03-05T20:01:47.603Z" },
    { url = "https://files.pythonhosted.org/packages/79/f9/c86f8f7af208e4161a7f7e02774e9d0a81c632ae76db2ff22549e1718a51/websockets-15.0.1-cp310-cp310-musllinux_1_2_i686.whl", hash = "sha256:0a34631031a8f05657e8e90903e656959234f3a04552259458aac0b0f9ae6fd9", size = 181426, upload-time = "2025-03-05T20:01:48.949Z" },
    { url = "https://files.pythonhosted.org/packages/c7/b9/828b0bc6753db905b91df6ae477c0b14a141090df64fb17f8a9d7e3516cf/websockets-15.0.1-cp310-cp310-musllinux_1_2_x86_64.whl", hash = "sha256:3d00075aa65772e7ce9e990cab3ff1de702aa09be3940d1dc88d5abf1ab8a09c", size = 181360, upload-time = "2025-03-05T20:01:50.938Z" },
    { url = "https://files.pythonhosted.org/packages/89/fb/250f5533ec468ba6327055b7d98b9df056fb1ce623b8b6aaafb30b55d02e/websockets-15.0.1-cp310-cp310-win32.whl", hash = "sha256:1234d4ef35db82f5446dca8e35a7da7964d02c127b095e172e54397fb6a6c256", size = 176388, upload-time = "2025-03-05T20:01:52.213Z" },
    { url = "https://files.pythonhosted.org/packages/1c/46/aca7082012768bb98e5608f01658ff3ac8437e563eca41cf068bd5849a5e/websockets-15.0.1-cp310-cp310-win_amd64.whl", hash = "sha256:39c1fec2c11dc8d89bba6b2bf1556af381611a173ac2b511cf7231622058af41", size = 176830, upload-time = "2025-03-05T20:01:53.922Z" },
    { url = "https://files.pythonhosted.org/packages/9f/32/18fcd5919c293a398db67443acd33fde142f283853076049824fc58e6f75/websockets-15.0.1-cp311-cp311-macosx_10_9_universal2.whl", hash = "sha256:823c248b690b2fd9303ba00c4f66cd5e2d8c3ba4aa968b2779be9532a4dad431", size = 175423, upload-time = "2025-03-05T20:01:56.276Z" },
    { url = "https://files.pythonhosted.org/packages/76/70/ba1ad96b07869275ef42e2ce21f07a5b0148936688c2baf7e4a1f60d5058/websockets-15.0.1-cp311-cp311-macosx_10_9_x86_64.whl", hash = "sha256:678999709e68425ae2593acf2e3ebcbcf2e69885a5ee78f9eb80e6e371f1bf57", size = 173082, upload-time = "2025-03-05T20:01:57.563Z" },
    { url = "https://files.pythonhosted.org/packages/86/f2/10b55821dd40eb696ce4704a87d57774696f9451108cff0d2824c97e0f97/websockets-15.0.1-cp311-cp311-macosx_11_0_arm64.whl", hash = "sha256:d50fd1ee42388dcfb2b3676132c78116490976f1300da28eb629272d5d93e905", size = 173330, upload-time = "2025-03-05T20:01:59.063Z" },
    { url = "https://files.pythonhosted.org/packages/a5/90/1c37ae8b8a113d3daf1065222b6af61cc44102da95388ac0018fcb7d93d9/websockets-15.0.1-cp311-cp311-manylinux_2_17_aarch64.manylinux2014_aarch64.whl", hash = "sha256:d99e5546bf73dbad5bf3547174cd6cb8ba7273062a23808ffea025ecb1cf8562", size = 182878, upload-time = "2025-03-05T20:02:00.305Z" },
    { url = "https://files.pythonhosted.org/packages/8e/8d/96e8e288b2a41dffafb78e8904ea7367ee4f891dafc2ab8d87e2124cb3d3/websockets-15.0.1-cp311-cp311-manylinux_2_5_i686.manylinux1_i686.manylinux_2_17_i686.manylinux2014_i686.whl", hash = "sha256:66dd88c918e3287efc22409d426c8f729688d89a0c587c88971a0faa2c2f3792", size = 181883, upload-time = "2025-03-05T20:02:03.148Z" },
    { url = "https://files.pythonhosted.org/packages/93/1f/5d6dbf551766308f6f50f8baf8e9860be6182911e8106da7a7f73785f4c4/websockets-15.0.1-cp311-cp311-manylinux_2_5_x86_64.manylinux1_x86_64.manylinux_2_17_x86_64.manylinux2014_x86_64.whl", hash = "sha256:8dd8327c795b3e3f219760fa603dcae1dcc148172290a8ab15158cf85a953413", size = 182252, upload-time = "2025-03-05T20:02:05.29Z" },
    { url = "https://files.pythonhosted.org/packages/d4/78/2d4fed9123e6620cbf1706c0de8a1632e1a28e7774d94346d7de1bba2ca3/websockets-15.0.1-cp311-cp311-musllinux_1_2_aarch64.whl", hash = "sha256:8fdc51055e6ff4adeb88d58a11042ec9a5eae317a0a53d12c062c8a8865909e8", size = 182521, upload-time = "2025-03-05T20:02:07.458Z" },
    { url = "https://files.pythonhosted.org/packages/e7/3b/66d4c1b444dd1a9823c4a81f50231b921bab54eee2f69e70319b4e21f1ca/websockets-15.0.1-cp311-cp311-musllinux_1_2_i686.whl", hash = "sha256:693f0192126df6c2327cce3baa7c06f2a117575e32ab2308f7f8216c29d9e2e3", size = 181958, upload-time = "2025-03-05T20:02:09.842Z" },
    { url = "https://files.pythonhosted.org/packages/08/ff/e9eed2ee5fed6f76fdd6032ca5cd38c57ca9661430bb3d5fb2872dc8703c/websockets-15.0.1-cp311-cp311-musllinux_1_2_x86_64.whl", hash = "sha256:54479983bd5fb469c38f2f5c7e3a24f9a4e70594cd68cd1fa6b9340dadaff7cf", size = 181918, upload-time = "2025-03-05T20:02:11.968Z" },
    { url = "https://files.pythonhosted.org/packages/d8/75/994634a49b7e12532be6a42103597b71098fd25900f7437d6055ed39930a/websockets-15.0.1-cp311-cp311-win32.whl", hash = "sha256:16b6c1b3e57799b9d38427dda63edcbe4926352c47cf88588c0be4ace18dac85", size = 176388, upload-time = "2025-03-05T20:02:13.32Z" },
    { url = "https://files.pythonhosted.org/packages/98/93/e36c73f78400a65f5e236cd376713c34182e6663f6889cd45a4a04d8f203/websockets-15.0.1-cp311-cp311-win_amd64.whl", hash = "sha256:27ccee0071a0e75d22cb35849b1db43f2ecd3e161041ac1ee9d2352ddf72f065", size = 176828, upload-time = "2025-03-05T20:02:14.585Z" },
    { url = "https://files.pythonhosted.org/packages/51/6b/4545a0d843594f5d0771e86463606a3988b5a09ca5123136f8a76580dd63/websockets-15.0.1-cp312-cp312-macosx_10_13_universal2.whl", hash = "sha256:3e90baa811a5d73f3ca0bcbf32064d663ed81318ab225ee4f427ad4e26e5aff3", size = 175437, upload-time = "2025-03-05T20:02:16.706Z" },
    { url = "https://files.pythonhosted.org/packages/f4/71/809a0f5f6a06522af902e0f2ea2757f71ead94610010cf570ab5c98e99ed/websockets-15.0.1-cp312-cp312-macosx_10_13_x86_64.whl", hash = "sha256:592f1a9fe869c778694f0aa806ba0374e97648ab57936f092fd9d87f8bc03665", size = 173096, upload-time = "2025-03-05T20:02:18.832Z" },
    { url = "https://files.pythonhosted.org/packages/3d/69/1a681dd6f02180916f116894181eab8b2e25b31e484c5d0eae637ec01f7c/websockets-15.0.1-cp312-cp312-macosx_11_0_arm64.whl", hash = "sha256:0701bc3cfcb9164d04a14b149fd74be7347a530ad3bbf15ab2c678a2cd3dd9a2", size = 173332, upload-time = "2025-03-05T20:02:20.187Z" },
    { url = "https://files.pythonhosted.org/packages/a6/02/0073b3952f5bce97eafbb35757f8d0d54812b6174ed8dd952aa08429bcc3/websockets-15.0.1-cp312-cp312-manylinux_2_17_aarch64.manylinux2014_aarch64.whl", hash = "sha256:e8b56bdcdb4505c8078cb6c7157d9811a85790f2f2b3632c7d1462ab5783d215", size = 183152, upload-time = "2025-03-05T20:02:22.286Z" },
    { url = "https://files.pythonhosted.org/packages/74/45/c205c8480eafd114b428284840da0b1be9ffd0e4f87338dc95dc6ff961a1/websockets-15.0.1-cp312-cp312-manylinux_2_5_i686.manylinux1_i686.manylinux_2_17_i686.manylinux2014_i686.whl", hash = "sha256:0af68c55afbd5f07986df82831c7bff04846928ea8d1fd7f30052638788bc9b5", size = 182096, upload-time = "2025-03-05T20:02:24.368Z" },
    { url = "https://files.pythonhosted.org/packages/14/8f/aa61f528fba38578ec553c145857a181384c72b98156f858ca5c8e82d9d3/websockets-15.0.1-cp312-cp312-manylinux_2_5_x86_64.manylinux1_x86_64.manylinux_2_17_x86_64.manylinux2014_x86_64.whl", hash = "sha256:64dee438fed052b52e4f98f76c5790513235efaa1ef7f3f2192c392cd7c91b65", size = 182523, upload-time = "2025-03-05T20:02:25.669Z" },
    { url = "https://files.pythonhosted.org/packages/ec/6d/0267396610add5bc0d0d3e77f546d4cd287200804fe02323797de77dbce9/websockets-15.0.1-cp312-cp312-musllinux_1_2_aarch64.whl", hash = "sha256:d5f6b181bb38171a8ad1d6aa58a67a6aa9d4b38d0f8c5f496b9e42561dfc62fe", size = 182790, upload-time = "2025-03-05T20:02:26.99Z" },
    { url = "https://files.pythonhosted.org/packages/02/05/c68c5adbf679cf610ae2f74a9b871ae84564462955d991178f95a1ddb7dd/websockets-15.0.1-cp312-cp312-musllinux_1_2_i686.whl", hash = "sha256:5d54b09eba2bada6011aea5375542a157637b91029687eb4fdb2dab11059c1b4", size = 182165, upload-time = "2025-03-05T20:02:30.291Z" },
    { url = "https://files.pythonhosted.org/packages/29/93/bb672df7b2f5faac89761cb5fa34f5cec45a4026c383a4b5761c6cea5c16/websockets-15.0.1-cp312-cp312-musllinux_1_2_x86_64.whl", hash = "sha256:3be571a8b5afed347da347bfcf27ba12b069d9d7f42cb8c7028b5e98bbb12597", size = 182160, upload-time = "2025-03-05T20:02:31.634Z" },
    { url = "https://files.pythonhosted.org/packages/ff/83/de1f7709376dc3ca9b7eeb4b9a07b4526b14876b6d372a4dc62312bebee0/websockets-15.0.1-cp312-cp312-win32.whl", hash = "sha256:c338ffa0520bdb12fbc527265235639fb76e7bc7faafbb93f6ba80d9c06578a9", size = 176395, upload-time = "2025-03-05T20:02:33.017Z" },
    { url = "https://files.pythonhosted.org/packages/7d/71/abf2ebc3bbfa40f391ce1428c7168fb20582d0ff57019b69ea20fa698043/websockets-15.0.1-cp312-cp312-win_amd64.whl", hash = "sha256:fcd5cf9e305d7b8338754470cf69cf81f420459dbae8a3b40cee57417f4614a7", size = 176841, upload-time = "2025-03-05T20:02:34.498Z" },
    { url = "https://files.pythonhosted.org/packages/36/db/3fff0bcbe339a6fa6a3b9e3fbc2bfb321ec2f4cd233692272c5a8d6cf801/websockets-15.0.1-cp39-cp39-macosx_10_9_universal2.whl", hash = "sha256:5f4c04ead5aed67c8a1a20491d54cdfba5884507a48dd798ecaf13c74c4489f5", size = 175424, upload-time = "2025-03-05T20:02:56.505Z" },
    { url = "https://files.pythonhosted.org/packages/46/e6/519054c2f477def4165b0ec060ad664ed174e140b0d1cbb9fafa4a54f6db/websockets-15.0.1-cp39-cp39-macosx_10_9_x86_64.whl", hash = "sha256:abdc0c6c8c648b4805c5eacd131910d2a7f6455dfd3becab248ef108e89ab16a", size = 173077, upload-time = "2025-03-05T20:02:58.37Z" },
    { url = "https://files.pythonhosted.org/packages/1a/21/c0712e382df64c93a0d16449ecbf87b647163485ca1cc3f6cbadb36d2b03/websockets-15.0.1-cp39-cp39-macosx_11_0_arm64.whl", hash = "sha256:a625e06551975f4b7ea7102bc43895b90742746797e2e14b70ed61c43a90f09b", size = 173324, upload-time = "2025-03-05T20:02:59.773Z" },
    { url = "https://files.pythonhosted.org/packages/1c/cb/51ba82e59b3a664df54beed8ad95517c1b4dc1a913730e7a7db778f21291/websockets-15.0.1-cp39-cp39-manylinux_2_17_aarch64.manylinux2014_aarch64.whl", hash = "sha256:d591f8de75824cbb7acad4e05d2d710484f15f29d4a915092675ad3456f11770", size = 182094, upload-time = "2025-03-05T20:03:01.827Z" },
    { url = "https://files.pythonhosted.org/packages/fb/0f/bf3788c03fec679bcdaef787518dbe60d12fe5615a544a6d4cf82f045193/websockets-15.0.1-cp39-cp39-manylinux_2_5_i686.manylinux1_i686.manylinux_2_17_i686.manylinux2014_i686.whl", hash = "sha256:47819cea040f31d670cc8d324bb6435c6f133b8c7a19ec3d61634e62f8d8f9eb", size = 181094, upload-time = "2025-03-05T20:03:03.123Z" },
    { url = "https://files.pythonhosted.org/packages/5e/da/9fb8c21edbc719b66763a571afbaf206cb6d3736d28255a46fc2fe20f902/websockets-15.0.1-cp39-cp39-manylinux_2_5_x86_64.manylinux1_x86_64.manylinux_2_17_x86_64.manylinux2014_x86_64.whl", hash = "sha256:ac017dd64572e5c3bd01939121e4d16cf30e5d7e110a119399cf3133b63ad054", size = 181397, upload-time = "2025-03-05T20:03:04.443Z" },
    { url = "https://files.pythonhosted.org/packages/2e/65/65f379525a2719e91d9d90c38fe8b8bc62bd3c702ac651b7278609b696c4/websockets-15.0.1-cp39-cp39-musllinux_1_2_aarch64.whl", hash = "sha256:4a9fac8e469d04ce6c25bb2610dc535235bd4aa14996b4e6dbebf5e007eba5ee", size = 181794, upload-time = "2025-03-05T20:03:06.708Z" },
    { url = "https://files.pythonhosted.org/packages/d9/26/31ac2d08f8e9304d81a1a7ed2851c0300f636019a57cbaa91342015c72cc/websockets-15.0.1-cp39-cp39-musllinux_1_2_i686.whl", hash = "sha256:363c6f671b761efcb30608d24925a382497c12c506b51661883c3e22337265ed", size = 181194, upload-time = "2025-03-05T20:03:08.844Z" },
    { url = "https://files.pythonhosted.org/packages/98/72/1090de20d6c91994cd4b357c3f75a4f25ee231b63e03adea89671cc12a3f/websockets-15.0.1-cp39-cp39-musllinux_1_2_x86_64.whl", hash = "sha256:2034693ad3097d5355bfdacfffcbd3ef5694f9718ab7f29c29689a9eae841880", size = 181164, upload-time = "2025-03-05T20:03:10.242Z" },
    { url = "https://files.pythonhosted.org/packages/2d/37/098f2e1c103ae8ed79b0e77f08d83b0ec0b241cf4b7f2f10edd0126472e1/websockets-15.0.1-cp39-cp39-win32.whl", hash = "sha256:3b1ac0d3e594bf121308112697cf4b32be538fb1444468fb0a6ae4feebc83411", size = 176381, upload-time = "2025-03-05T20:03:12.77Z" },
    { url = "https://files.pythonhosted.org/packages/75/8b/a32978a3ab42cebb2ebdd5b05df0696a09f4d436ce69def11893afa301f0/websockets-15.0.1-cp39-cp39-win_amd64.whl", hash = "sha256:b7643a03db5c95c799b89b31c036d5f27eeb4d259c798e878d6937d71832b1e4", size = 176841, upload-time = "2025-03-05T20:03:14.367Z" },
    { url = "https://files.pythonhosted.org/packages/02/9e/d40f779fa16f74d3468357197af8d6ad07e7c5a27ea1ca74ceb38986f77a/websockets-15.0.1-pp310-pypy310_pp73-macosx_10_15_x86_64.whl", hash = "sha256:0c9e74d766f2818bb95f84c25be4dea09841ac0f734d1966f415e4edfc4ef1c3", size = 173109, upload-time = "2025-03-05T20:03:17.769Z" },
    { url = "https://files.pythonhosted.org/packages/bc/cd/5b887b8585a593073fd92f7c23ecd3985cd2c3175025a91b0d69b0551372/websockets-15.0.1-pp310-pypy310_pp73-macosx_11_0_arm64.whl", hash = "sha256:1009ee0c7739c08a0cd59de430d6de452a55e42d6b522de7aa15e6f67db0b8e1", size = 173343, upload-time = "2025-03-05T20:03:19.094Z" },
    { url = "https://files.pythonhosted.org/packages/fe/ae/d34f7556890341e900a95acf4886833646306269f899d58ad62f588bf410/websockets-15.0.1-pp310-pypy310_pp73-manylinux_2_17_aarch64.manylinux2014_aarch64.whl", hash = "sha256:76d1f20b1c7a2fa82367e04982e708723ba0e7b8d43aa643d3dcd404d74f1475", size = 174599, upload-time = "2025-03-05T20:03:21.1Z" },
    { url = "https://files.pythonhosted.org/packages/71/e6/5fd43993a87db364ec60fc1d608273a1a465c0caba69176dd160e197ce42/websockets-15.0.1-pp310-pypy310_pp73-manylinux_2_5_i686.manylinux1_i686.manylinux_2_17_i686.manylinux2014_i686.whl", hash = "sha256:f29d80eb9a9263b8d109135351caf568cc3f80b9928bccde535c235de55c22d9", size = 174207, upload-time = "2025-03-05T20:03:23.221Z" },
    { url = "https://files.pythonhosted.org/packages/2b/fb/c492d6daa5ec067c2988ac80c61359ace5c4c674c532985ac5a123436cec/websockets-15.0.1-pp310-pypy310_pp73-manylinux_2_5_x86_64.manylinux1_x86_64.manylinux_2_17_x86_64.manylinux2014_x86_64.whl", hash = "sha256:b359ed09954d7c18bbc1680f380c7301f92c60bf924171629c5db97febb12f04", size = 174155, upload-time = "2025-03-05T20:03:25.321Z" },
    { url = "https://files.pythonhosted.org/packages/68/a1/dcb68430b1d00b698ae7a7e0194433bce4f07ded185f0ee5fb21e2a2e91e/websockets-15.0.1-pp310-pypy310_pp73-win_amd64.whl", hash = "sha256:cad21560da69f4ce7658ca2cb83138fb4cf695a2ba3e475e0559e05991aa8122", size = 176884, upload-time = "2025-03-05T20:03:27.934Z" },
    { url = "https://files.pythonhosted.org/packages/b7/48/4b67623bac4d79beb3a6bb27b803ba75c1bdedc06bd827e465803690a4b2/websockets-15.0.1-pp39-pypy39_pp73-macosx_10_15_x86_64.whl", hash = "sha256:7f493881579c90fc262d9cdbaa05a6b54b3811c2f300766748db79f098db9940", size = 173106, upload-time = "2025-03-05T20:03:29.404Z" },
    { url = "https://files.pythonhosted.org/packages/ed/f0/adb07514a49fe5728192764e04295be78859e4a537ab8fcc518a3dbb3281/websockets-15.0.1-pp39-pypy39_pp73-macosx_11_0_arm64.whl", hash = "sha256:47b099e1f4fbc95b701b6e85768e1fcdaf1630f3cbe4765fa216596f12310e2e", size = 173339, upload-time = "2025-03-05T20:03:30.755Z" },
    { url = "https://files.pythonhosted.org/packages/87/28/bd23c6344b18fb43df40d0700f6d3fffcd7cef14a6995b4f976978b52e62/websockets-15.0.1-pp39-pypy39_pp73-manylinux_2_17_aarch64.manylinux2014_aarch64.whl", hash = "sha256:67f2b6de947f8c757db2db9c71527933ad0019737ec374a8a6be9a956786aaf9", size = 174597, upload-time = "2025-03-05T20:03:32.247Z" },
    { url = "https://files.pythonhosted.org/packages/6d/79/ca288495863d0f23a60f546f0905ae8f3ed467ad87f8b6aceb65f4c013e4/websockets-15.0.1-pp39-pypy39_pp73-manylinux_2_5_i686.manylinux1_i686.manylinux_2_17_i686.manylinux2014_i686.whl", hash = "sha256:d08eb4c2b7d6c41da6ca0600c077e93f5adcfd979cd777d747e9ee624556da4b", size = 174205, upload-time = "2025-03-05T20:03:33.731Z" },
    { url = "https://files.pythonhosted.org/packages/04/e4/120ff3180b0872b1fe6637f6f995bcb009fb5c87d597c1fc21456f50c848/websockets-15.0.1-pp39-pypy39_pp73-manylinux_2_5_x86_64.manylinux1_x86_64.manylinux_2_17_x86_64.manylinux2014_x86_64.whl", hash = "sha256:4b826973a4a2ae47ba357e4e82fa44a463b8f168e1ca775ac64521442b19e87f", size = 174150, upload-time = "2025-03-05T20:03:35.757Z" },
    { url = "https://files.pythonhosted.org/packages/cb/c3/30e2f9c539b8da8b1d76f64012f3b19253271a63413b2d3adb94b143407f/websockets-15.0.1-pp39-pypy39_pp73-win_amd64.whl", hash = "sha256:21c1fa28a6a7e3cbdc171c694398b6df4744613ce9b36b1a498e816787e28123", size = 176877, upload-time = "2025-03-05T20:03:37.199Z" },
    { url = "https://files.pythonhosted.org/packages/fa/a8/5b41e0da817d64113292ab1f8247140aac61cbf6cfd085d6a0fa77f4984f/websockets-15.0.1-py3-none-any.whl", hash = "sha256:f7a866fbc1e97b5c617ee4116daaa09b722101d4a3c170c787450ba409f9736f", size = 169743, upload-time = "2025-03-05T20:03:39.41Z" },
]

[[package]]
name = "yarl"
version = "1.20.1"
source = { registry = "https://pypi.org/simple" }
dependencies = [
    { name = "idna" },
    { name = "multidict" },
    { name = "propcache" },
]
sdist = { url = "https://files.pythonhosted.org/packages/3c/fb/efaa23fa4e45537b827620f04cf8f3cd658b76642205162e072703a5b963/yarl-1.20.1.tar.gz", hash = "sha256:d017a4997ee50c91fd5466cef416231bb82177b93b029906cefc542ce14c35ac", size = 186428, upload-time = "2025-06-10T00:46:09.923Z" }
wheels = [
    { url = "https://files.pythonhosted.org/packages/cb/65/7fed0d774abf47487c64be14e9223749468922817b5e8792b8a64792a1bb/yarl-1.20.1-cp310-cp310-macosx_10_9_universal2.whl", hash = "sha256:6032e6da6abd41e4acda34d75a816012717000fa6839f37124a47fcefc49bec4", size = 132910, upload-time = "2025-06-10T00:42:31.108Z" },
    { url = "https://files.pythonhosted.org/packages/8a/7b/988f55a52da99df9e56dc733b8e4e5a6ae2090081dc2754fc8fd34e60aa0/yarl-1.20.1-cp310-cp310-macosx_10_9_x86_64.whl", hash = "sha256:2c7b34d804b8cf9b214f05015c4fee2ebe7ed05cf581e7192c06555c71f4446a", size = 90644, upload-time = "2025-06-10T00:42:33.851Z" },
    { url = "https://files.pythonhosted.org/packages/f7/de/30d98f03e95d30c7e3cc093759982d038c8833ec2451001d45ef4854edc1/yarl-1.20.1-cp310-cp310-macosx_11_0_arm64.whl", hash = "sha256:0c869f2651cc77465f6cd01d938d91a11d9ea5d798738c1dc077f3de0b5e5fed", size = 89322, upload-time = "2025-06-10T00:42:35.688Z" },
    { url = "https://files.pythonhosted.org/packages/e0/7a/f2f314f5ebfe9200724b0b748de2186b927acb334cf964fd312eb86fc286/yarl-1.20.1-cp310-cp310-manylinux_2_17_aarch64.manylinux2014_aarch64.whl", hash = "sha256:62915e6688eb4d180d93840cda4110995ad50c459bf931b8b3775b37c264af1e", size = 323786, upload-time = "2025-06-10T00:42:37.817Z" },
    { url = "https://files.pythonhosted.org/packages/15/3f/718d26f189db96d993d14b984ce91de52e76309d0fd1d4296f34039856aa/yarl-1.20.1-cp310-cp310-manylinux_2_17_armv7l.manylinux2014_armv7l.manylinux_2_31_armv7l.whl", hash = "sha256:41ebd28167bc6af8abb97fec1a399f412eec5fd61a3ccbe2305a18b84fb4ca73", size = 319627, upload-time = "2025-06-10T00:42:39.937Z" },
    { url = "https://files.pythonhosted.org/packages/a5/76/8fcfbf5fa2369157b9898962a4a7d96764b287b085b5b3d9ffae69cdefd1/yarl-1.20.1-cp310-cp310-manylinux_2_17_ppc64le.manylinux2014_ppc64le.whl", hash = "sha256:21242b4288a6d56f04ea193adde174b7e347ac46ce6bc84989ff7c1b1ecea84e", size = 339149, upload-time = "2025-06-10T00:42:42.627Z" },
    { url = "https://files.pythonhosted.org/packages/3c/95/d7fc301cc4661785967acc04f54a4a42d5124905e27db27bb578aac49b5c/yarl-1.20.1-cp310-cp310-manylinux_2_17_s390x.manylinux2014_s390x.whl", hash = "sha256:bea21cdae6c7eb02ba02a475f37463abfe0a01f5d7200121b03e605d6a0439f8", size = 333327, upload-time = "2025-06-10T00:42:44.842Z" },
    { url = "https://files.pythonhosted.org/packages/65/94/e21269718349582eee81efc5c1c08ee71c816bfc1585b77d0ec3f58089eb/yarl-1.20.1-cp310-cp310-manylinux_2_17_x86_64.manylinux2014_x86_64.whl", hash = "sha256:1f8a891e4a22a89f5dde7862994485e19db246b70bb288d3ce73a34422e55b23", size = 326054, upload-time = "2025-06-10T00:42:47.149Z" },
    { url = "https://files.pythonhosted.org/packages/32/ae/8616d1f07853704523519f6131d21f092e567c5af93de7e3e94b38d7f065/yarl-1.20.1-cp310-cp310-manylinux_2_5_i686.manylinux1_i686.manylinux_2_17_i686.manylinux2014_i686.whl", hash = "sha256:dd803820d44c8853a109a34e3660e5a61beae12970da479cf44aa2954019bf70", size = 315035, upload-time = "2025-06-10T00:42:48.852Z" },
    { url = "https://files.pythonhosted.org/packages/48/aa/0ace06280861ef055855333707db5e49c6e3a08840a7ce62682259d0a6c0/yarl-1.20.1-cp310-cp310-musllinux_1_2_aarch64.whl", hash = "sha256:b982fa7f74c80d5c0c7b5b38f908971e513380a10fecea528091405f519b9ebb", size = 338962, upload-time = "2025-06-10T00:42:51.024Z" },
    { url = "https://files.pythonhosted.org/packages/20/52/1e9d0e6916f45a8fb50e6844f01cb34692455f1acd548606cbda8134cd1e/yarl-1.20.1-cp310-cp310-musllinux_1_2_armv7l.whl", hash = "sha256:33f29ecfe0330c570d997bcf1afd304377f2e48f61447f37e846a6058a4d33b2", size = 335399, upload-time = "2025-06-10T00:42:53.007Z" },
    { url = "https://files.pythonhosted.org/packages/f2/65/60452df742952c630e82f394cd409de10610481d9043aa14c61bf846b7b1/yarl-1.20.1-cp310-cp310-musllinux_1_2_i686.whl", hash = "sha256:835ab2cfc74d5eb4a6a528c57f05688099da41cf4957cf08cad38647e4a83b30", size = 338649, upload-time = "2025-06-10T00:42:54.964Z" },
    { url = "https://files.pythonhosted.org/packages/7b/f5/6cd4ff38dcde57a70f23719a838665ee17079640c77087404c3d34da6727/yarl-1.20.1-cp310-cp310-musllinux_1_2_ppc64le.whl", hash = "sha256:46b5e0ccf1943a9a6e766b2c2b8c732c55b34e28be57d8daa2b3c1d1d4009309", size = 358563, upload-time = "2025-06-10T00:42:57.28Z" },
    { url = "https://files.pythonhosted.org/packages/d1/90/c42eefd79d0d8222cb3227bdd51b640c0c1d0aa33fe4cc86c36eccba77d3/yarl-1.20.1-cp310-cp310-musllinux_1_2_s390x.whl", hash = "sha256:df47c55f7d74127d1b11251fe6397d84afdde0d53b90bedb46a23c0e534f9d24", size = 357609, upload-time = "2025-06-10T00:42:59.055Z" },
    { url = "https://files.pythonhosted.org/packages/03/c8/cea6b232cb4617514232e0f8a718153a95b5d82b5290711b201545825532/yarl-1.20.1-cp310-cp310-musllinux_1_2_x86_64.whl", hash = "sha256:76d12524d05841276b0e22573f28d5fbcb67589836772ae9244d90dd7d66aa13", size = 350224, upload-time = "2025-06-10T00:43:01.248Z" },
    { url = "https://files.pythonhosted.org/packages/ce/a3/eaa0ab9712f1f3d01faf43cf6f1f7210ce4ea4a7e9b28b489a2261ca8db9/yarl-1.20.1-cp310-cp310-win32.whl", hash = "sha256:6c4fbf6b02d70e512d7ade4b1f998f237137f1417ab07ec06358ea04f69134f8", size = 81753, upload-time = "2025-06-10T00:43:03.486Z" },
    { url = "https://files.pythonhosted.org/packages/8f/34/e4abde70a9256465fe31c88ed02c3f8502b7b5dead693a4f350a06413f28/yarl-1.20.1-cp310-cp310-win_amd64.whl", hash = "sha256:aef6c4d69554d44b7f9d923245f8ad9a707d971e6209d51279196d8e8fe1ae16", size = 86817, upload-time = "2025-06-10T00:43:05.231Z" },
    { url = "https://files.pythonhosted.org/packages/b1/18/893b50efc2350e47a874c5c2d67e55a0ea5df91186b2a6f5ac52eff887cd/yarl-1.20.1-cp311-cp311-macosx_10_9_universal2.whl", hash = "sha256:47ee6188fea634bdfaeb2cc420f5b3b17332e6225ce88149a17c413c77ff269e", size = 133833, upload-time = "2025-06-10T00:43:07.393Z" },
    { url = "https://files.pythonhosted.org/packages/89/ed/b8773448030e6fc47fa797f099ab9eab151a43a25717f9ac043844ad5ea3/yarl-1.20.1-cp311-cp311-macosx_10_9_x86_64.whl", hash = "sha256:d0f6500f69e8402d513e5eedb77a4e1818691e8f45e6b687147963514d84b44b", size = 91070, upload-time = "2025-06-10T00:43:09.538Z" },
    { url = "https://files.pythonhosted.org/packages/e3/e3/409bd17b1e42619bf69f60e4f031ce1ccb29bd7380117a55529e76933464/yarl-1.20.1-cp311-cp311-macosx_11_0_arm64.whl", hash = "sha256:7a8900a42fcdaad568de58887c7b2f602962356908eedb7628eaf6021a6e435b", size = 89818, upload-time = "2025-06-10T00:43:11.575Z" },
    { url = "https://files.pythonhosted.org/packages/f8/77/64d8431a4d77c856eb2d82aa3de2ad6741365245a29b3a9543cd598ed8c5/yarl-1.20.1-cp311-cp311-manylinux_2_17_aarch64.manylinux2014_aarch64.whl", hash = "sha256:bad6d131fda8ef508b36be3ece16d0902e80b88ea7200f030a0f6c11d9e508d4", size = 347003, upload-time = "2025-06-10T00:43:14.088Z" },
    { url = "https://files.pythonhosted.org/packages/8d/d2/0c7e4def093dcef0bd9fa22d4d24b023788b0a33b8d0088b51aa51e21e99/yarl-1.20.1-cp311-cp311-manylinux_2_17_armv7l.manylinux2014_armv7l.manylinux_2_31_armv7l.whl", hash = "sha256:df018d92fe22aaebb679a7f89fe0c0f368ec497e3dda6cb81a567610f04501f1", size = 336537, upload-time = "2025-06-10T00:43:16.431Z" },
    { url = "https://files.pythonhosted.org/packages/f0/f3/fc514f4b2cf02cb59d10cbfe228691d25929ce8f72a38db07d3febc3f706/yarl-1.20.1-cp311-cp311-manylinux_2_17_ppc64le.manylinux2014_ppc64le.whl", hash = "sha256:8f969afbb0a9b63c18d0feecf0db09d164b7a44a053e78a7d05f5df163e43833", size = 362358, upload-time = "2025-06-10T00:43:18.704Z" },
    { url = "https://files.pythonhosted.org/packages/ea/6d/a313ac8d8391381ff9006ac05f1d4331cee3b1efaa833a53d12253733255/yarl-1.20.1-cp311-cp311-manylinux_2_17_s390x.manylinux2014_s390x.whl", hash = "sha256:812303eb4aa98e302886ccda58d6b099e3576b1b9276161469c25803a8db277d", size = 357362, upload-time = "2025-06-10T00:43:20.888Z" },
    { url = "https://files.pythonhosted.org/packages/00/70/8f78a95d6935a70263d46caa3dd18e1f223cf2f2ff2037baa01a22bc5b22/yarl-1.20.1-cp311-cp311-manylinux_2_17_x86_64.manylinux2014_x86_64.whl", hash = "sha256:98c4a7d166635147924aa0bf9bfe8d8abad6fffa6102de9c99ea04a1376f91e8", size = 348979, upload-time = "2025-06-10T00:43:23.169Z" },
    { url = "https://files.pythonhosted.org/packages/cb/05/42773027968968f4f15143553970ee36ead27038d627f457cc44bbbeecf3/yarl-1.20.1-cp311-cp311-manylinux_2_5_i686.manylinux1_i686.manylinux_2_17_i686.manylinux2014_i686.whl", hash = "sha256:12e768f966538e81e6e7550f9086a6236b16e26cd964cf4df35349970f3551cf", size = 337274, upload-time = "2025-06-10T00:43:27.111Z" },
    { url = "https://files.pythonhosted.org/packages/05/be/665634aa196954156741ea591d2f946f1b78ceee8bb8f28488bf28c0dd62/yarl-1.20.1-cp311-cp311-musllinux_1_2_aarch64.whl", hash = "sha256:fe41919b9d899661c5c28a8b4b0acf704510b88f27f0934ac7a7bebdd8938d5e", size = 363294, upload-time = "2025-06-10T00:43:28.96Z" },
    { url = "https://files.pythonhosted.org/packages/eb/90/73448401d36fa4e210ece5579895731f190d5119c4b66b43b52182e88cd5/yarl-1.20.1-cp311-cp311-musllinux_1_2_armv7l.whl", hash = "sha256:8601bc010d1d7780592f3fc1bdc6c72e2b6466ea34569778422943e1a1f3c389", size = 358169, upload-time = "2025-06-10T00:43:30.701Z" },
    { url = "https://files.pythonhosted.org/packages/c3/b0/fce922d46dc1eb43c811f1889f7daa6001b27a4005587e94878570300881/yarl-1.20.1-cp311-cp311-musllinux_1_2_i686.whl", hash = "sha256:daadbdc1f2a9033a2399c42646fbd46da7992e868a5fe9513860122d7fe7a73f", size = 362776, upload-time = "2025-06-10T00:43:32.51Z" },
    { url = "https://files.pythonhosted.org/packages/f1/0d/b172628fce039dae8977fd22caeff3eeebffd52e86060413f5673767c427/yarl-1.20.1-cp311-cp311-musllinux_1_2_ppc64le.whl", hash = "sha256:03aa1e041727cb438ca762628109ef1333498b122e4c76dd858d186a37cec845", size = 381341, upload-time = "2025-06-10T00:43:34.543Z" },
    { url = "https://files.pythonhosted.org/packages/6b/9b/5b886d7671f4580209e855974fe1cecec409aa4a89ea58b8f0560dc529b1/yarl-1.20.1-cp311-cp311-musllinux_1_2_s390x.whl", hash = "sha256:642980ef5e0fa1de5fa96d905c7e00cb2c47cb468bfcac5a18c58e27dbf8d8d1", size = 379988, upload-time = "2025-06-10T00:43:36.489Z" },
    { url = "https://files.pythonhosted.org/packages/73/be/75ef5fd0fcd8f083a5d13f78fd3f009528132a1f2a1d7c925c39fa20aa79/yarl-1.20.1-cp311-cp311-musllinux_1_2_x86_64.whl", hash = "sha256:86971e2795584fe8c002356d3b97ef6c61862720eeff03db2a7c86b678d85b3e", size = 371113, upload-time = "2025-06-10T00:43:38.592Z" },
    { url = "https://files.pythonhosted.org/packages/50/4f/62faab3b479dfdcb741fe9e3f0323e2a7d5cd1ab2edc73221d57ad4834b2/yarl-1.20.1-cp311-cp311-win32.whl", hash = "sha256:597f40615b8d25812f14562699e287f0dcc035d25eb74da72cae043bb884d773", size = 81485, upload-time = "2025-06-10T00:43:41.038Z" },
    { url = "https://files.pythonhosted.org/packages/f0/09/d9c7942f8f05c32ec72cd5c8e041c8b29b5807328b68b4801ff2511d4d5e/yarl-1.20.1-cp311-cp311-win_amd64.whl", hash = "sha256:26ef53a9e726e61e9cd1cda6b478f17e350fb5800b4bd1cd9fe81c4d91cfeb2e", size = 86686, upload-time = "2025-06-10T00:43:42.692Z" },
    { url = "https://files.pythonhosted.org/packages/5f/9a/cb7fad7d73c69f296eda6815e4a2c7ed53fc70c2f136479a91c8e5fbdb6d/yarl-1.20.1-cp312-cp312-macosx_10_13_universal2.whl", hash = "sha256:bdcc4cd244e58593a4379fe60fdee5ac0331f8eb70320a24d591a3be197b94a9", size = 133667, upload-time = "2025-06-10T00:43:44.369Z" },
    { url = "https://files.pythonhosted.org/packages/67/38/688577a1cb1e656e3971fb66a3492501c5a5df56d99722e57c98249e5b8a/yarl-1.20.1-cp312-cp312-macosx_10_13_x86_64.whl", hash = "sha256:b29a2c385a5f5b9c7d9347e5812b6f7ab267193c62d282a540b4fc528c8a9d2a", size = 91025, upload-time = "2025-06-10T00:43:46.295Z" },
    { url = "https://files.pythonhosted.org/packages/50/ec/72991ae51febeb11a42813fc259f0d4c8e0507f2b74b5514618d8b640365/yarl-1.20.1-cp312-cp312-macosx_11_0_arm64.whl", hash = "sha256:1112ae8154186dfe2de4732197f59c05a83dc814849a5ced892b708033f40dc2", size = 89709, upload-time = "2025-06-10T00:43:48.22Z" },
    { url = "https://files.pythonhosted.org/packages/99/da/4d798025490e89426e9f976702e5f9482005c548c579bdae792a4c37769e/yarl-1.20.1-cp312-cp312-manylinux_2_17_aarch64.manylinux2014_aarch64.whl", hash = "sha256:90bbd29c4fe234233f7fa2b9b121fb63c321830e5d05b45153a2ca68f7d310ee", size = 352287, upload-time = "2025-06-10T00:43:49.924Z" },
    { url = "https://files.pythonhosted.org/packages/1a/26/54a15c6a567aac1c61b18aa0f4b8aa2e285a52d547d1be8bf48abe2b3991/yarl-1.20.1-cp312-cp312-manylinux_2_17_armv7l.manylinux2014_armv7l.manylinux_2_31_armv7l.whl", hash = "sha256:680e19c7ce3710ac4cd964e90dad99bf9b5029372ba0c7cbfcd55e54d90ea819", size = 345429, upload-time = "2025-06-10T00:43:51.7Z" },
    { url = "https://files.pythonhosted.org/packages/d6/95/9dcf2386cb875b234353b93ec43e40219e14900e046bf6ac118f94b1e353/yarl-1.20.1-cp312-cp312-manylinux_2_17_ppc64le.manylinux2014_ppc64le.whl", hash = "sha256:4a979218c1fdb4246a05efc2cc23859d47c89af463a90b99b7c56094daf25a16", size = 365429, upload-time = "2025-06-10T00:43:53.494Z" },
    { url = "https://files.pythonhosted.org/packages/91/b2/33a8750f6a4bc224242a635f5f2cff6d6ad5ba651f6edcccf721992c21a0/yarl-1.20.1-cp312-cp312-manylinux_2_17_s390x.manylinux2014_s390x.whl", hash = "sha256:255b468adf57b4a7b65d8aad5b5138dce6a0752c139965711bdcb81bc370e1b6", size = 363862, upload-time = "2025-06-10T00:43:55.766Z" },
    { url = "https://files.pythonhosted.org/packages/98/28/3ab7acc5b51f4434b181b0cee8f1f4b77a65919700a355fb3617f9488874/yarl-1.20.1-cp312-cp312-manylinux_2_17_x86_64.manylinux2014_x86_64.whl", hash = "sha256:a97d67108e79cfe22e2b430d80d7571ae57d19f17cda8bb967057ca8a7bf5bfd", size = 355616, upload-time = "2025-06-10T00:43:58.056Z" },
    { url = "https://files.pythonhosted.org/packages/36/a3/f666894aa947a371724ec7cd2e5daa78ee8a777b21509b4252dd7bd15e29/yarl-1.20.1-cp312-cp312-manylinux_2_5_i686.manylinux1_i686.manylinux_2_17_i686.manylinux2014_i686.whl", hash = "sha256:8570d998db4ddbfb9a590b185a0a33dbf8aafb831d07a5257b4ec9948df9cb0a", size = 339954, upload-time = "2025-06-10T00:43:59.773Z" },
    { url = "https://files.pythonhosted.org/packages/f1/81/5f466427e09773c04219d3450d7a1256138a010b6c9f0af2d48565e9ad13/yarl-1.20.1-cp312-cp312-musllinux_1_2_aarch64.whl", hash = "sha256:97c75596019baae7c71ccf1d8cc4738bc08134060d0adfcbe5642f778d1dca38", size = 365575, upload-time = "2025-06-10T00:44:02.051Z" },
    { url = "https://files.pythonhosted.org/packages/2e/e3/e4b0ad8403e97e6c9972dd587388940a032f030ebec196ab81a3b8e94d31/yarl-1.20.1-cp312-cp312-musllinux_1_2_armv7l.whl", hash = "sha256:1c48912653e63aef91ff988c5432832692ac5a1d8f0fb8a33091520b5bbe19ef", size = 365061, upload-time = "2025-06-10T00:44:04.196Z" },
    { url = "https://files.pythonhosted.org/packages/ac/99/b8a142e79eb86c926f9f06452eb13ecb1bb5713bd01dc0038faf5452e544/yarl-1.20.1-cp312-cp312-musllinux_1_2_i686.whl", hash = "sha256:4c3ae28f3ae1563c50f3d37f064ddb1511ecc1d5584e88c6b7c63cf7702a6d5f", size = 364142, upload-time = "2025-06-10T00:44:06.527Z" },
    { url = "https://files.pythonhosted.org/packages/34/f2/08ed34a4a506d82a1a3e5bab99ccd930a040f9b6449e9fd050320e45845c/yarl-1.20.1-cp312-cp312-musllinux_1_2_ppc64le.whl", hash = "sha256:c5e9642f27036283550f5f57dc6156c51084b458570b9d0d96100c8bebb186a8", size = 381894, upload-time = "2025-06-10T00:44:08.379Z" },
    { url = "https://files.pythonhosted.org/packages/92/f8/9a3fbf0968eac704f681726eff595dce9b49c8a25cd92bf83df209668285/yarl-1.20.1-cp312-cp312-musllinux_1_2_s390x.whl", hash = "sha256:2c26b0c49220d5799f7b22c6838409ee9bc58ee5c95361a4d7831f03cc225b5a", size = 383378, upload-time = "2025-06-10T00:44:10.51Z" },
    { url = "https://files.pythonhosted.org/packages/af/85/9363f77bdfa1e4d690957cd39d192c4cacd1c58965df0470a4905253b54f/yarl-1.20.1-cp312-cp312-musllinux_1_2_x86_64.whl", hash = "sha256:564ab3d517e3d01c408c67f2e5247aad4019dcf1969982aba3974b4093279004", size = 374069, upload-time = "2025-06-10T00:44:12.834Z" },
    { url = "https://files.pythonhosted.org/packages/35/99/9918c8739ba271dcd935400cff8b32e3cd319eaf02fcd023d5dcd487a7c8/yarl-1.20.1-cp312-cp312-win32.whl", hash = "sha256:daea0d313868da1cf2fac6b2d3a25c6e3a9e879483244be38c8e6a41f1d876a5", size = 81249, upload-time = "2025-06-10T00:44:14.731Z" },
    { url = "https://files.pythonhosted.org/packages/eb/83/5d9092950565481b413b31a23e75dd3418ff0a277d6e0abf3729d4d1ce25/yarl-1.20.1-cp312-cp312-win_amd64.whl", hash = "sha256:48ea7d7f9be0487339828a4de0360d7ce0efc06524a48e1810f945c45b813698", size = 86710, upload-time = "2025-06-10T00:44:16.716Z" },
    { url = "https://files.pythonhosted.org/packages/01/75/0d37402d208d025afa6b5b8eb80e466d267d3fd1927db8e317d29a94a4cb/yarl-1.20.1-cp39-cp39-macosx_10_9_universal2.whl", hash = "sha256:e42ba79e2efb6845ebab49c7bf20306c4edf74a0b20fc6b2ccdd1a219d12fad3", size = 134259, upload-time = "2025-06-10T00:45:29.882Z" },
    { url = "https://files.pythonhosted.org/packages/73/84/1fb6c85ae0cf9901046f07d0ac9eb162f7ce6d95db541130aa542ed377e6/yarl-1.20.1-cp39-cp39-macosx_10_9_x86_64.whl", hash = "sha256:41493b9b7c312ac448b7f0a42a089dffe1d6e6e981a2d76205801a023ed26a2b", size = 91269, upload-time = "2025-06-10T00:45:32.917Z" },
    { url = "https://files.pythonhosted.org/packages/f3/9c/eae746b24c4ea29a5accba9a06c197a70fa38a49c7df244e0d3951108861/yarl-1.20.1-cp39-cp39-macosx_11_0_arm64.whl", hash = "sha256:f5a5928ff5eb13408c62a968ac90d43f8322fd56d87008b8f9dabf3c0f6ee983", size = 89995, upload-time = "2025-06-10T00:45:35.066Z" },
    { url = "https://files.pythonhosted.org/packages/fb/30/693e71003ec4bc1daf2e4cf7c478c417d0985e0a8e8f00b2230d517876fc/yarl-1.20.1-cp39-cp39-manylinux_2_17_aarch64.manylinux2014_aarch64.whl", hash = "sha256:30c41ad5d717b3961b2dd785593b67d386b73feca30522048d37298fee981805", size = 325253, upload-time = "2025-06-10T00:45:37.052Z" },
    { url = "https://files.pythonhosted.org/packages/0f/a2/5264dbebf90763139aeb0b0b3154763239398400f754ae19a0518b654117/yarl-1.20.1-cp39-cp39-manylinux_2_17_armv7l.manylinux2014_armv7l.manylinux_2_31_armv7l.whl", hash = "sha256:59febc3969b0781682b469d4aca1a5cab7505a4f7b85acf6db01fa500fa3f6ba", size = 320897, upload-time = "2025-06-10T00:45:39.962Z" },
    { url = "https://files.pythonhosted.org/packages/e7/17/77c7a89b3c05856489777e922f41db79ab4faf58621886df40d812c7facd/yarl-1.20.1-cp39-cp39-manylinux_2_17_ppc64le.manylinux2014_ppc64le.whl", hash = "sha256:d2b6fb3622b7e5bf7a6e5b679a69326b4279e805ed1699d749739a61d242449e", size = 340696, upload-time = "2025-06-10T00:45:41.915Z" },
    { url = "https://files.pythonhosted.org/packages/6d/55/28409330b8ef5f2f681f5b478150496ec9cf3309b149dab7ec8ab5cfa3f0/yarl-1.20.1-cp39-cp39-manylinux_2_17_s390x.manylinux2014_s390x.whl", hash = "sha256:749d73611db8d26a6281086f859ea7ec08f9c4c56cec864e52028c8b328db723", size = 335064, upload-time = "2025-06-10T00:45:43.893Z" },
    { url = "https://files.pythonhosted.org/packages/85/58/cb0257cbd4002828ff735f44d3c5b6966c4fd1fc8cc1cd3cd8a143fbc513/yarl-1.20.1-cp39-cp39-manylinux_2_17_x86_64.manylinux2014_x86_64.whl", hash = "sha256:9427925776096e664c39e131447aa20ec738bdd77c049c48ea5200db2237e000", size = 327256, upload-time = "2025-06-10T00:45:46.393Z" },
    { url = "https://files.pythonhosted.org/packages/53/f6/c77960370cfa46f6fb3d6a5a79a49d3abfdb9ef92556badc2dcd2748bc2a/yarl-1.20.1-cp39-cp39-manylinux_2_5_i686.manylinux1_i686.manylinux_2_17_i686.manylinux2014_i686.whl", hash = "sha256:ff70f32aa316393eaf8222d518ce9118148eddb8a53073c2403863b41033eed5", size = 316389, upload-time = "2025-06-10T00:45:48.358Z" },
    { url = "https://files.pythonhosted.org/packages/64/ab/be0b10b8e029553c10905b6b00c64ecad3ebc8ace44b02293a62579343f6/yarl-1.20.1-cp39-cp39-musllinux_1_2_aarch64.whl", hash = "sha256:c7ddf7a09f38667aea38801da8b8d6bfe81df767d9dfc8c88eb45827b195cd1c", size = 340481, upload-time = "2025-06-10T00:45:50.663Z" },
    { url = "https://files.pythonhosted.org/packages/c5/c3/3f327bd3905a4916029bf5feb7f86dcf864c7704f099715f62155fb386b2/yarl-1.20.1-cp39-cp39-musllinux_1_2_armv7l.whl", hash = "sha256:57edc88517d7fc62b174fcfb2e939fbc486a68315d648d7e74d07fac42cec240", size = 336941, upload-time = "2025-06-10T00:45:52.554Z" },
    { url = "https://files.pythonhosted.org/packages/d1/42/040bdd5d3b3bb02b4a6ace4ed4075e02f85df964d6e6cb321795d2a6496a/yarl-1.20.1-cp39-cp39-musllinux_1_2_i686.whl", hash = "sha256:dab096ce479d5894d62c26ff4f699ec9072269d514b4edd630a393223f45a0ee", size = 339936, upload-time = "2025-06-10T00:45:54.919Z" },
    { url = "https://files.pythonhosted.org/packages/0d/1c/911867b8e8c7463b84dfdc275e0d99b04b66ad5132b503f184fe76be8ea4/yarl-1.20.1-cp39-cp39-musllinux_1_2_ppc64le.whl", hash = "sha256:14a85f3bd2d7bb255be7183e5d7d6e70add151a98edf56a770d6140f5d5f4010", size = 360163, upload-time = "2025-06-10T00:45:56.87Z" },
    { url = "https://files.pythonhosted.org/packages/e2/31/8c389f6c6ca0379b57b2da87f1f126c834777b4931c5ee8427dd65d0ff6b/yarl-1.20.1-cp39-cp39-musllinux_1_2_s390x.whl", hash = "sha256:2c89b5c792685dd9cd3fa9761c1b9f46fc240c2a3265483acc1565769996a3f8", size = 359108, upload-time = "2025-06-10T00:45:58.869Z" },
    { url = "https://files.pythonhosted.org/packages/7f/09/ae4a649fb3964324c70a3e2b61f45e566d9ffc0affd2b974cbf628957673/yarl-1.20.1-cp39-cp39-musllinux_1_2_x86_64.whl", hash = "sha256:69e9b141de5511021942a6866990aea6d111c9042235de90e08f94cf972ca03d", size = 351875, upload-time = "2025-06-10T00:46:01.45Z" },
    { url = "https://files.pythonhosted.org/packages/8d/43/bbb4ed4c34d5bb62b48bf957f68cd43f736f79059d4f85225ab1ef80f4b9/yarl-1.20.1-cp39-cp39-win32.whl", hash = "sha256:b5f307337819cdfdbb40193cad84978a029f847b0a357fbe49f712063cfc4f06", size = 82293, upload-time = "2025-06-10T00:46:03.763Z" },
    { url = "https://files.pythonhosted.org/packages/d7/cd/ce185848a7dba68ea69e932674b5c1a42a1852123584bccc5443120f857c/yarl-1.20.1-cp39-cp39-win_amd64.whl", hash = "sha256:eae7bfe2069f9c1c5b05fc7fe5d612e5bbc089a39309904ee8b829e322dcad00", size = 87385, upload-time = "2025-06-10T00:46:05.655Z" },
    { url = "https://files.pythonhosted.org/packages/b4/2d/2345fce04cfd4bee161bf1e7d9cdc702e3e16109021035dbb24db654a622/yarl-1.20.1-py3-none-any.whl", hash = "sha256:83b8eb083fe4683c6115795d9fc1cfaf2cbbefb19b3a1cb68f6527460f483a77", size = 46542, upload-time = "2025-06-10T00:46:07.521Z" },
]<|MERGE_RESOLUTION|>--- conflicted
+++ resolved
@@ -1177,36 +1177,16 @@
     { name = "uvicorn", extra = ["standard"] },
 ]
 
-[package.optional-dependencies]
-storage = [
-    { name = "azure-identity" },
-    { name = "azure-storage-blob" },
-    { name = "azure-storage-file-share" },
-    { name = "boto3" },
-    { name = "google-cloud-storage" },
-    { name = "huggingface-hub", extra = ["hf-transfer"] },
-    { name = "requests" },
-]
-
 [package.metadata]
 requires-dist = [
     { name = "asgi-logger", marker = "extra == 'logging'", specifier = ">=0.1.0,<1.0.0" },
-    { name = "azure-identity", marker = "extra == 'storage'", specifier = ">=1.15.0,<2.0.0" },
-    { name = "azure-storage-blob", marker = "extra == 'storage'", specifier = ">=12.20.0,<13.0.0" },
-    { name = "azure-storage-file-share", marker = "extra == 'storage'", specifier = ">=12.16.0,<13.0.0" },
-    { name = "boto3", marker = "extra == 'storage'", specifier = ">=1.29.0,<2.0.0" },
     { name = "cloudevents", specifier = ">=1.6.2,<2.0.0" },
     { name = "fastapi", specifier = ">=0.115.3" },
-    { name = "google-cloud-storage", marker = "extra == 'storage'", specifier = ">=2.14.0,<3.0.0" },
     { name = "grpc-interceptor", specifier = ">=0.15.4,<1.0.0" },
     { name = "grpcio", specifier = ">=1.64.1,<2.0.0" },
     { name = "grpcio-tools", specifier = ">=1.64.1,<2.0.0" },
     { name = "httpx", specifier = ">=0.27.2,<1.0.0" },
-<<<<<<< HEAD
-    { name = "huggingface-hub", extras = ["hf-transfer"], marker = "extra == 'storage'", specifier = ">=0.32.0" },
-=======
     { name = "kserve-storage", marker = "extra == 'storage'", specifier = "==0.16.0" },
->>>>>>> b4afaa43
     { name = "kubernetes", specifier = ">=23.3.0" },
     { name = "numpy", specifier = ">=1.26.0,<3.0.0" },
     { name = "orjson", specifier = ">=3.9.15,<4.0.0" },
@@ -1218,12 +1198,10 @@
     { name = "python-dateutil", specifier = ">=2.8.0,<3.0.0" },
     { name = "pyyaml", specifier = ">=6.0.0,<7.0.0" },
     { name = "ray", extras = ["serve"], marker = "extra == 'ray'", specifier = ">=2.43.0" },
-    { name = "requests", marker = "extra == 'storage'", specifier = ">=2.32.2,<3.0.0" },
     { name = "six", specifier = ">=1.16.0,<2.0.0" },
     { name = "starlette", specifier = "==0.49.1" },
     { name = "tabulate", specifier = ">=0.9.0,<1.0.0" },
     { name = "timing-asgi", specifier = ">=0.3.0,<1.0.0" },
-    { name = "transformers", marker = "extra == 'llm'", specifier = "<4.54.0" },
     { name = "uvicorn", extras = ["standard"], specifier = ">=0.30.6,<1.0.0" },
     { name = "vllm", marker = "extra == 'llm'", specifier = "==0.9.2" },
 ]
@@ -1242,13 +1220,10 @@
     { name = "pytest-cov", specifier = ">=5.0.0,<6.0.0" },
     { name = "pytest-httpx", specifier = ">=0.30.0,<1.0.0" },
     { name = "pytest-xdist", specifier = ">=3.0.2,<4.0.0" },
-    { name = "timeout-sampler", specifier = ">=1.0.0,<2.0.0" },
     { name = "tomlkit", specifier = ">=0.12.0,<1.0.0" },
 ]
 
 [[package]]
-<<<<<<< HEAD
-=======
 name = "kserve-storage"
 version = "0.16.0"
 source = { directory = "../storage" }
@@ -1276,7 +1251,6 @@
 ]
 
 [[package]]
->>>>>>> b4afaa43
 name = "kubernetes"
 version = "32.0.1"
 source = { registry = "https://pypi.org/simple" }
@@ -1707,7 +1681,8 @@
 source = { virtual = "." }
 dependencies = [
     { name = "jpmml-evaluator" },
-    { name = "kserve", extra = ["storage"] },
+    { name = "kserve" },
+    { name = "kserve-storage" },
     { name = "setuptools" },
 ]
 
@@ -1725,7 +1700,8 @@
 [package.metadata]
 requires-dist = [
     { name = "jpmml-evaluator", specifier = "~=0.10.3" },
-    { name = "kserve", extras = ["storage"], directory = "../kserve" },
+    { name = "kserve", directory = "../kserve" },
+    { name = "kserve-storage", directory = "../storage" },
     { name = "setuptools", specifier = ">=70.0.0,<71.0.0" },
 ]
 
