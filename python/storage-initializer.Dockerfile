ARG VENV_PATH=/prod_venv

## Builder
FROM registry.access.redhat.com/ubi9/ubi-minimal:latest AS builder

# Install Python and dependencies
RUN microdnf install -y --setopt=ubi-9-appstream-rpms.module_hotfixes=1 --disablerepo=* \
    --enablerepo=ubi-9-baseos-rpms --enablerepo=ubi-9-appstream-rpms \
      python3.11-devel \
      python3.11 \
      gcc \
      libffi-devel \
      openssl-devel \
      krb5-workstation \
      krb5-libs  \
      krb5-devel  \
      gcc-c++ \
      make tar \
    && microdnf clean all \
    && alternatives --install /usr/bin/python python /usr/bin/python3.11 1

RUN microdnf update -y && microdnf clean all

# Install uv
RUN curl -LsSf https://astral.sh/uv/install.sh | sh && \
    ln -s /root/.local/bin/uv /usr/local/bin/uv

# Activate virtual env
ARG VENV_PATH
ENV VIRTUAL_ENV=${VENV_PATH}
RUN uv venv $VIRTUAL_ENV
ENV PATH="$VIRTUAL_ENV/bin:$PATH"

# Install Python dependencies
COPY storage/pyproject.toml storage/uv.lock storage/
RUN cd storage && uv sync --active --no-cache 
<<<<<<< HEAD
=======

COPY storage storage
RUN cd storage && uv pip install . --no-cache 
>>>>>>> 865d4f00

COPY storage storage
RUN cd storage && uv pip install . --no-cache 

# Install Kerberos-related packages
RUN uv pip install --no-cache-dir krbcontext==0.10 hdfs~=2.6.0 requests-kerberos==0.14.0

# Generate third-party licenses
COPY pyproject.toml pyproject.toml
COPY third_party/pip-licenses.py pip-licenses.py
# TODO: Remove this when upgrading to python 3.11+
RUN uv pip install --no-cache-dir tomli
RUN mkdir -p third_party/library && python3 pip-licenses.py


## Runtime
FROM registry.access.redhat.com/ubi9/ubi-minimal:latest AS prod

# Activate virtual env
ARG VENV_PATH
ENV VIRTUAL_ENV=${VENV_PATH}
ENV PATH="$VIRTUAL_ENV/bin:$PATH"

RUN microdnf install -y --setopt=ubi-9-appstream-rpms.module_hotfixes=1 --disablerepo=* \
    --enablerepo=ubi-9-baseos-rpms --enablerepo=ubi-9-appstream-rpms shadow-utils python3.11 python3.11-devel \
    && microdnf clean all \
    &&  alternatives --install /usr/bin/python python3 /usr/bin/python3.11 1
RUN useradd kserve -m -u 1000 -d /home/kserve

COPY --from=builder --chown=kserve:kserve third_party third_party
COPY --from=builder --chown=kserve:kserve $VIRTUAL_ENV $VIRTUAL_ENV
COPY --from=builder storage storage
COPY ./storage-initializer /storage-initializer

RUN chmod +x /storage-initializer/scripts/initializer-entrypoint
RUN mkdir /work
WORKDIR /work

# Set a writable /mnt folder to avoid permission issue on Huggingface download. See https://huggingface.co/docs/hub/spaces-sdks-docker#permissions
RUN chown -R kserve:kserve /mnt
USER 1000
ENTRYPOINT ["/storage-initializer/scripts/initializer-entrypoint"]<|MERGE_RESOLUTION|>--- conflicted
+++ resolved
@@ -34,15 +34,17 @@
 # Install Python dependencies
 COPY storage/pyproject.toml storage/uv.lock storage/
 RUN cd storage && uv sync --active --no-cache 
-<<<<<<< HEAD
-=======
 
 COPY storage storage
 RUN cd storage && uv pip install . --no-cache 
->>>>>>> 865d4f00
 
-COPY storage storage
-RUN cd storage && uv pip install . --no-cache 
+ARG DEBIAN_FRONTEND=noninteractive
+
+RUN apt-get update && apt-get install -y \
+    gcc \
+    libkrb5-dev \
+    krb5-config \
+    && rm -rf /var/lib/apt/lists/*
 
 # Install Kerberos-related packages
 RUN uv pip install --no-cache-dir krbcontext==0.10 hdfs~=2.6.0 requests-kerberos==0.14.0
