--- conflicted
+++ resolved
@@ -33,14 +33,7 @@
     krb5-devel \
     && rm -rf /var/lib/apt/lists/*
 
-<<<<<<< HEAD
-# Fixes CVE-2024-24762 - Regular Expression Denial of Service (ReDoS)
-# Remove the fastapi when this is addressed:  https://issues.redhat.com/browse/RHOAIENG-3894
-# or ray releses a new version that removes the fastapi version pinning and it gets updated on KServe
-RUN pip install --no-cache-dir krbcontext==0.10 hdfs~=2.6.0 requests-kerberos==0.14.0 fastapi==0.109.1
-=======
 RUN pip install --no-cache-dir krbcontext==0.10 hdfs~=2.6.0 requests-kerberos==0.14.0
->>>>>>> 7536608c
 # Fixes Quay alert GHSA-2jv5-9r88-3w3p https://github.com/Kludex/python-multipart/security/advisories/GHSA-2jv5-9r88-3w3p
 RUN pip install --no-cache-dir starlette==0.36.2
 
