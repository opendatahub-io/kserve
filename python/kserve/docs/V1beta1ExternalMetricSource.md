# V1beta1ExternalMetricSource

## Properties
Name | Type | Description | Notes
------------ | ------------- | ------------- | -------------
<<<<<<< HEAD
**authentication_ref** | [**V1beta1ExtMetricAuth**](V1beta1ExtMetricAuth.md) |  | [optional] 
=======
**authentication_ref** | [**V1beta1ExtMetricAuthentication**](V1beta1ExtMetricAuthentication.md) |  | [optional] 
>>>>>>> 60ac246b
**metric** | [**V1beta1ExternalMetrics**](V1beta1ExternalMetrics.md) |  | 
**target** | [**V1beta1MetricTarget**](V1beta1MetricTarget.md) |  | 

[[Back to Model list]](../README.md#documentation-for-models) [[Back to API list]](../README.md#documentation-for-api-endpoints) [[Back to README]](../README.md)

<|MERGE_RESOLUTION|>--- conflicted
+++ resolved
@@ -3,11 +3,7 @@
 ## Properties
 Name | Type | Description | Notes
 ------------ | ------------- | ------------- | -------------
-<<<<<<< HEAD
-**authentication_ref** | [**V1beta1ExtMetricAuth**](V1beta1ExtMetricAuth.md) |  | [optional] 
-=======
 **authentication_ref** | [**V1beta1ExtMetricAuthentication**](V1beta1ExtMetricAuthentication.md) |  | [optional] 
->>>>>>> 60ac246b
 **metric** | [**V1beta1ExternalMetrics**](V1beta1ExternalMetrics.md) |  | 
 **target** | [**V1beta1MetricTarget**](V1beta1MetricTarget.md) |  | 
 
