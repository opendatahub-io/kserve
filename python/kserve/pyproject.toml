[project]
authors = [
    {name = "The KServe Authors", email = "dsun20@bloomberg.net"},
    {name = "The KServe Authors", email = "ellisbigelow@google.com"},
    {name = "The KServe Authors", email = "hejinchi@cn.ibm.com"},
]
license = {text = "Apache-2.0"}
requires-python = "<3.13,>=3.9"
dependencies = [
    "uvicorn[standard]<1.0.0,>=0.30.6",
    "fastapi>=0.115.3",
    "starlette==0.49.1",
    "cloudevents<2.0.0,>=1.6.2",
    "six<2.0.0,>=1.16.0",
    "kubernetes>=23.3.0",
    "python-dateutil<3.0.0,>=2.8.0",
    "numpy<3.0.0,>=1.26.0",
    "psutil<6.0.0,>=5.9.6",
    "grpcio<2.0.0,>=1.64.1",
    "grpcio-tools<2.0.0,>=1.64.1",
    "grpc-interceptor<1.0.0,>=0.15.4",
    "protobuf<6.0.0,>=5.27.1",
    "prometheus-client<1.0.0,>=0.20.0",
    "orjson<4.0.0,>=3.9.15",
    "httpx<1.0.0,>=0.27.2",
    "timing-asgi<1.0.0,>=0.3.0",
    "tabulate<1.0.0,>=0.9.0",
    "pandas<3.0.0,>=2.2.0",
    "pydantic<3.0.0,>=2.5.0",
    "pyyaml<7.0.0,>=6.0.0",
]
name = "kserve"
version = "0.16.0"
description = "KServe Python SDK"
readme = "README.md"
classifiers = [
    "Intended Audience :: Developers",
    "Intended Audience :: Education",
    "Intended Audience :: Science/Research",
    "Programming Language :: Python :: 3",
    "Programming Language :: Python :: 3.9",
    "Programming Language :: Python :: 3.10",
    "Programming Language :: Python :: 3.11",
    "Programming Language :: Python :: 3.12",
    "License :: OSI Approved :: Apache Software License",
    "Operating System :: OS Independent",
    "Topic :: Scientific/Engineering",
    "Topic :: Scientific/Engineering :: Artificial Intelligence",
    "Topic :: Software Development",
    "Topic :: Software Development :: Libraries",
    "Topic :: Software Development :: Libraries :: Python Modules",
]

[project.urls]
repository = "https://github.com/kserve/kserve/tree/master/python/kserve"

[project.optional-dependencies]
storage = [
<<<<<<< HEAD
    "requests<3.0.0,>=2.32.2",
    "google-cloud-storage<3.0.0,>=2.14.0",
    "azure-storage-blob<13.0.0,>=12.20.0",
    "azure-storage-file-share<13.0.0,>=12.16.0",
    "azure-identity<2.0.0,>=1.15.0",
    "boto3<2.0.0,>=1.29.0",
    "huggingface-hub[hf-transfer]>=0.32.0",
=======
    "kserve-storage==0.16.0"
>>>>>>> b4afaa43
]
logging = [
    "asgi-logger<1.0.0,>=0.1.0",
]
ray = [
    "ray[serve]>=2.43.0",
]
llm = [
    "vllm==0.9.2",
    "transformers<4.54.0"
]

[dependency-groups]
test = [
    "pytest<8.0.0,>=7.4.4",
    "pytest-cov<6.0.0,>=5.0.0",
    "pytest-xdist<4.0.0,>=3.0.2",
    "pytest-asyncio<1.0.0,>=0.23.4",
    "pytest-httpx<1.0.0,>=0.30.0",
    "mypy<1.0,>=0.991",
    "portforward<1.0.0,>=0.6.2",
    "avro<2.0.0,>=1.11.0",
    "tomlkit<1.0.0,>=0.12.0",
    "jinja2<4.0.0,>=3.1.4",
    "grpcio-testing<2.0.0,>=1.60.0",
    "timeout-sampler<2.0.0,>=1.0.0", 
]
dev = [
    "black[colorama]~=24.3.0",
]

<<<<<<< HEAD
=======
[tool.uv]
# TODO remove later
index-url = "https://test.pypi.org/simple/"
extra-index-url = ["https://pypi.org/simple"]
index-strategy = "unsafe-best-match"

>>>>>>> b4afaa43
[build-system]
requires = ["setuptools>=61.0"]
build-backend = "setuptools.build_meta"<|MERGE_RESOLUTION|>--- conflicted
+++ resolved
@@ -56,17 +56,7 @@
 
 [project.optional-dependencies]
 storage = [
-<<<<<<< HEAD
-    "requests<3.0.0,>=2.32.2",
-    "google-cloud-storage<3.0.0,>=2.14.0",
-    "azure-storage-blob<13.0.0,>=12.20.0",
-    "azure-storage-file-share<13.0.0,>=12.16.0",
-    "azure-identity<2.0.0,>=1.15.0",
-    "boto3<2.0.0,>=1.29.0",
-    "huggingface-hub[hf-transfer]>=0.32.0",
-=======
     "kserve-storage==0.16.0"
->>>>>>> b4afaa43
 ]
 logging = [
     "asgi-logger<1.0.0,>=0.1.0",
@@ -76,7 +66,6 @@
 ]
 llm = [
     "vllm==0.9.2",
-    "transformers<4.54.0"
 ]
 
 [dependency-groups]
@@ -92,21 +81,17 @@
     "tomlkit<1.0.0,>=0.12.0",
     "jinja2<4.0.0,>=3.1.4",
     "grpcio-testing<2.0.0,>=1.60.0",
-    "timeout-sampler<2.0.0,>=1.0.0", 
 ]
 dev = [
     "black[colorama]~=24.3.0",
 ]
 
-<<<<<<< HEAD
-=======
 [tool.uv]
 # TODO remove later
 index-url = "https://test.pypi.org/simple/"
 extra-index-url = ["https://pypi.org/simple"]
 index-strategy = "unsafe-best-match"
 
->>>>>>> b4afaa43
 [build-system]
 requires = ["setuptools>=61.0"]
 build-backend = "setuptools.build_meta"