# Copyright 2021 The KServe Authors.
#
# Licensed under the Apache License, Version 2.0 (the "License");
# you may not use this file except in compliance with the License.
# You may obtain a copy of the License at
#
#    http://www.apache.org/licenses/LICENSE-2.0
#
# Unless required by applicable law or agreed to in writing, software
# distributed under the License is distributed on an "AS IS" BASIS,
# WITHOUT WARRANTIES OR CONDITIONS OF ANY KIND, either express or implied.
# See the License for the specific language governing permissions and
# limitations under the License.

import io
import json
import os
import re
from typing import Dict
from unittest import mock

import avro.io
import avro.schema
import pytest
from cloudevents.conversion import to_binary, to_structured
from cloudevents.http import CloudEvent
from fastapi.testclient import TestClient
from ray import serve

from kserve import Model, ModelServer, ModelRepository
from kserve.errors import InvalidInput
from kserve.model import PredictorProtocol
from kserve.protocol.rest.server import RESTServer

from kserve.protocol.infer_type import InferRequest, InferInput, InferResponse, InferOutput
from kserve.protocol.rest.v2_datamodels import is_pydantic_2
from kserve.utils.utils import get_predict_input, get_predict_response

test_avsc_schema = '''
        {
        "namespace": "example.avro",
         "type": "record",
         "name": "User",
         "fields": [
             {"name": "name", "type": "string"},
             {"name": "favorite_number",  "type": ["int", "null"]},
             {"name": "favorite_color", "type": ["string", "null"]}
         ]
        }
        '''


def dummy_cloud_event(data, set_contenttype: bool = False, add_extension: bool = False,
                      contenttype: str = "application/json"):
    # This data defines a binary cloudevent
    attributes = {
        "type": "com.example.sampletype1",
        "source": "https://example.com/event-producer",
        "specversion": "1.0",
        "id": "36077800-0c23-4f38-a0b4-01f4369f670a",
        "time": "2021-01-28T21:04:43.144141+00:00"
    }
    if set_contenttype:
        attributes["content-type"] = contenttype
    if add_extension:
        attributes["custom-extension"] = "custom-value"

    event = CloudEvent(attributes, data)
    return event


class DummyModel(Model):
    def __init__(self, name):
        super().__init__(name)
        self.name = name
        self.ready = False

    def load(self):
        self.ready = True

    async def predict(self, request, headers=None):
        if isinstance(request, InferRequest):
            inputs = get_predict_input(request)
            infer_response = get_predict_response(request, inputs, self.name)
            if request.parameters:
                infer_response.parameters = request.parameters
            if request.inputs[0].parameters:
                infer_response.outputs[0].parameters = request.inputs[0].parameters
            return infer_response
        else:
            return {"predictions": request["instances"]}

    async def explain(self, request, headers=None):
        return {"predictions": request["instances"]}


@serve.deployment
class DummyServeModel(Model):
    def __init__(self, name):
        super().__init__(name)
        self.name = name
        self.ready = False

    def load(self):
        self.ready = True

    async def predict(self, request, headers=None):
        if isinstance(request, InferRequest):
            inputs = get_predict_input(request)
            infer_response = get_predict_response(request, inputs, self.name)
            return infer_response
        else:
            return {"predictions": request["instances"]}

    async def explain(self, request, headers=None):
        return {"predictions": request["instances"]}


class DummyCEModel(Model):
    def __init__(self, name):
        super().__init__(name)
        self.name = name
        self.ready = False

    def load(self):
        self.ready = True

    async def predict(self, request, headers=None):
        return {"predictions": request["instances"]}

    async def explain(self, request, headers=None):
        return {"predictions": request["instances"]}


class DummyAvroCEModel(Model):
    def __init__(self, name):
        super().__init__(name)
        self.name = name
        self.ready = False

    def load(self):
        self.ready = True

    def _parserequest(self, request):
        schema = avro.schema.parse(test_avsc_schema)
        raw_bytes = request
        bytes_reader = io.BytesIO(raw_bytes)
        decoder = avro.io.BinaryDecoder(bytes_reader)
        reader = avro.io.DatumReader(schema)
        record1 = reader.read(decoder)
        return record1

    def preprocess(self, request, headers: Dict[str, str] = None):
        assert headers["ce-specversion"] == "1.0"
        assert headers["ce-source"] == "https://example.com/event-producer"
        assert headers["ce-type"] == "com.example.sampletype1"
        assert headers["ce-content-type"] == "application/avro"
        return self._parserequest(request)

    async def predict(self, request, headers=None):
        return {"predictions": [[request['name'], request['favorite_number'],
                                 request['favorite_color']]]}

    async def explain(self, request, headers=None):
        return {"predictions": [[request['name'], request['favorite_number'],
                                 request['favorite_color']]]}


class DummyModelRepository(ModelRepository):
    def __init__(self, test_load_success: bool, fail_with_exception: bool = False):
        super().__init__()
        self.test_load_success = test_load_success
        self.fail_with_exception = fail_with_exception

    async def load(self, name: str) -> bool:
        if self.test_load_success:
            model = DummyModel(name)
            model.load()
            self.update(model)
            return model.ready
        else:
            if self.fail_with_exception:
                raise Exception(f"Could not load model {name}.")
            else:
                return False


@pytest.mark.asyncio
class TestModel:

    async def test_validate(self):
        model = DummyModel("TestModel")
        good_request = {"instances": []}
        validated_request = model.validate(good_request)
        assert validated_request == good_request
        bad_request = {"instances": "invalid"}
        with pytest.raises(InvalidInput):
            model.validate(bad_request)

        model.protocol = PredictorProtocol.REST_V2.value
        good_request = {"inputs": []}
        validated_request = model.validate(good_request)
        assert validated_request == good_request
        bad_request = {"inputs": "invalid"}
        with pytest.raises(InvalidInput):
            model.validate(bad_request)


# Separate out v1 and v2 endpoint unit tests in
# https://github.com/kserve/kserve/blob/master/python/kserve/test/test_server.py.


class TestV1Endpoints:

    @pytest.fixture(scope="class")
    def app(self):
        model = DummyModel("TestModel")
        model.load()
        server = ModelServer()
        server.register_model(model)
        rest_server = RESTServer(server.dataplane, server.model_repository_extension)
        return rest_server.create_application()

    @pytest.fixture(scope="class")
    def http_server_client(self, app):
        return TestClient(app, headers={"content-type": "application/json"})

    def test_liveness_v1(self, http_server_client):
        resp = http_server_client.get('/')
        assert resp.status_code == 200
        assert resp.json() == {"status": "alive"}

    def test_model_v1(self, http_server_client):
        resp = http_server_client.get('/v1/models/TestModel')
        assert resp.status_code == 200

    def test_unknown_model_v1(self, http_server_client):
        resp = http_server_client.get('/v1/models/InvalidModel')
        assert resp.status_code == 404
        assert resp.json() == {"error": "Model with name InvalidModel does not exist."}

    def test_list_models_v1(self, http_server_client):
        resp = http_server_client.get('/v1/models')
        assert resp.status_code == 200
        assert resp.json() == {"models": ["TestModel"]}

    def test_predict_v1(self, http_server_client):
        resp = http_server_client.post('/v1/models/TestModel:predict',
                                       content=b'{"instances":[[1,2]]}')
        assert resp.status_code == 200
        assert resp.content == b'{"predictions":[[1,2]]}'
        assert resp.headers['content-type'] == "application/json"

    def test_explain_v1(self, http_server_client):
        resp = http_server_client.post('/v1/models/TestModel:explain',
                                       content=b'{"instances":[[1,2]]}')
        assert resp.status_code == 200
        assert resp.content == b'{"predictions":[[1,2]]}'
        assert resp.headers['content-type'] == "application/json"

    def test_unknown_path_v1(self, http_server_client):
        resp = http_server_client.get('/unknown_path')
        assert resp.status_code == 404
        assert resp.json() == {"detail": "Not Found"}

    def test_metrics_v1(self, http_server_client):
        resp = http_server_client.get('/metrics')
        assert resp.status_code == 200
        assert resp.content is not None


class TestV2Endpoints:

    @pytest.fixture(scope="class")
    def app(self):
        model = DummyModel("TestModel")
        model.load()
        server = ModelServer()
        server.register_model(model)
        rest_server = RESTServer(server.dataplane, server.model_repository_extension)
        return rest_server.create_application()

    @pytest.fixture(scope="class")
    def http_server_client(self, app):
        return TestClient(app, headers={"content-type": "application/json"})

    def test_list_models_v2(self, http_server_client):
        resp = http_server_client.get('/v2/models')
        assert resp.status_code == 200
        assert resp.json() == {"models": ["TestModel"]}

    def test_infer_v2(self, http_server_client):
        input_data = b'{"inputs": [{"name": "input-0","shape": [1, 2],"datatype": "INT32","data": [[1,2]]}]}'
        resp = http_server_client.post('/v2/models/TestModel/infer',
                                       content=input_data)

        result = json.loads(resp.content)
        assert resp.status_code == 200
        assert result["outputs"][0]["data"] == [1, 2]
        assert resp.headers['content-type'] == "application/json"

    def test_explain_v2(self, http_server_client):
        resp = http_server_client.post('/v1/models/TestModel:explain',
                                       content=b'{"instances":[[1,2]]}')
        assert resp.status_code == 200
        assert resp.content == b'{"predictions":[[1,2]]}'
        assert resp.headers['content-type'] == "application/json"

    def test_infer_parameters_v2(self, http_server_client):
        model_name = "TestModel"
        req = InferRequest(model_name=model_name, request_id="123",
                           parameters={
                               "test-str": "dummy",
                               "test-bool": True,
                               "test-int": 100,
                               "test-float": 1.3,
                           },
                           infer_inputs=[
                               InferInput(name="input-0", datatype="INT32", shape=[1, 2], data=[1, 2],
                                          parameters={
                                              "test-str": "dummy",
                                              "test-bool": True,
                                              "test-int": 100,
                                              "test-float": 1.3,
                                          })])

        input_data = json.dumps(req.to_rest()).encode('utf-8')
        expected_res = InferResponse(model_name=model_name, response_id="123",
                                     parameters={
                                         "test-str": "dummy",
                                         "test-bool": True,
                                         "test-int": 100,
                                         "test-float": 1.3,
                                     },
                                     infer_outputs=[
                                         InferOutput(name="output-0",
                                                     datatype="INT32",
                                                     shape=[1, 2], data=[1, 2],
                                                     parameters={
                                                         "test-str": "dummy",
                                                         "test-bool": True,
                                                         "test-int": 100,
                                                         "test-float": 1.3,
                                                     })])
        resp = http_server_client.post('/v2/models/TestModel/infer', content=input_data)
        assert resp.status_code == 200
        assert resp.headers['content-type'] == "application/json"
        result = InferResponse.from_rest(model_name=model_name, response=json.loads(resp.content))
        assert result == expected_res


class TestRayServer:
    @pytest.fixture(scope="class")
    def app(self):  # pylint: disable=no-self-use
        serve.start(http_options={"host": "0.0.0.0", "port": 9071})
<<<<<<< HEAD

        # https://github.com/ray-project/ray/blob/releases/2.8.0/python/ray/serve/deployment.py#L256
        app = DummyServeModel.bind(name="TestModel")
        handle = serve.run(app, name="TestModel", route_prefix="/")
=======

        # https://github.com/ray-project/ray/blob/releases/2.8.0/python/ray/serve/deployment.py#L256
        app = DummyServeModel.bind(name="TestModel")
        handle = serve.run(app, name="TestModel", route_prefix="/")

>>>>>>> 7536608c
        handle.load.remote()

        server = ModelServer()
        server.register_model_handle("TestModel", handle)
        rest_server = RESTServer(server.dataplane, server.model_repository_extension)
        return rest_server.create_application()

    @pytest.fixture(scope='class')
    def http_server_client(self, app):
        return TestClient(app, headers={"content-type": "application/json"})

    def test_liveness_handler(self, http_server_client):
        resp = http_server_client.get('/')
        assert resp.status_code == 200
        assert resp.content == b'{"status":"alive"}'

    def test_list_handler(self, http_server_client):
        resp = http_server_client.get('/v1/models')
        assert resp.status_code == 200
        assert resp.content == b'{"models":["TestModel"]}'

    def test_health_handler(self, http_server_client):
        resp = http_server_client.get('/v1/models/TestModel')
        assert resp.status_code == 200
        # for some reason the RayServer responds with the stringified python bool
        # when run on pydantic < 2 and the bool when run on pydantic >= 2
        # eg {"name":"TestModel","ready":"True"} vs {"name":"TestModel","ready":true}
        if is_pydantic_2:
            expected_content = b'{"name":"TestModel","ready":true}'
        else:
            expected_content = b'{"name":"TestModel","ready":"True"}'
        assert resp.content == expected_content

    def test_predict(self, http_server_client):
        resp = http_server_client.post('/v1/models/TestModel:predict',
                                       content=b'{"instances":[[1,2]]}')
        assert resp.status_code == 200
        assert resp.content == b'{"predictions":[[1,2]]}'
        assert resp.headers['content-type'] == "application/json"

    def test_infer(self, http_server_client):
        input_data = b'{"inputs": [{"name": "input-0","shape": [1, 2],"datatype": "INT32","data": [[1,2]]}]}'
        resp = http_server_client.post('/v2/models/TestModel/infer',
                                       content=input_data)

        result = json.loads(resp.content)
        assert resp.status_code == 200
        assert result["outputs"][0]["data"] == [1, 2]
        assert resp.headers['content-type'] == "application/json"

    def test_explain(self, http_server_client):
        resp = http_server_client.post('/v1/models/TestModel:explain',
                                       content=b'{"instances":[[1,2]]}')
        assert resp.status_code == 200
        assert resp.content == b'{"predictions":[[1,2]]}'
        assert resp.headers['content-type'] == "application/json"


class TestTFHttpServerModelNotLoaded:

    @pytest.fixture(scope="class")
    def app(self):  # pylint: disable=no-self-use
        model = DummyModel("TestModel")
        server = ModelServer()
        server.register_model(model)
        rest_server = RESTServer(server.dataplane, server.model_repository_extension)
        return rest_server.create_application()

    @pytest.fixture(scope='class')
    def http_server_client(self, app):
        return TestClient(app)

    def test_model_not_ready_error(self, http_server_client):
        resp = http_server_client.get('/v1/models/TestModel')
        assert resp.status_code == 503


class TestTFHttpServerCloudEvent:
    @pytest.fixture(scope="class")
    def app(self):  # pylint: disable=no-self-use
        model = DummyCEModel("TestModel")
        model.load()
        server = ModelServer()
        server.register_model(model)
        rest_server = RESTServer(server.dataplane, server.model_repository_extension)
        return rest_server.create_application()

    @pytest.fixture(scope='class')
    def http_server_client(self, app):
        return TestClient(app)

    def test_predict_ce_structured(self, http_server_client):
        event = dummy_cloud_event({"instances": [[1, 2]]})
        headers, body = to_structured(event)

        resp = http_server_client.post('/v1/models/TestModel:predict', headers=headers, content=body)
        body = json.loads(resp.content)

        assert resp.status_code == 200
        assert resp.headers['content-type'] == "application/cloudevents+json"

        assert body["id"] != "36077800-0c23-4f38-a0b4-01f4369f670a"
        assert body["data"] == {"predictions": [[1, 2]]}
        assert body['specversion'] == "1.0"
        assert body['source'] == "io.kserve.inference.TestModel"
        assert body['type'] == "io.kserve.inference.response"
        assert body['time'] > "2021-01-28T21:04:43.144141+00:00"

    def test_predict_custom_ce_attributes(self, http_server_client):
        with mock.patch.dict(os.environ,
                             {"CE_SOURCE": "io.kserve.inference.CustomSource", "CE_TYPE": "io.kserve.custom_type"}):
            event = dummy_cloud_event({"instances": [[1, 2]]})
            headers, body = to_structured(event)

            resp = http_server_client.post('/v1/models/TestModel:predict', headers=headers, content=body)
            body = json.loads(resp.content)

            assert resp.status_code == 200
            assert resp.headers['content-type'] == "application/cloudevents+json"

            assert body["id"] != "36077800-0c23-4f38-a0b4-01f4369f670a"
            assert body["data"] == {"predictions": [[1, 2]]}
            assert body['source'] == "io.kserve.inference.CustomSource"
            assert body['type'] == "io.kserve.custom_type"

    def test_predict_merge_structured_ce_attributes(self, http_server_client):
        with mock.patch.dict(os.environ, {"CE_MERGE": "true"}):
            event = dummy_cloud_event({"instances": [[1, 2]]}, add_extension=True)
            headers, body = to_structured(event)

            resp = http_server_client.post('/v1/models/TestModel:predict', headers=headers, content=body)
            body = json.loads(resp.content)

            assert resp.status_code == 200
            assert resp.headers['content-type'] == "application/cloudevents+json"

            assert body["id"] != "36077800-0c23-4f38-a0b4-01f4369f670a"
            assert body["data"] == {"predictions": [[1, 2]]}
            assert body['source'] == "io.kserve.inference.TestModel"
            assert body['type'] == "io.kserve.inference.response"
            assert body["custom-extension"] == "custom-value"  # Added by add_extension=True in dummy_cloud_event
            assert body['time'] > "2021-01-28T21:04:43.144141+00:00"

    def test_predict_merge_binary_ce_attributes(self, http_server_client):
        with mock.patch.dict(os.environ, {"CE_MERGE": "true"}):
            event = dummy_cloud_event({"instances": [[1, 2]]}, set_contenttype=True, add_extension=True)
            headers, body = to_binary(event)

            resp = http_server_client.post('/v1/models/TestModel:predict', headers=headers, content=body)

            assert resp.status_code == 200
            assert resp.headers['content-type'] == "application/json"
            assert resp.headers['ce-specversion'] == "1.0"
            assert resp.headers["ce-id"] != "36077800-0c23-4f38-a0b4-01f4369f670a"
            # Added by add_extension=True in dummy_cloud_event
            assert resp.headers['ce-custom-extension'] == 'custom-value'
            assert resp.headers['ce-source'] == "io.kserve.inference.TestModel"
            assert resp.headers['ce-type'] == "io.kserve.inference.response"
            assert resp.headers['ce-time'] > "2021-01-28T21:04:43.144141+00:00"
            assert resp.content == b'{"predictions": [[1, 2]]}'

    def test_predict_ce_binary_dict(self, http_server_client):
        event = dummy_cloud_event({"instances": [[1, 2]]}, set_contenttype=True)
        headers, body = to_binary(event)

        resp = http_server_client.post('/v1/models/TestModel:predict', headers=headers, content=body)

        assert resp.status_code == 200
        assert resp.headers['content-type'] == "application/json"
        assert resp.headers['ce-specversion'] == "1.0"
        assert resp.headers["ce-id"] != "36077800-0c23-4f38-a0b4-01f4369f670a"
        assert resp.headers['ce-source'] == "io.kserve.inference.TestModel"
        assert resp.headers['ce-type'] == "io.kserve.inference.response"
        assert resp.headers['ce-time'] > "2021-01-28T21:04:43.144141+00:00"
        assert resp.content == b'{"predictions": [[1, 2]]}'

    def test_predict_ce_binary_bytes(self, http_server_client):
        event = dummy_cloud_event(b'{"instances":[[1,2]]}', set_contenttype=True)
        headers, body = to_binary(event)
        resp = http_server_client.post('/v1/models/TestModel:predict', headers=headers, content=body)

        assert resp.status_code == 200
        assert resp.headers['content-type'] == "application/json"
        assert resp.headers['ce-specversion'] == "1.0"
        assert resp.headers["ce-id"] != "36077800-0c23-4f38-a0b4-01f4369f670a"
        assert resp.headers['ce-source'] == "io.kserve.inference.TestModel"
        assert resp.headers['ce-type'] == "io.kserve.inference.response"
        assert resp.headers['ce-time'] > "2021-01-28T21:04:43.144141+00:00"
        assert resp.content == b'{"predictions": [[1, 2]]}'

    def test_predict_ce_bytes_bad_format_exception(self, http_server_client):
        event = dummy_cloud_event(b'{', set_contenttype=True)
        headers, body = to_binary(event)

        resp = http_server_client.post('/v1/models/TestModel:predict', headers=headers, content=body)

        assert resp.status_code == 400
        error_regex = re.compile("Failed to decode or parse binary json cloudevent: "
                                 "unexpected end of data:*")
        response = json.loads(resp.content)
        assert error_regex.match(response["error"]) is not None

    def test_predict_ce_bytes_bad_hex_format_exception(self, http_server_client):
        event = dummy_cloud_event(b'0\x80\x80\x06World!\x00\x00', set_contenttype=True)
        headers, body = to_binary(event)

        resp = http_server_client.post('/v1/models/TestModel:predict', headers=headers, content=body)

        assert resp.status_code == 400
        error_regex = re.compile("Failed to decode or parse binary json cloudevent: "
                                 "'utf-8' codec can't decode byte 0x80 in position 1: invalid start byte.*")
        response = json.loads(resp.content)
        assert error_regex.match(response["error"]) is not None


class TestTFHttpServerAvroCloudEvent:

    @pytest.fixture(scope="class")
    def app(self):  # pylint: disable=no-self-use
        model = DummyAvroCEModel("TestModel")
        model.load()
        server = ModelServer()
        server.register_model(model)
        rest_server = RESTServer(server.dataplane, server.model_repository_extension)
        return rest_server.create_application()

    @pytest.fixture(scope='class')
    def http_server_client(self, app):
        return TestClient(app)

    def test_predict_ce_avro_binary(self, http_server_client):
        schema = avro.schema.parse(test_avsc_schema)
        msg = {"name": "foo", "favorite_number": 1, "favorite_color": "pink"}

        writer = avro.io.DatumWriter(schema)
        bytes_writer = io.BytesIO()
        encoder = avro.io.BinaryEncoder(bytes_writer)
        writer.write(msg, encoder)
        data = bytes_writer.getvalue()

        event = dummy_cloud_event(data, set_contenttype=True, contenttype="application/avro")
        # Creates the HTTP request representation of the CloudEvent in binary content mode
        headers, body = to_binary(event)
        resp = http_server_client.post('/v1/models/TestModel:predict', headers=headers, content=body)

        assert resp.status_code == 200
        assert resp.headers['content-type'] == "application/json"
        assert resp.headers['ce-specversion'] == "1.0"
        assert resp.headers["ce-id"] != "36077800-0c23-4f38-a0b4-01f4369f670a"
        assert resp.headers['ce-source'] == "io.kserve.inference.TestModel"
        assert resp.headers['ce-type'] == "io.kserve.inference.response"
        assert resp.headers['ce-time'] > "2021-01-28T21:04:43.144141+00:00"
        assert resp.content == b'{"predictions": [["foo", 1, "pink"]]}'


class TestTFHttpServerLoadAndUnLoad:

    @pytest.fixture(scope="class")
    def app(self):  # pylint: disable=no-self-use
        server = ModelServer(registered_models=DummyModelRepository(test_load_success=True))
        rest_server = RESTServer(server.dataplane, server.model_repository_extension)
        return rest_server.create_application()

    @pytest.fixture(scope='class')
    def http_server_client(self, app):
        return TestClient(app)

    def test_load(self, http_server_client):
        resp = http_server_client.post('/v2/repository/models/model/load', content=b'')
        assert resp.status_code == 200
        assert resp.content == b'{"name":"model","load":true}'

    def test_unload(self, http_server_client):
        resp = http_server_client.post('/v2/repository/models/model/unload', content=b'')
        assert resp.status_code == 200
        assert resp.content == b'{"name":"model","unload":true}'


class TestTFHttpServerLoadAndUnLoadFailure:
    @pytest.fixture(scope="class")
    def app(self):  # pylint: disable=no-self-use
        server = ModelServer(registered_models=DummyModelRepository(test_load_success=False))
        rest_server = RESTServer(server.dataplane, server.model_repository_extension)
        return rest_server.create_application()

    @pytest.fixture(scope='class')
    def http_server_client(self, app):
        return TestClient(app)

    def test_load_fail(self, http_server_client):
        resp = http_server_client.post('/v2/repository/models/model/load', content=b'')
        assert resp.status_code == 503

    def test_unload_fail(self, http_server_client):
        resp = http_server_client.post('/v2/repository/models/model/unload', content=b'')
        assert resp.status_code == 404


class TestTFHttpServerModelNotReady:
    @pytest.fixture(scope="class")
    def app(self):  # pylint: disable=no-self-use
        model = DummyModel("TestModel")
        server = ModelServer()
        server.register_model(model)
        rest_server = RESTServer(server.dataplane, server.model_repository_extension)
        return rest_server.create_application()

    @pytest.fixture(scope='class')
    def http_server_client(self, app):
        return TestClient(app)

    def test_model_not_ready_v1(self, http_server_client):
        resp = http_server_client.get('/v1/models/TestModel')
        assert resp.status_code == 503

    def test_model_not_ready_v2(self, http_server_client):
        resp = http_server_client.get('/v2/models/TestModel/ready')
        assert resp.status_code == 503

    def test_predict(self, http_server_client):
        resp = http_server_client.post('/v1/models/TestModel:predict',
                                       content=b'{"instances":[[1,2]]}')
        assert resp.status_code == 503

    def test_infer(self, http_server_client):
        input_data = b'{"inputs": [{"name": "input-0","shape": [1, 2],"datatype": "INT32","data": [[1,2]]}]}'
        resp = http_server_client.post('/v2/models/TestModel/infer',
                                       content=input_data)
        assert resp.status_code == 503

    def test_explain(self, http_server_client):
        resp = http_server_client.post('/v1/models/TestModel:explain',
                                       content=b'{"instances":[[1,2]]}')
        assert resp.status_code == 503<|MERGE_RESOLUTION|>--- conflicted
+++ resolved
@@ -353,18 +353,10 @@
     @pytest.fixture(scope="class")
     def app(self):  # pylint: disable=no-self-use
         serve.start(http_options={"host": "0.0.0.0", "port": 9071})
-<<<<<<< HEAD
 
         # https://github.com/ray-project/ray/blob/releases/2.8.0/python/ray/serve/deployment.py#L256
         app = DummyServeModel.bind(name="TestModel")
         handle = serve.run(app, name="TestModel", route_prefix="/")
-=======
-
-        # https://github.com/ray-project/ray/blob/releases/2.8.0/python/ray/serve/deployment.py#L256
-        app = DummyServeModel.bind(name="TestModel")
-        handle = serve.run(app, name="TestModel", route_prefix="/")
-
->>>>>>> 7536608c
         handle.load.remote()
 
         server = ModelServer()
