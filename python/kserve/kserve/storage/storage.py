# Copyright 2023 The KServe Authors.
#
# Licensed under the Apache License, Version 2.0 (the "License");
# you may not use this file except in compliance with the License.
# You may obtain a copy of the License at
#
#    http://www.apache.org/licenses/LICENSE-2.0
#
# Unless required by applicable law or agreed to in writing, software
# distributed under the License is distributed on an "AS IS" BASIS,
# WITHOUT WARRANTIES OR CONDITIONS OF ANY KIND, either express or implied.
# See the License for the specific language governing permissions and
# limitations under the License.

import base64
import glob
import gzip
import logging
import mimetypes
import os
import re
import json
import shutil
import tarfile
import tempfile
from typing import Dict
import zipfile
from urllib.parse import urlparse
import requests
from pathlib import Path
from azure.storage.blob import BlobServiceClient
from azure.storage.blob._list_blobs_helper import BlobPrefix
from azure.storage.fileshare import ShareServiceClient

from botocore.client import Config
from botocore import UNSIGNED
import boto3
from google.auth import exceptions
from google.cloud import storage

MODEL_MOUNT_DIRS = "/mnt/models"

_GCS_PREFIX = "gs://"
_S3_PREFIX = "s3://"
_HDFS_PREFIX = "hdfs://"
_WEBHDFS_PREFIX = "webhdfs://"
_AZURE_BLOB_RE = "https://(.+?).blob.core.windows.net/(.+)"
_AZURE_FILE_RE = "https://(.+?).file.core.windows.net/(.+)"
_LOCAL_PREFIX = "file://"
_URI_RE = "https?://(.+)/(.+)"
_HTTP_PREFIX = "http(s)://"
_HEADERS_SUFFIX = "-headers"
_PVC_PREFIX = "/mnt/pvc"

_HDFS_SECRET_DIRECTORY = "/var/secrets/kserve-hdfscreds"
_HDFS_FILE_SECRETS = ["KERBEROS_KEYTAB", "TLS_CERT", "TLS_KEY", "TLS_CA"]


class Storage(object):  # pylint: disable=too-few-public-methods
    @staticmethod
    def download(uri: str, out_dir: str = None) -> str:
        Storage._update_with_storage_spec()
        logging.info("Copying contents of %s to local", uri)

        if uri.startswith(_PVC_PREFIX) and not os.path.exists(uri):
            raise Exception(f"Cannot locate source uri {uri} for PVC")

        is_local = False
        if uri.startswith(_LOCAL_PREFIX) or os.path.exists(uri):
            is_local = True

        if out_dir is None:
            if is_local:
                # noop if out_dir is not set and the path is local
                return Storage._download_local(uri)
            out_dir = tempfile.mkdtemp()
        elif not os.path.exists(out_dir):
            os.mkdir(out_dir)

        if uri.startswith(_GCS_PREFIX):
            Storage._download_gcs(uri, out_dir)
        elif uri.startswith(_S3_PREFIX):
            Storage._download_s3(uri, out_dir)
        elif uri.startswith(_HDFS_PREFIX) or uri.startswith(_WEBHDFS_PREFIX):
            Storage._download_hdfs(uri, out_dir)
        elif re.search(_AZURE_BLOB_RE, uri):
            Storage._download_azure_blob(uri, out_dir)
        elif re.search(_AZURE_FILE_RE, uri):
            Storage._download_azure_file_share(uri, out_dir)
        elif is_local:
            return Storage._download_local(uri, out_dir)
        elif re.search(_URI_RE, uri):
            return Storage._download_from_uri(uri, out_dir)
        elif uri.startswith(MODEL_MOUNT_DIRS):
            # Don't need to download models if this InferenceService is running in the multi-model
            # serving mode. The model agent will download models.
            return out_dir
        else:
            raise Exception("Cannot recognize storage type for " + uri +
                            "\n'%s', '%s', '%s', and '%s' are the current available storage type." %
                            (_GCS_PREFIX, _S3_PREFIX, _LOCAL_PREFIX, _HTTP_PREFIX))

        logging.info("Successfully copied %s to %s", uri, out_dir)
        return out_dir

    @staticmethod
    def _update_with_storage_spec():
        storage_secret_json = json.loads(os.environ.get("STORAGE_CONFIG", "{}"))
        storage_secret_override_params = json.loads(os.environ.get("STORAGE_OVERRIDE_CONFIG", "{}"))
        if storage_secret_override_params:
            for key, value in storage_secret_override_params.items():
                storage_secret_json[key] = value

        if storage_secret_json.get("type", "") == "s3":
            os.environ["AWS_ENDPOINT_URL"] = storage_secret_json.get("endpoint_url", "")
            os.environ["AWS_ACCESS_KEY_ID"] = storage_secret_json.get("access_key_id", "")
            os.environ["AWS_SECRET_ACCESS_KEY"] = storage_secret_json.get("secret_access_key", "")
            os.environ["AWS_DEFAULT_REGION"] = storage_secret_json.get("region", "")
            os.environ["AWS_CA_BUNDLE"] = storage_secret_json.get("certificate", "")
            os.environ["S3_VERIFY_SSL"] = storage_secret_json.get("verify_ssl", "1")
            os.environ["awsAnonymousCredential"] = storage_secret_json.get("anonymous", "")

        if storage_secret_json.get("type", "") == "hdfs" or storage_secret_json.get("type", "") == "webhdfs":
            temp_dir = tempfile.mkdtemp()
            os.environ["HDFS_SECRET_DIR"] = temp_dir
            for key, value in storage_secret_json.items():
                mode = "w"

                # If the secret is supposed to be a file, then it was base64 encoded in the json
                if key in _HDFS_FILE_SECRETS:
                    value = base64.b64decode(value)
                    mode = "wb"

                with open(f"{temp_dir}/{key}", mode) as f:
                    f.write(value)
                    f.flush()

    @staticmethod
    def get_S3_config():
        # default s3 config
        c = Config()

        # anon environment variable defined in s3_secret.go
        anon = ("true" == os.getenv("awsAnonymousCredential", "false").lower())
        # S3UseVirtualBucket environment variable defined in s3_secret.go
        # use virtual hosted-style URLs if enabled
        virtual = ("true" == os.getenv("S3_USER_VIRTUAL_BUCKET", "false").lower())

        if anon:
            c = c.merge(Config(signature_version=UNSIGNED))
        if virtual:
            c = c.merge(Config(s3={"addressing_style": "virtual"}))

        return c

    @staticmethod
    def _download_s3(uri, temp_dir: str):
        # Boto3 looks at various configuration locations until it finds configuration values.
        # lookup order:
        # 1. Config object passed in as the config parameter when creating S3 resource
        #    if awsAnonymousCredential env var true, passed in via config
        # 2. Environment variables
        # 3. ~/.aws/config file
        kwargs = {
            "config": Storage.get_S3_config()
        }
        endpoint_url = os.getenv("AWS_ENDPOINT_URL")
        if endpoint_url:
            kwargs.update({"endpoint_url": endpoint_url})
        verify_ssl = os.getenv("S3_VERIFY_SSL")
        if verify_ssl:
            verify_ssl = not verify_ssl.lower() in ["0", "false"]
            kwargs.update({"verify": verify_ssl})
<<<<<<< HEAD
=======
        else:
            verify_ssl = True

        # If verify_ssl is true, then check there is custom ca bundle cert
        if verify_ssl:
            global_ca_bundle_configmap = os.getenv("CA_BUNDLE_CONFIGMAP_NAME")
            if global_ca_bundle_configmap:
                isvc_aws_ca_bundle_path = os.getenv("AWS_CA_BUNDLE")
                if isvc_aws_ca_bundle_path and isvc_aws_ca_bundle_path != "":
                    ca_bundle_full_path = isvc_aws_ca_bundle_path
                else:
                    global_ca_bundle_volume_mount_path = os.getenv("CA_BUNDLE_VOLUME_MOUNT_POINT")
                    ca_bundle_full_path = global_ca_bundle_volume_mount_path + "/cabundle.crt"
                if os.path.exists(ca_bundle_full_path):
                    logging.info('ca bundle file(%s) exists.' % (ca_bundle_full_path))
                    kwargs.update({"verify": ca_bundle_full_path})
                else:
                    raise RuntimeError(
                       "Failed to find ca bundle file(%s)." % ca_bundle_full_path)
>>>>>>> b9f0a7a9
        s3 = boto3.resource("s3", **kwargs)
        parsed = urlparse(uri, scheme='s3')
        bucket_name = parsed.netloc
        bucket_path = parsed.path.lstrip('/')

        count = 0
        exact_obj_found = False
        bucket = s3.Bucket(bucket_name)
        for obj in bucket.objects.filter(Prefix=bucket_path):
            # Skip where boto3 lists the directory as an object
            if obj.key.endswith("/"):
                continue
            # In the case where bucket_path points to a single object, set the target key to bucket_path
            # Otherwise, remove the bucket_path prefix, strip any extra slashes, then prepend the target_dir
            # Example:
            # s3://test-bucket
            # Objects: /a/b/c/model.bin /a/model.bin /model.bin
            #
            # If 'uri' is set to "s3://test-bucket", then the downloader will
            # download all the objects listed above, re-creating their subpaths
            # under the temp_dir.
            # If 'uri' is set to "s3://test-bucket/a", then the downloader will
            # add to temp_dir: b/c/model.bin and model.bin.
            # If 'uri' is set to "s3://test-bucket/a/b/c/model.bin", then
            # the downloader will add to temp dir: model.bin
            # (without any subpaths).
            # If the bucket path is s3://test/models
            # Objects: churn, churn-pickle, churn-pickle-logs
            bucket_path_last_part = bucket_path.split("/")[-1]
            object_last_path = obj.key.split("/")[-1]
            bucket_path_parent_part = bucket_path.rsplit("/", 1)[0]

            if bucket_path == obj.key:
                target_key = obj.key.rsplit("/", 1)[-1]
                exact_obj_found = True
            elif object_last_path.startswith(bucket_path_last_part):
                target_key = obj.key.replace(bucket_path_parent_part, "", 1).lstrip("/")
            else:
                target_key = obj.key.replace(bucket_path, "").lstrip("/")

            target = f"{temp_dir}/{target_key}"
            if not os.path.exists(os.path.dirname(target)):
                os.makedirs(os.path.dirname(target), exist_ok=True)
            bucket.download_file(obj.key, target)
            logging.info('Downloaded object %s to %s' % (obj.key, target))
            count = count + 1

            # If the exact object is found, then it is sufficient to download that and break the loop
            if exact_obj_found:
                break
        if count == 0:
            raise RuntimeError(
                "Failed to fetch model. No model found in %s." % bucket_path)

        # Unpack compressed file, supports .tgz, tar.gz and zip file formats.
        if count == 1:
            mimetype, _ = mimetypes.guess_type(target)
            if mimetype in ["application/x-tar", "application/zip"]:
                Storage._unpack_archive_file(target, mimetype, temp_dir)

    @staticmethod
    def _download_gcs(uri, temp_dir: str):
        try:
            storage_client = storage.Client()
        except exceptions.DefaultCredentialsError:
            storage_client = storage.Client.create_anonymous_client()
        bucket_args = uri.replace(_GCS_PREFIX, "", 1).split("/", 1)
        bucket_name = bucket_args[0]
        bucket_path = bucket_args[1] if len(bucket_args) > 1 else ""
        bucket = storage_client.bucket(bucket_name)
        prefix = bucket_path
        if not prefix.endswith("/"):
            prefix = prefix + "/"
        blobs = bucket.list_blobs(prefix=prefix)
        count = 0
        for blob in blobs:
            # Replace any prefix from the object key with temp_dir
            subdir_object_key = blob.name.replace(bucket_path, "", 1).lstrip("/")

            # Create necessary subdirectory to store the object locally
            if "/" in subdir_object_key:
                local_object_dir = os.path.join(temp_dir, subdir_object_key.rsplit("/", 1)[0])
                if not os.path.isdir(local_object_dir):
                    os.makedirs(local_object_dir, exist_ok=True)
            if subdir_object_key.strip() != "" and not subdir_object_key.endswith("/"):
                dest_path = os.path.join(temp_dir, subdir_object_key)
                logging.info("Downloading: %s", dest_path)
                blob.download_to_filename(dest_path)
            count = count + 1
        if count == 0:
            raise RuntimeError(
                "Failed to fetch model. No model found in %s." % uri)

        # Unpack compressed file, supports .tgz, tar.gz and zip file formats.
        if count == 1:
            mimetype, _ = mimetypes.guess_type(blob.name)
            if mimetype in ["application/x-tar", "application/zip"]:
                Storage._unpack_archive_file(dest_path, mimetype, temp_dir)

    @staticmethod
    def _load_hdfs_configuration() -> Dict:
        config = {
            "HDFS_NAMENODE": None,
            "USER_PROXY": None,
            "HDFS_ROOTPATH": None,
            "TLS_CERT": None,
            "TLS_KEY": None,
            "TLS_CA": None,
            "TLS_SKIP_VERIFY": "false",
            "HEADERS": None,
            "N_THREADS": "2",
            "KERBEROS_KEYTAB": None,
            "KERBEROS_PRINCIPAL": None,
        }

        secret_dir = _HDFS_SECRET_DIRECTORY
        if os.environ.get("HDFS_SECRET_DIR"):
            secret_dir = os.environ["HDFS_SECRET_DIR"]

        for filename in os.listdir(secret_dir):
            if filename not in config:
                continue

            # We don't read files which are supposed to be files, just save their path
            if filename in _HDFS_FILE_SECRETS:
                config[filename] = f"{secret_dir}/{filename}"
                continue

            # Read file and save value in config dict
            with open(f"{secret_dir}/{filename}") as f:
                config[filename] = f.read()

        return config

    @staticmethod
    def _download_hdfs(uri, out_dir: str):
        from krbcontext.context import krbContext
        from hdfs.ext.kerberos import Client, KerberosClient

        config = Storage._load_hdfs_configuration()

        logging.info(f"Using the following hdfs config\n{config}")

        # Remove hdfs:// or webhdfs:// from the uri to get just the path
        # e.g. hdfs://user/me/model -> user/me/model
        if uri.startswith(_HDFS_PREFIX):
            path = uri[len(_HDFS_PREFIX):]
        else:
            path = uri[len(_WEBHDFS_PREFIX):]

        if not config["HDFS_ROOTPATH"]:
            path = "/" + path

        s = requests.Session()

        if config["TLS_CERT"]:
            s.cert = (config["TLS_CERT"], config["TLS_KEY"])
        # s.verify = , True, False, or CA PATH
        if config["TLS_CA"]:
            s.verify = config["TLS_CA"]
        if config["TLS_SKIP_VERIFY"].lower() == "true":
            s.verify = False

        if config["HEADERS"]:
            headers = json.loads(config["HEADERS"])
            s.headers.update(headers)

        if config["KERBEROS_PRINCIPAL"]:
            context = krbContext(
                using_keytab=True,
                principal=config["KERBEROS_PRINCIPAL"],
                keytab_file=config["KERBEROS_KEYTAB"]
            )
            context.init_with_keytab()
            client = KerberosClient(
                config["HDFS_NAMENODE"],
                proxy=config["USER_PROXY"],
                root=config["HDFS_ROOTPATH"],
                session=s
            )
        else:
            client = Client(
                config["HDFS_NAMENODE"],
                proxy=config["USER_PROXY"],
                root=config["HDFS_ROOTPATH"],
                session=s
            )

        # Check path exists and get path status
        # Raises HdfsError when path does not exist
        status = client.status(path)

        if status["type"] == "FILE":
            client.download(path, out_dir, n_threads=1)
        else:
            files = client.list(path)
            for f in files:
                client.download(f"{path}/{f}", out_dir, n_threads=int(config["N_THREADS"]))

    @staticmethod
    def _download_azure_blob(uri, out_dir: str):  # pylint: disable=too-many-locals
        account_name, account_url, container_name, prefix = Storage._parse_azure_uri(uri)
        logging.info("Connecting to BLOB account: [%s], container: [%s], prefix: [%s]",
                     account_name,
                     container_name,
                     prefix)
        token = Storage._get_azure_storage_token() or Storage._get_azure_storage_access_key()
        if token is None:
            logging.warning("Azure credentials or shared access signature token not found, retrying anonymous access")

        blob_service_client = BlobServiceClient(account_url, credential=token)
        container_client = blob_service_client.get_container_client(container_name)
        count = 0
        blobs = []
        max_depth = 5
        stack = [(prefix, max_depth)]
        while stack:
            curr_prefix, depth = stack.pop()
            if depth < 0:
                continue
            for item in container_client.walk_blobs(
                            name_starts_with=curr_prefix):
                if isinstance(item, BlobPrefix):
                    stack.append((item.name, depth - 1))
                else:
                    blobs += container_client.list_blobs(name_starts_with=item.name,
                                                         include=['snapshots'])
        for blob in blobs:
            dest_path = os.path.join(out_dir, blob.name.replace(prefix, "", 1).lstrip("/"))
            Path(os.path.dirname(dest_path)).mkdir(parents=True, exist_ok=True)
            logging.info("Downloading: %s to %s", blob.name, dest_path)
            downloader = container_client.download_blob(blob.name)
            with open(dest_path, "wb+") as f:
                f.write(downloader.readall())
            count = count + 1
        if count == 0:
            raise RuntimeError(
                "Failed to fetch model. No model found in %s." % (uri))

        # Unpack compressed file, supports .tgz, tar.gz and zip file formats.
        if count == 1:
            mimetype, _ = mimetypes.guess_type(dest_path)
            if mimetype in ["application/x-tar", "application/zip"]:
                Storage._unpack_archive_file(dest_path, mimetype, out_dir)

    @staticmethod
    def _download_azure_file_share(uri, out_dir: str):  # pylint: disable=too-many-locals
        account_name, account_url, share_name, prefix = Storage._parse_azure_uri(uri)
        logging.info("Connecting to file share account: [%s], container: [%s], prefix: [%s]",
                     account_name,
                     share_name,
                     prefix)
        access_key = Storage._get_azure_storage_access_key()
        if access_key is None:
            logging.warning("Azure storage access key not found, retrying anonymous access")

        share_service_client = ShareServiceClient(account_url, credential=access_key)
        share_client = share_service_client.get_share_client(share_name)
        count = 0
        share_files = []
        max_depth = 5
        stack = [(prefix, max_depth)]
        while stack:
            curr_prefix, depth = stack.pop()
            if depth < 0:
                continue
            for item in share_client.list_directories_and_files(
                    directory_name=curr_prefix):
                if item.is_directory:
                    stack.append(('/'.join([curr_prefix, item.name]).strip('/'), depth - 1))
                else:
                    share_files.append((curr_prefix, item))
        for prefix, file_item in share_files:
            parts = [prefix] if prefix else []
            parts.append(file_item.name)
            file_path = '/'.join(parts).lstrip('/')
            dest_path = os.path.join(out_dir, file_path)
            Path(os.path.dirname(dest_path)).mkdir(parents=True, exist_ok=True)
            logging.info("Downloading: %s to %s", file_item.name, dest_path)
            file_client = share_client.get_file_client(file_path)
            with open(dest_path, "wb+") as f:
                data = file_client.download_file()
                data.readinto(f)
            count = count + 1
        if count == 0:
            raise RuntimeError(
                "Failed to fetch model. No model found in %s." % (uri))

        # Unpack compressed file, supports .tgz, tar.gz and zip file formats.
        if count == 1:
            mimetype, _ = mimetypes.guess_type(dest_path)
            if mimetype in ["application/x-tar", "application/zip"]:
                Storage._unpack_archive_file(dest_path, mimetype, out_dir)

    @staticmethod
    def _parse_azure_uri(uri):  # pylint: disable=too-many-locals
        parsed = urlparse(uri)
        account_name = parsed.netloc.split('.')[0]
        account_url = 'https://{}{}'.format(parsed.netloc, '?' + parsed.query if parsed.query else '')
        object_name, prefix = parsed.path.lstrip('/').split("/", 1)
        prefix = prefix.strip('/')
        return account_name, account_url, object_name, prefix

    @staticmethod
    def _get_azure_storage_token():
        tenant_id = os.getenv("AZ_TENANT_ID", "")
        client_id = os.getenv("AZ_CLIENT_ID", "")
        client_secret = os.getenv("AZ_CLIENT_SECRET", "")

        # convert old environment variable to conform Azure defaults
        # see azure/identity/_constants.py
        if tenant_id:
            os.environ["AZURE_TENANT_ID"] = tenant_id
        if client_id:
            os.environ["AZURE_CLIENT_ID"] = client_id
        if client_secret:
            os.environ["AZURE_CLIENT_SECRET"] = client_secret

        client_id = os.getenv("AZURE_CLIENT_ID", "")
        if not client_id:
            return None

        # note the SP must have "Storage Blob Data Owner" perms for this to work
        from azure.identity import DefaultAzureCredential
        token_credential = DefaultAzureCredential()

        logging.info("Retrieved SP token credential for client_id: %s",
                     client_id)
        return token_credential

    @staticmethod
    def _get_azure_storage_access_key():
        return os.getenv("AZURE_STORAGE_ACCESS_KEY")

    @staticmethod
    def _download_local(uri, out_dir=None):
        local_path = uri.replace(_LOCAL_PREFIX, "", 1)
        if not os.path.exists(local_path):
            raise RuntimeError("Local path %s does not exist." % (uri))

        if out_dir is None:
            return local_path
        elif not os.path.isdir(out_dir):
            os.makedirs(out_dir, exist_ok=True)

        if os.path.isdir(local_path):
            local_path = os.path.join(local_path, "*")

        count = 0
        for src in glob.glob(local_path):
            _, tail = os.path.split(src)
            dest_path = os.path.join(out_dir, tail)
            logging.info("Linking: %s to %s", src, dest_path)
            if not os.path.exists(dest_path):
                os.symlink(src, dest_path)
            else:
                logging.info("File %s already exist", dest_path)
            count = count + 1
        if count == 0:
            raise RuntimeError(
                "Failed to fetch model. No model found in %s." % (uri))
        # Unpack compressed file, supports .tgz, tar.gz and zip file formats.
        if count == 1:
            mimetype, _ = mimetypes.guess_type(dest_path)
            if mimetype in ["application/x-tar", "application/zip"]:
                Storage._unpack_archive_file(dest_path, mimetype, out_dir)

        return out_dir

    @staticmethod
    def _download_from_uri(uri, out_dir=None):
        url = urlparse(uri)
        filename = os.path.basename(url.path)
        # Determine if the symbol '?' exists in the path
        if mimetypes.guess_type(url.path)[0] is None and url.query != '':
            mimetype, encoding = mimetypes.guess_type(url.query)
        else:
            mimetype, encoding = mimetypes.guess_type(url.path)
        local_path = os.path.join(out_dir, filename)

        if filename == '':
            raise ValueError('No filename contained in URI: %s' % (uri))

        # Get header information from host url
        headers = {}
        host_uri = url.hostname

        headers_json = os.getenv(host_uri + _HEADERS_SUFFIX, "{}")
        headers = json.loads(headers_json)

        with requests.get(uri, stream=True, headers=headers) as response:
            if response.status_code != 200:
                raise RuntimeError("URI: %s returned a %s response code." % (uri, response.status_code))
            zip_content_types = ('application/x-zip-compressed', 'application/zip', 'application/zip-compressed')
            if mimetype == 'application/zip' and not response.headers.get('Content-Type', '')\
                    .startswith(zip_content_types):
                raise RuntimeError("URI: %s did not respond with any of following \'Content-Type\': " % uri +
                                   ", ".join(zip_content_types))
            tar_content_types = ('application/x-tar', 'application/x-gtar', 'application/x-gzip', 'application/gzip')
            if mimetype == 'application/x-tar' and not response.headers.get('Content-Type', '')\
                    .startswith(tar_content_types):
                raise RuntimeError("URI: %s did not respond with any of following \'Content-Type\': " % uri +
                                   ", ".join(tar_content_types))
            if (mimetype != 'application/zip' and mimetype != 'application/x-tar') and \
                    not response.headers.get('Content-Type', '').startswith('application/octet-stream'):
                raise RuntimeError("URI: %s did not respond with \'Content-Type\': \'application/octet-stream\'"
                                   % uri)

            if encoding == 'gzip':
                stream = gzip.GzipFile(fileobj=response.raw)
                local_path = os.path.join(out_dir, f'{filename}.tar')
            else:
                stream = response.raw
            with open(local_path, 'wb') as out:
                shutil.copyfileobj(stream, out)

        if mimetype in ["application/x-tar", "application/zip"]:
            Storage._unpack_archive_file(local_path, mimetype, out_dir)

        return out_dir

    @staticmethod
    def _unpack_archive_file(file_path, mimetype, target_dir=None):
        if not target_dir:
            target_dir = os.path.dirname(file_path)

        try:
            logging.info("Unpacking: %s", file_path)
            if mimetype == "application/x-tar":
                archive = tarfile.open(file_path, 'r', encoding='utf-8')
            else:
                archive = zipfile.ZipFile(file_path, 'r')
            archive.extractall(target_dir)
            archive.close()
        except (tarfile.TarError, zipfile.BadZipfile):
            raise RuntimeError("Failed to unpack archive file. \
The file format is not valid.")
        os.remove(file_path)<|MERGE_RESOLUTION|>--- conflicted
+++ resolved
@@ -171,8 +171,6 @@
         if verify_ssl:
             verify_ssl = not verify_ssl.lower() in ["0", "false"]
             kwargs.update({"verify": verify_ssl})
-<<<<<<< HEAD
-=======
         else:
             verify_ssl = True
 
@@ -192,7 +190,6 @@
                 else:
                     raise RuntimeError(
                        "Failed to find ca bundle file(%s)." % ca_bundle_full_path)
->>>>>>> b9f0a7a9
         s3 = boto3.resource("s3", **kwargs)
         parsed = urlparse(uri, scheme='s3')
         bucket_name = parsed.netloc
