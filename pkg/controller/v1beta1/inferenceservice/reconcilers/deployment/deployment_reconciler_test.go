/*
Copyright 2024 The KServe Authors.

Licensed under the Apache License, Version 2.0 (the "License");
you may not use this file except in compliance with the License.
You may obtain a copy of the License at

	http://www.apache.org/licenses/LICENSE-2.0

Unless required by applicable law or agreed to in writing, software
distributed under the License is distributed on an "AS IS" BASIS,
WITHOUT WARRANTIES OR CONDITIONS OF ANY KIND, either express or implied.
See the License for the specific language governing permissions and
limitations under the License.
*/
package deployment

import (
	"context"
	"fmt"
	"testing"

	"github.com/google/go-cmp/cmp"
	"github.com/google/go-cmp/cmp/cmpopts"
	"github.com/stretchr/testify/assert"
	appsv1 "k8s.io/api/apps/v1"
	corev1 "k8s.io/api/core/v1"
	errors "k8s.io/apimachinery/pkg/api/errors"
	"k8s.io/apimachinery/pkg/api/resource"
	metav1 "k8s.io/apimachinery/pkg/apis/meta/v1"
	"k8s.io/apimachinery/pkg/runtime"
	"k8s.io/apimachinery/pkg/util/intstr"
<<<<<<< HEAD
	"k8s.io/client-go/kubernetes"
=======
	kclient "sigs.k8s.io/controller-runtime/pkg/client"
>>>>>>> d413fc2f

	"github.com/kserve/kserve/pkg/apis/serving/v1beta1"
	"github.com/kserve/kserve/pkg/constants"
	isvcutils "github.com/kserve/kserve/pkg/controller/v1beta1/inferenceservice/utils"
	"github.com/kserve/kserve/pkg/utils"
)

func TestCreateDefaultDeployment(t *testing.T) {
	type args struct {
		clientset        kubernetes.Interface
		objectMeta       metav1.ObjectMeta
		workerObjectMeta metav1.ObjectMeta
		componentExt     *v1beta1.ComponentExtensionSpec
		podSpec          *corev1.PodSpec
		workerPodSpec    *corev1.PodSpec
	}
	testInput := map[string]args{
		"defaultDeployment": {
			objectMeta: metav1.ObjectMeta{
				Name:      "default-predictor",
				Namespace: "default-predictor-namespace",
				Annotations: map[string]string{
					"annotation": "annotation-value",
				},
				Labels: map[string]string{
					constants.DeploymentMode:  string(constants.RawDeployment),
					constants.AutoscalerClass: string(constants.DefaultAutoscalerClass),
				},
			},
			workerObjectMeta: metav1.ObjectMeta{},
			componentExt:     &v1beta1.ComponentExtensionSpec{},
			podSpec: &corev1.PodSpec{
				Volumes: []corev1.Volume{
					{
						Name: "default-predictor-example-volume",
					},
				},
				Containers: []corev1.Container{
					{
						Name:  constants.InferenceServiceContainerName,
						Image: "default-predictor-example-image",
						Env: []corev1.EnvVar{
							{Name: "default-predictor-example-env", Value: "example-env"},
						},
					},
				},
			},
			workerPodSpec: nil,
		},
		"multiNode-deployment": {
			objectMeta: metav1.ObjectMeta{
				Name:      "default-predictor",
				Namespace: "default-predictor-namespace",
				Annotations: map[string]string{
					"annotation": "annotation-value",
				},
				Labels: map[string]string{
					constants.DeploymentMode:  string(constants.RawDeployment),
					constants.AutoscalerClass: string(constants.AutoscalerClassNone),
				},
			},
			workerObjectMeta: metav1.ObjectMeta{
				Name:      "worker-predictor",
				Namespace: "worker-predictor-namespace",
				Annotations: map[string]string{
					"annotation": "annotation-value",
				},
				Labels: map[string]string{
					constants.DeploymentMode:  string(constants.RawDeployment),
					constants.AutoscalerClass: string(constants.AutoscalerClassNone),
				},
			},
			componentExt: &v1beta1.ComponentExtensionSpec{},
			podSpec: &corev1.PodSpec{
				Volumes: []corev1.Volume{
					{
						Name: "default-predictor-example-volume",
					},
				},
				Containers: []corev1.Container{
					{
						Name:  constants.InferenceServiceContainerName,
						Image: "default-predictor-example-image",
						Env: []corev1.EnvVar{
							{Name: "TENSOR_PARALLEL_SIZE", Value: "1"},
							{Name: "MODEL_NAME"},
							{Name: "PIPELINE_PARALLEL_SIZE", Value: "2"},
							{Name: "RAY_NODE_COUNT", Value: "2"},
							{Name: "REQUEST_GPU_COUNT", Value: "1"},
						},
						Resources: corev1.ResourceRequirements{
							Limits: corev1.ResourceList{
								constants.NvidiaGPUResourceType: resource.MustParse("1"),
							},
							Requests: corev1.ResourceList{
								constants.NvidiaGPUResourceType: resource.MustParse("1"),
							},
						},
					},
				},
			},
			workerPodSpec: &corev1.PodSpec{
				Volumes: []corev1.Volume{
					{
						Name: "worker-predictor-example-volume",
					},
				},
				Containers: []corev1.Container{
					{
						Name:  "worker-container",
						Image: "worker-predictor-example-image",
						Env: []corev1.EnvVar{
							{Name: "worker-predictor-example-env", Value: "example-env"},
							{Name: "RAY_NODE_COUNT", Value: "2"},
							{Name: "REQUEST_GPU_COUNT", Value: "1"},
							{Name: "ISVC_NAME"},
						},
						Resources: corev1.ResourceRequirements{
							Limits: corev1.ResourceList{
								constants.NvidiaGPUResourceType: resource.MustParse("1"),
							},
							Requests: corev1.ResourceList{
								constants.NvidiaGPUResourceType: resource.MustParse("1"),
							},
						},
					},
				},
			},
		},
	}

	expectedDeploymentPodSpecs := map[string][]*appsv1.Deployment{
		"defaultDeployment": {
			&appsv1.Deployment{
				ObjectMeta: metav1.ObjectMeta{
					Name:      "default-predictor",
					Namespace: "default-predictor-namespace",
					Annotations: map[string]string{
						"annotation": "annotation-value",
					},
					Labels: map[string]string{
						constants.RawDeploymentAppLabel: "isvc.default-predictor",
						constants.AutoscalerClass:       string(constants.AutoscalerClassHPA),
						constants.DeploymentMode:        string(constants.RawDeployment),
					},
				},
				Spec: appsv1.DeploymentSpec{
					Selector: &metav1.LabelSelector{
						MatchLabels: map[string]string{
							constants.RawDeploymentAppLabel: "isvc.default-predictor",
						},
					},
					Strategy: appsv1.DeploymentStrategy{
						Type: appsv1.RollingUpdateDeploymentStrategyType,
						RollingUpdate: &appsv1.RollingUpdateDeployment{
							MaxUnavailable: intStrPtr("25%"),
							MaxSurge:       intStrPtr("25%"),
						},
					},
					Template: corev1.PodTemplateSpec{
						ObjectMeta: metav1.ObjectMeta{
							Name:      "default-predictor",
							Namespace: "default-predictor-namespace",
							Annotations: map[string]string{
								"annotation": "annotation-value",
							},
							Labels: map[string]string{
								constants.RawDeploymentAppLabel: "isvc.default-predictor",
								constants.AutoscalerClass:       string(constants.AutoscalerClassHPA),
								constants.DeploymentMode:        string(constants.RawDeployment),
							},
						},
						Spec: corev1.PodSpec{
							Volumes:                      []corev1.Volume{{Name: "default-predictor-example-volume"}},
							AutomountServiceAccountToken: BoolPtr(false),
							Containers: []corev1.Container{
								{
									Name:  constants.InferenceServiceContainerName,
									Image: "default-predictor-example-image",
									Env: []corev1.EnvVar{
										{Name: "default-predictor-example-env", Value: "example-env"},
									},
									ImagePullPolicy:          "IfNotPresent",
									TerminationMessagePolicy: "File",
									TerminationMessagePath:   "/dev/termination-log",
									ReadinessProbe: &corev1.Probe{
										ProbeHandler: corev1.ProbeHandler{
											TCPSocket: &corev1.TCPSocketAction{
												Port: intstr.IntOrString{IntVal: 8080},
												Host: "",
											},
										},
										TimeoutSeconds:   1,
										PeriodSeconds:    10,
										SuccessThreshold: 1,
										FailureThreshold: 3,
									},
								},
							},
						},
					},
				},
			},
			nil,
		},
		"multiNode-deployment": {
			&appsv1.Deployment{
				ObjectMeta: metav1.ObjectMeta{
					Name:      "default-predictor",
					Namespace: "default-predictor-namespace",
					Annotations: map[string]string{
						"annotation": "annotation-value",
					},
					Labels: map[string]string{
						"app":                               "isvc.default-predictor",
						"serving.kserve.io/autoscalerClass": "none",
						"serving.kserve.io/deploymentMode":  "RawDeployment",
					},
				},
				Spec: appsv1.DeploymentSpec{
					Selector: &metav1.LabelSelector{
						MatchLabels: map[string]string{
							"app": "isvc.default-predictor",
						},
					},
					Strategy: appsv1.DeploymentStrategy{
						Type: appsv1.RollingUpdateDeploymentStrategyType,
						RollingUpdate: &appsv1.RollingUpdateDeployment{
							MaxUnavailable: intStrPtr("25%"),
							MaxSurge:       intStrPtr("25%"),
						},
					},
					Template: corev1.PodTemplateSpec{
						ObjectMeta: metav1.ObjectMeta{
							Name:      "default-predictor",
							Namespace: "default-predictor-namespace",
							Annotations: map[string]string{
								"annotation": "annotation-value",
							},
							Labels: map[string]string{
								"app":                               "isvc.default-predictor",
								"serving.kserve.io/autoscalerClass": "none",
								"serving.kserve.io/deploymentMode":  "RawDeployment",
							},
						},
						Spec: corev1.PodSpec{
							Volumes:                      []corev1.Volume{{Name: "default-predictor-example-volume"}},
							AutomountServiceAccountToken: BoolPtr(false),
							Containers: []corev1.Container{
								{
									Name:  constants.InferenceServiceContainerName,
									Image: "default-predictor-example-image",
									Env: []corev1.EnvVar{
										{Name: "TENSOR_PARALLEL_SIZE", Value: "1"},
										{Name: "MODEL_NAME"},
										{Name: "PIPELINE_PARALLEL_SIZE", Value: "2"},
										{Name: "RAY_NODE_COUNT", Value: "2"},
										{Name: "REQUEST_GPU_COUNT", Value: "1"},
									},
									Resources: corev1.ResourceRequirements{
										Limits: corev1.ResourceList{
											constants.NvidiaGPUResourceType: resource.MustParse("1"),
										},
										Requests: corev1.ResourceList{
											constants.NvidiaGPUResourceType: resource.MustParse("1"),
										},
									},
									ImagePullPolicy:          "IfNotPresent",
									TerminationMessagePolicy: "File",
									TerminationMessagePath:   "/dev/termination-log",
									ReadinessProbe: &corev1.Probe{
										ProbeHandler: corev1.ProbeHandler{
											TCPSocket: &corev1.TCPSocketAction{
												Port: intstr.IntOrString{IntVal: 8080},
												Host: "",
											},
										},
										TimeoutSeconds:   1,
										PeriodSeconds:    10,
										SuccessThreshold: 1,
										FailureThreshold: 3,
									},
								},
							},
						},
					},
				},
			},
			&appsv1.Deployment{
				ObjectMeta: metav1.ObjectMeta{
					Name:      "worker-predictor",
					Namespace: "worker-predictor-namespace",
					Annotations: map[string]string{
						"annotation": "annotation-value",
					},
					Labels: map[string]string{
						constants.RawDeploymentAppLabel: "isvc.default-predictor-worker",
						constants.AutoscalerClass:       string(constants.AutoscalerClassNone),
						constants.DeploymentMode:        string(constants.RawDeployment),
					},
				},
				Spec: appsv1.DeploymentSpec{
					Replicas: int32Ptr(1),
					Selector: &metav1.LabelSelector{
						MatchLabels: map[string]string{
							constants.RawDeploymentAppLabel: "isvc.default-predictor-worker",
						},
					},
					Strategy: appsv1.DeploymentStrategy{
						Type: appsv1.RollingUpdateDeploymentStrategyType,
						RollingUpdate: &appsv1.RollingUpdateDeployment{
							MaxUnavailable: intStrPtr("0%"),
							MaxSurge:       intStrPtr("100%"),
						},
					},
					Template: corev1.PodTemplateSpec{
						ObjectMeta: metav1.ObjectMeta{
							Name:      "worker-predictor",
							Namespace: "worker-predictor-namespace",
							Annotations: map[string]string{
								"annotation": "annotation-value",
							},
							Labels: map[string]string{
								constants.RawDeploymentAppLabel: "isvc.default-predictor-worker",
								constants.AutoscalerClass:       string(constants.AutoscalerClassNone),
								constants.DeploymentMode:        string(constants.RawDeployment),
							},
						},
						Spec: corev1.PodSpec{
							Volumes:                      []corev1.Volume{{Name: "worker-predictor-example-volume"}},
							AutomountServiceAccountToken: BoolPtr(false),
							Containers: []corev1.Container{
								{
									Name:  "worker-container",
									Image: "worker-predictor-example-image",
									Env: []corev1.EnvVar{
										{Name: "worker-predictor-example-env", Value: "example-env"},
										{Name: "RAY_NODE_COUNT", Value: "2"},
										{Name: "REQUEST_GPU_COUNT", Value: "1"},
										{Name: "ISVC_NAME"},
									},
									Resources: corev1.ResourceRequirements{
										Limits: corev1.ResourceList{
											constants.NvidiaGPUResourceType: resource.MustParse("1"),
										},
										Requests: corev1.ResourceList{
											constants.NvidiaGPUResourceType: resource.MustParse("1"),
										},
									},
									ImagePullPolicy:          "IfNotPresent",
									TerminationMessagePolicy: "File",
									TerminationMessagePath:   "/dev/termination-log",
								},
							},
						},
					},
				},
			},
		},
	}

	tests := []struct {
		name        string
		args        args
		expected    []*appsv1.Deployment
		expectedErr error
	}{
		{
			name: "default deployment",
			args: args{
				objectMeta:       testInput["defaultDeployment"].objectMeta,
				workerObjectMeta: testInput["defaultDeployment"].workerObjectMeta,
				componentExt:     testInput["defaultDeployment"].componentExt,
				podSpec:          testInput["defaultDeployment"].podSpec,
				workerPodSpec:    testInput["defaultDeployment"].workerPodSpec,
			},
			expected:    expectedDeploymentPodSpecs["defaultDeployment"],
			expectedErr: nil,
		},
		{
			name: "multiNode-deployment",
			args: args{
				objectMeta:       testInput["multiNode-deployment"].objectMeta,
				workerObjectMeta: testInput["multiNode-deployment"].workerObjectMeta,
				componentExt:     testInput["multiNode-deployment"].componentExt,
				podSpec:          testInput["multiNode-deployment"].podSpec,
				workerPodSpec:    testInput["multiNode-deployment"].workerPodSpec,
			},
			expected:    expectedDeploymentPodSpecs["multiNode-deployment"],
			expectedErr: nil,
		},
	}
	for _, tt := range tests {
		t.Run(tt.name, func(t *testing.T) {
			got, err := createRawDeployment(tt.args.objectMeta, tt.args.workerObjectMeta, tt.args.componentExt, tt.args.podSpec, tt.args.workerPodSpec)
			assert.Equal(t, tt.expectedErr, err)

			for i, deploy := range got {
				if diff := cmp.Diff(tt.expected[i], deploy, cmpopts.IgnoreFields(appsv1.Deployment{}, "Spec.Template.Spec.SecurityContext"),
					cmpopts.IgnoreFields(appsv1.Deployment{}, "Spec.Template.Spec.RestartPolicy"),
					cmpopts.IgnoreFields(appsv1.Deployment{}, "Spec.Template.Spec.TerminationGracePeriodSeconds"),
					cmpopts.IgnoreFields(appsv1.Deployment{}, "Spec.Template.Spec.DNSPolicy"),
					cmpopts.IgnoreFields(appsv1.Deployment{}, "Spec.Template.Spec.AutomountServiceAccountToken"),
					cmpopts.IgnoreFields(appsv1.Deployment{}, "Spec.Template.Spec.SchedulerName"),
					cmpopts.IgnoreFields(appsv1.Deployment{}, "Spec.RevisionHistoryLimit"),
					cmpopts.IgnoreFields(appsv1.Deployment{}, "Spec.ProgressDeadlineSeconds")); diff != "" {
					t.Errorf("Test %q unexpected deployment (-want +got): %v", tt.name, diff)
				}
			}
		})
	}

	// deepCopyArgs creates a deep copy of the provided args struct.
	// It ensures that nested pointers (componentExt, podSpec, workerPodSpec) are properly duplicated
	// to avoid unintended side effects when the original struct is modified.
	deepCopyArgs := func(src args) args {
		dst := args{
			objectMeta:       src.objectMeta,
			workerObjectMeta: src.workerObjectMeta,
		}
		if src.componentExt != nil {
			dst.componentExt = src.componentExt.DeepCopy()
		}
		if src.podSpec != nil {
			dst.podSpec = src.podSpec.DeepCopy()
		}
		if src.workerPodSpec != nil {
			dst.workerPodSpec = src.workerPodSpec.DeepCopy()
		}
		return dst
	}

	getDefaultArgs := func() args {
		return deepCopyArgs(testInput["multiNode-deployment"])
	}
	getDefaultExpectedDeployment := func() []*appsv1.Deployment {
		return deepCopyDeploymentList(expectedDeploymentPodSpecs["multiNode-deployment"])
	}

	// pipelineParallelSize test
	objectMeta_tests := []struct {
		name           string
		modifyArgs     func(args) args
		modifyExpected func([]*appsv1.Deployment) []*appsv1.Deployment
		expectedErr    error
	}{
		{
			name: "Set RAY_NODE_COUNT to 3 when pipelineParallelSize is 3 and tensorParallelSize is 1, with 2 worker node replicas",
			modifyArgs: func(updatedArgs args) args {
				if updatedArgs.podSpec.Containers[0].Name == constants.InferenceServiceContainerName {
					isvcutils.AddEnvVarToPodSpec(updatedArgs.podSpec, constants.InferenceServiceContainerName, constants.PipelineParallelSizeEnvName, "3")
					isvcutils.AddEnvVarToPodSpec(updatedArgs.podSpec, constants.InferenceServiceContainerName, constants.RayNodeCountEnvName, "3")
				}
				if updatedArgs.workerPodSpec.Containers[0].Name == constants.WorkerContainerName {
					isvcutils.AddEnvVarToPodSpec(updatedArgs.workerPodSpec, constants.WorkerContainerName, constants.RayNodeCountEnvName, "3")
				}
				return updatedArgs
			},
			modifyExpected: func(updatedExpected []*appsv1.Deployment) []*appsv1.Deployment {
				// updatedExpected[0] is default deployment, updatedExpected[1] is worker node deployment
				addEnvVarToDeploymentSpec(&updatedExpected[0].Spec, constants.InferenceServiceContainerName, constants.PipelineParallelSizeEnvName, "3")
				addEnvVarToDeploymentSpec(&updatedExpected[0].Spec, constants.InferenceServiceContainerName, constants.RayNodeCountEnvName, "3")
				addEnvVarToDeploymentSpec(&updatedExpected[1].Spec, constants.WorkerContainerName, constants.RayNodeCountEnvName, "3")
				updatedExpected[1].Spec.Replicas = int32Ptr(2)
				return updatedExpected
			},
		},
	}

	for _, tt := range objectMeta_tests {
		t.Run(tt.name, func(t *testing.T) {
			// retrieve args, expected
			ttArgs := getDefaultArgs()
			ttExpected := getDefaultExpectedDeployment()

			// update objectMeta using modify func
			got, err := createRawDeployment(ttArgs.objectMeta, ttArgs.workerObjectMeta, ttArgs.componentExt, tt.modifyArgs(ttArgs).podSpec, tt.modifyArgs(ttArgs).workerPodSpec)
			assert.Equal(t, tt.expectedErr, err)

			// update expected value using modifyExpected func
			expected := tt.modifyExpected(ttExpected)

			for i, deploy := range got {
				if diff := cmp.Diff(expected[i], deploy, cmpopts.IgnoreFields(appsv1.Deployment{}, "Spec.Template.Spec.SecurityContext"),
					cmpopts.IgnoreFields(appsv1.Deployment{}, "Spec.Template.Spec.RestartPolicy"),
					cmpopts.IgnoreFields(appsv1.Deployment{}, "Spec.Template.Spec.TerminationGracePeriodSeconds"),
					cmpopts.IgnoreFields(appsv1.Deployment{}, "Spec.Template.Spec.DNSPolicy"),
					cmpopts.IgnoreFields(appsv1.Deployment{}, "Spec.Template.Spec.AutomountServiceAccountToken"),
					cmpopts.IgnoreFields(appsv1.Deployment{}, "Spec.Template.Spec.SchedulerName"),
					cmpopts.IgnoreFields(appsv1.Deployment{}, "Spec.RevisionHistoryLimit"),
					cmpopts.IgnoreFields(appsv1.Deployment{}, "Spec.ProgressDeadlineSeconds")); diff != "" {
					t.Errorf("Test %q unexpected deployment (-want +got): %v", tt.name, diff)
				}
			}
		})
	}

	// tensor-parallel-size test
	podSpec_tests := []struct {
		name                       string
		modifyPodSpecArgs          func(args) args
		modifyWorkerPodSpecArgs    func(args) args
		modifyObjectMetaArgs       func(args) args
		modifyWorkerObjectMetaArgs func(args) args
		modifyExpected             func([]*appsv1.Deployment) []*appsv1.Deployment
		expectedErr                error
	}{
		{
			name: "Use the value of GPU in resources request of container",
			modifyPodSpecArgs: func(updatedArgs args) args {
				// Overwrite the environment variable
				for j, envVar := range updatedArgs.podSpec.Containers[0].Env {
					if envVar.Name == constants.RequestGPUCountEnvName {
						updatedArgs.podSpec.Containers[0].Env[j].Value = "5"
						break
					}
				}
				return updatedArgs
			},
			modifyWorkerPodSpecArgs: func(updatedArgs args) args {
				// Overwrite the environment variable
				for j, envVar := range updatedArgs.workerPodSpec.Containers[0].Env {
					if envVar.Name == constants.RequestGPUCountEnvName {
						updatedArgs.workerPodSpec.Containers[0].Env[j].Value = "5"
						break
					}
				}
				return updatedArgs
			},
			modifyObjectMetaArgs:       func(updatedArgs args) args { return updatedArgs },
			modifyWorkerObjectMetaArgs: func(updatedArgs args) args { return updatedArgs },
			modifyExpected: func(updatedExpected []*appsv1.Deployment) []*appsv1.Deployment {
				// Overwrite the environment variable
				for j, envVar := range updatedExpected[0].Spec.Template.Spec.Containers[0].Env {
					if envVar.Name == constants.RequestGPUCountEnvName {
						updatedExpected[0].Spec.Template.Spec.Containers[0].Env[j].Value = "5"
						continue
					}
				}
				for j, envVar := range updatedExpected[1].Spec.Template.Spec.Containers[0].Env {
					if envVar.Name == constants.RequestGPUCountEnvName {
						updatedExpected[1].Spec.Template.Spec.Containers[0].Env[j].Value = "5"
						break
					}
				}

				for _, deploy := range updatedExpected {
					deploy.Spec.Template.Spec.Containers[0].Resources = corev1.ResourceRequirements{
						Limits: corev1.ResourceList{
							constants.NvidiaGPUResourceType: resource.MustParse("5"),
						},
						Requests: corev1.ResourceList{
							constants.NvidiaGPUResourceType: resource.MustParse("5"),
						},
					}
				}

				return updatedExpected
			},
		},
		{
			name: "Use specified gpuResourceType if it is in gpuResourceTypeList",
			modifyPodSpecArgs: func(updatedArgs args) args {
				intelGPUResourceType := corev1.ResourceName(constants.IntelGPUResourceType)
				updatedArgs.podSpec.Containers[0].Resources.Requests = corev1.ResourceList{
					intelGPUResourceType: resource.MustParse("3"),
				}
				updatedArgs.podSpec.Containers[0].Resources.Limits = corev1.ResourceList{
					intelGPUResourceType: resource.MustParse("3"),
				}

				for j, envVar := range updatedArgs.podSpec.Containers[0].Env {
					if envVar.Name == constants.RequestGPUCountEnvName {
						updatedArgs.podSpec.Containers[0].Env[j].Value = "3"
						break
					}
				}
				return updatedArgs
			},
			modifyWorkerPodSpecArgs: func(updatedArgs args) args {
				for j, envVar := range updatedArgs.workerPodSpec.Containers[0].Env {
					if envVar.Name == constants.RequestGPUCountEnvName {
						updatedArgs.workerPodSpec.Containers[0].Env[j].Value = "3"
						break
					}
				}
				return updatedArgs
			},
			modifyObjectMetaArgs:       func(updatedArgs args) args { return updatedArgs },
			modifyWorkerObjectMetaArgs: func(updatedArgs args) args { return updatedArgs },
			modifyExpected: func(updatedExpected []*appsv1.Deployment) []*appsv1.Deployment {
				// Overwrite the environment variable
				for j, envVar := range updatedExpected[0].Spec.Template.Spec.Containers[0].Env {
					if envVar.Name == constants.RequestGPUCountEnvName {
						updatedExpected[0].Spec.Template.Spec.Containers[0].Env[j].Value = "3"
						continue
					}
				}
				for j, envVar := range updatedExpected[1].Spec.Template.Spec.Containers[0].Env {
					if envVar.Name == constants.RequestGPUCountEnvName {
						updatedExpected[1].Spec.Template.Spec.Containers[0].Env[j].Value = "3"
						break
					}
				}

				updatedExpected[0].Spec.Template.Spec.Containers[0].Resources = corev1.ResourceRequirements{
					Requests: corev1.ResourceList{
						constants.IntelGPUResourceType: resource.MustParse("3"),
					},
					Limits: corev1.ResourceList{
						constants.IntelGPUResourceType: resource.MustParse("3"),
					},
				}
				// worker node will use default gpuResourceType (NvidiaGPUResourceType)
				updatedExpected[1].Spec.Template.Spec.Containers[0].Resources = corev1.ResourceRequirements{
					Requests: corev1.ResourceList{
						constants.NvidiaGPUResourceType: resource.MustParse("3"),
					},
					Limits: corev1.ResourceList{
						constants.NvidiaGPUResourceType: resource.MustParse("3"),
					},
				}

				return updatedExpected
			},
		},
		{
			name: "Use a custom gpuResourceType specified in annotations, even when it is not listed in the default gpuResourceTypeList",
			modifyPodSpecArgs: func(updatedArgs args) args {
				updatedArgs.podSpec.Containers[0].Resources = corev1.ResourceRequirements{}
				updatedArgs.podSpec.Containers[0].Resources.Requests = corev1.ResourceList{
					"custom.com/gpu": resource.MustParse("3"),
				}
				updatedArgs.podSpec.Containers[0].Resources.Limits = corev1.ResourceList{
					"custom.com/gpu": resource.MustParse("3"),
				}

				for j, envVar := range updatedArgs.podSpec.Containers[0].Env {
					if envVar.Name == constants.RequestGPUCountEnvName {
						updatedArgs.podSpec.Containers[0].Env[j].Value = "3"
						break
					}
				}
				return updatedArgs
			},
			modifyWorkerPodSpecArgs: func(updatedArgs args) args {
				updatedArgs.workerPodSpec.Containers[0].Resources = corev1.ResourceRequirements{}
				updatedArgs.workerPodSpec.Containers[0].Resources.Requests = corev1.ResourceList{
					"custom.com/gpu": resource.MustParse("3"),
				}
				updatedArgs.workerPodSpec.Containers[0].Resources.Limits = corev1.ResourceList{
					"custom.com/gpu": resource.MustParse("3"),
				}

				for j, envVar := range updatedArgs.workerPodSpec.Containers[0].Env {
					if envVar.Name == constants.RequestGPUCountEnvName {
						updatedArgs.workerPodSpec.Containers[0].Env[j].Value = "3"
						break
					}
				}
				return updatedArgs
			},
			modifyObjectMetaArgs: func(updatedArgs args) args {
				updatedArgs.objectMeta.Annotations[constants.CustomGPUResourceTypesAnnotationKey] = "[\"custom.com/gpu\"]"
				return updatedArgs
			},
			modifyWorkerObjectMetaArgs: func(updatedArgs args) args {
				updatedArgs.workerObjectMeta.Annotations[constants.CustomGPUResourceTypesAnnotationKey] = "[\"custom.com/gpu\"]"
				return updatedArgs
			},
			modifyExpected: func(updatedExpected []*appsv1.Deployment) []*appsv1.Deployment {
				for _, deployment := range updatedExpected {
					deployment.Annotations[constants.CustomGPUResourceTypesAnnotationKey] = "[\"custom.com/gpu\"]"
					deployment.Spec.Template.Annotations[constants.CustomGPUResourceTypesAnnotationKey] = "[\"custom.com/gpu\"]"
					deployment.Spec.Template.Spec.Containers[0].Resources = corev1.ResourceRequirements{}
				}

				for j, envVar := range updatedExpected[0].Spec.Template.Spec.Containers[0].Env {
					if envVar.Name == constants.RequestGPUCountEnvName {
						updatedExpected[0].Spec.Template.Spec.Containers[0].Env[j].Value = "3"
						continue
					}
				}
				for j, envVar := range updatedExpected[1].Spec.Template.Spec.Containers[0].Env {
					if envVar.Name == constants.RequestGPUCountEnvName {
						updatedExpected[1].Spec.Template.Spec.Containers[0].Env[j].Value = "3"
						break
					}
				}
				updatedExpected[0].Spec.Template.Spec.Containers[0].Resources = corev1.ResourceRequirements{
					Requests: corev1.ResourceList{
						"custom.com/gpu": resource.MustParse("3"),
					},
					Limits: corev1.ResourceList{
						"custom.com/gpu": resource.MustParse("3"),
					},
				}
				updatedExpected[1].Spec.Template.Spec.Containers[0].Resources = corev1.ResourceRequirements{
					Requests: corev1.ResourceList{
						"custom.com/gpu": resource.MustParse("3"),
					},
					Limits: corev1.ResourceList{
						"custom.com/gpu": resource.MustParse("3"),
					},
				}

				return updatedExpected
			},
		},
		{
			name: "Allow multiple custom gpuResourceTypes from annotations, even when they are not listed in the default gpuResourceTypeList",
			modifyPodSpecArgs: func(updatedArgs args) args {
				updatedArgs.podSpec.Containers[0].Resources = corev1.ResourceRequirements{}
				updatedArgs.podSpec.Containers[0].Resources.Requests = corev1.ResourceList{
					"custom.com/gpu": resource.MustParse("3"),
				}
				updatedArgs.podSpec.Containers[0].Resources.Limits = corev1.ResourceList{
					"custom.com/gpu": resource.MustParse("3"),
				}

				for j, envVar := range updatedArgs.podSpec.Containers[0].Env {
					if envVar.Name == constants.RequestGPUCountEnvName {
						updatedArgs.podSpec.Containers[0].Env[j].Value = "3"
						break
					}
				}
				return updatedArgs
			},
			modifyWorkerPodSpecArgs: func(updatedArgs args) args {
				updatedArgs.workerPodSpec.Containers[0].Resources = corev1.ResourceRequirements{}
				updatedArgs.workerPodSpec.Containers[0].Resources.Requests = corev1.ResourceList{
					"custom.com/gpu2": resource.MustParse("3"),
				}
				updatedArgs.workerPodSpec.Containers[0].Resources.Limits = corev1.ResourceList{
					"custom.com/gpu2": resource.MustParse("3"),
				}

				for j, envVar := range updatedArgs.workerPodSpec.Containers[0].Env {
					if envVar.Name == constants.RequestGPUCountEnvName {
						updatedArgs.workerPodSpec.Containers[0].Env[j].Value = "3"
						break
					}
				}
				return updatedArgs
			},
			modifyObjectMetaArgs: func(updatedArgs args) args {
				updatedArgs.objectMeta.Annotations[constants.CustomGPUResourceTypesAnnotationKey] = "[\"custom.com/gpu\", \"custom.com/gpu2\"]"
				return updatedArgs
			},
			modifyWorkerObjectMetaArgs: func(updatedArgs args) args {
				updatedArgs.workerObjectMeta.Annotations[constants.CustomGPUResourceTypesAnnotationKey] = "[\"custom.com/gpu\", \"custom.com/gpu2\"]"
				return updatedArgs
			},
			modifyExpected: func(updatedExpected []*appsv1.Deployment) []*appsv1.Deployment {
				// Overwrite the environment variable

				for _, deployment := range updatedExpected {
					// serving.kserve.io/gpu-resource-types: '["gpu-type1", "gpu-type2", "gpu-type3"]'
					deployment.Annotations[constants.CustomGPUResourceTypesAnnotationKey] = "[\"custom.com/gpu\", \"custom.com/gpu2\"]"
					deployment.Spec.Template.Annotations[constants.CustomGPUResourceTypesAnnotationKey] = "[\"custom.com/gpu\", \"custom.com/gpu2\"]"
					deployment.Spec.Template.Spec.Containers[0].Resources = corev1.ResourceRequirements{}
				}

				for j, envVar := range updatedExpected[0].Spec.Template.Spec.Containers[0].Env {
					if envVar.Name == constants.RequestGPUCountEnvName {
						updatedExpected[0].Spec.Template.Spec.Containers[0].Env[j].Value = "3"
						continue
					}
				}
				for j, envVar := range updatedExpected[1].Spec.Template.Spec.Containers[0].Env {
					if envVar.Name == constants.RequestGPUCountEnvName {
						updatedExpected[1].Spec.Template.Spec.Containers[0].Env[j].Value = "3"
						break
					}
				}

				updatedExpected[0].Spec.Template.Spec.Containers[0].Resources = corev1.ResourceRequirements{
					Requests: corev1.ResourceList{
						"custom.com/gpu": resource.MustParse("3"),
					},
					Limits: corev1.ResourceList{
						"custom.com/gpu": resource.MustParse("3"),
					},
				}
				updatedExpected[1].Spec.Template.Spec.Containers[0].Resources = corev1.ResourceRequirements{
					Requests: corev1.ResourceList{
						"custom.com/gpu2": resource.MustParse("3"),
					},
					Limits: corev1.ResourceList{
						"custom.com/gpu2": resource.MustParse("3"),
					},
				}

				return updatedExpected
			},
		},
	}

	for _, tt := range podSpec_tests {
		t.Run(tt.name, func(t *testing.T) {
			// retrieve args, expected
			ttArgs := getDefaultArgs()
			ttExpected := getDefaultExpectedDeployment()

			// update objectMeta using modify func
			got, err := createRawDeployment(tt.modifyObjectMetaArgs(ttArgs).objectMeta, tt.modifyWorkerObjectMetaArgs(ttArgs).workerObjectMeta, ttArgs.componentExt, tt.modifyPodSpecArgs(ttArgs).podSpec, tt.modifyWorkerPodSpecArgs(ttArgs).workerPodSpec)
			assert.Equal(t, tt.expectedErr, err)

			// update expected value using modifyExpected func
			expected := tt.modifyExpected(ttExpected)

			for i, deploy := range got {
				if diff := cmp.Diff(expected[i], deploy, cmpopts.IgnoreFields(appsv1.Deployment{}, "Spec.Template.Spec.SecurityContext"),
					cmpopts.IgnoreFields(appsv1.Deployment{}, "Spec.Template.Spec.RestartPolicy"),
					cmpopts.IgnoreFields(appsv1.Deployment{}, "Spec.Template.Spec.TerminationGracePeriodSeconds"),
					cmpopts.IgnoreFields(appsv1.Deployment{}, "Spec.Template.Spec.DNSPolicy"),
					cmpopts.IgnoreFields(appsv1.Deployment{}, "Spec.Template.Spec.AutomountServiceAccountToken"),
					cmpopts.IgnoreFields(appsv1.Deployment{}, "Spec.Template.Spec.SchedulerName"),
					cmpopts.IgnoreFields(appsv1.Deployment{}, "Spec.RevisionHistoryLimit"),
					cmpopts.IgnoreFields(appsv1.Deployment{}, "Spec.ProgressDeadlineSeconds")); diff != "" {
					t.Errorf("Test %q unexpected deployment (-want +got): %v", tt.name, diff)
				}
			}
		})
	}
}

func TestCheckDeploymentExist(t *testing.T) {
	type fields struct {
		client kclient.Client
	}
	type args struct {
		deployment *appsv1.Deployment
		existing   *appsv1.Deployment
		getErr     error
	}
	tests := []struct {
		name         string
		args         args
		wantResult   constants.CheckResultType
		wantExisting *appsv1.Deployment
		wantErr      bool
	}{
		{
			name: "deployment not found returns CheckResultCreate",
			args: args{
				deployment: &appsv1.Deployment{
					ObjectMeta: metav1.ObjectMeta{Name: "foo", Namespace: "bar"},
				},
				getErr: errors.NewNotFound(appsv1.Resource("deployment"), "foo"),
			},
			wantResult:   constants.CheckResultCreate,
			wantExisting: nil,
			wantErr:      false,
		},
		{
			name: "get error returns CheckResultUnknown",
			args: args{
				deployment: &appsv1.Deployment{
					ObjectMeta: metav1.ObjectMeta{Name: "foo", Namespace: "bar"},
				},
				getErr: fmt.Errorf("some error"), //nolint
			},
			wantResult:   constants.CheckResultUnknown,
			wantExisting: nil,
			wantErr:      true,
		},
		{
			name: "deployment exists and is equivalent returns CheckResultExisted",
			args: args{
				deployment: &appsv1.Deployment{
					ObjectMeta: metav1.ObjectMeta{Name: "foo", Namespace: "bar"},
					Spec: appsv1.DeploymentSpec{
						Selector: &metav1.LabelSelector{
							MatchLabels: map[string]string{"app": "foo"},
						},
						Template: corev1.PodTemplateSpec{
							ObjectMeta: metav1.ObjectMeta{Labels: map[string]string{"app": "foo"}},
							Spec: corev1.PodSpec{
								Containers: []corev1.Container{
									{Name: "c", Image: "img"},
								},
							},
						},
					},
				},
				existing: &appsv1.Deployment{
					ObjectMeta: metav1.ObjectMeta{Name: "foo", Namespace: "bar"},
					Spec: appsv1.DeploymentSpec{
						Selector: &metav1.LabelSelector{
							MatchLabels: map[string]string{"app": "foo"},
						},
						Template: corev1.PodTemplateSpec{
							ObjectMeta: metav1.ObjectMeta{Labels: map[string]string{"app": "foo"}},
							Spec: corev1.PodSpec{
								Containers: []corev1.Container{
									{Name: "c", Image: "img"},
								},
							},
						},
					},
				},
				getErr: nil,
			},
			wantResult:   constants.CheckResultExisted,
			wantExisting: &appsv1.Deployment{ObjectMeta: metav1.ObjectMeta{Name: "foo", Namespace: "bar"}},
			wantErr:      false,
		},
		{
			name: "deployment exists and is different returns CheckResultUpdate",
			args: args{
				deployment: &appsv1.Deployment{
					ObjectMeta: metav1.ObjectMeta{Name: "foo", Namespace: "bar"},
					Spec: appsv1.DeploymentSpec{
						Selector: &metav1.LabelSelector{
							MatchLabels: map[string]string{"app": "foo"},
						},
						Template: corev1.PodTemplateSpec{
							ObjectMeta: metav1.ObjectMeta{Labels: map[string]string{"app": "foo"}},
							Spec: corev1.PodSpec{
								Containers: []corev1.Container{
									{Name: "c", Image: "img1"},
								},
							},
						},
					},
				},
				existing: &appsv1.Deployment{
					ObjectMeta: metav1.ObjectMeta{Name: "foo", Namespace: "bar"},
					Spec: appsv1.DeploymentSpec{
						Selector: &metav1.LabelSelector{
							MatchLabels: map[string]string{"app": "foo"},
						},
						Template: corev1.PodTemplateSpec{
							ObjectMeta: metav1.ObjectMeta{Labels: map[string]string{"app": "foo"}},
							Spec: corev1.PodSpec{
								Containers: []corev1.Container{
									{Name: "c", Image: "img2"},
								},
							},
						},
					},
				},
				getErr: nil,
			},
			wantResult:   constants.CheckResultUpdate,
			wantExisting: &appsv1.Deployment{ObjectMeta: metav1.ObjectMeta{Name: "foo", Namespace: "bar"}},
			wantErr:      false,
		},
	}

	for _, tt := range tests {
		t.Run(tt.name, func(t *testing.T) {
			mockClient := &mockClientForCheckDeploymentExist{
				getDeployment: tt.args.existing,
				getErr:        tt.args.getErr,
			}
			r := &DeploymentReconciler{
				client: mockClient,
			}
			ctx := t.Context()
			gotResult, gotExisting, err := r.checkDeploymentExist(ctx, mockClient, tt.args.deployment)
			if (err != nil) != tt.wantErr {
				t.Errorf("checkDeploymentExist() error = %v, wantErr %v", err, tt.wantErr)
				return
			}
			if gotResult != tt.wantResult {
				t.Errorf("checkDeploymentExist() gotResult = %v, want %v", gotResult, tt.wantResult)
			}
			// Only check name/namespace for gotExisting
			if tt.wantExisting != nil && gotExisting != nil {
				if gotExisting.Name != tt.args.deployment.Name || gotExisting.Namespace != tt.args.deployment.Namespace {
					t.Errorf("checkDeploymentExist() gotExisting = %v, want %v", gotExisting, tt.wantExisting)
				}
			}
			if tt.wantExisting == nil && gotExisting != nil {
				t.Errorf("checkDeploymentExist() gotExisting = %v, want nil", gotExisting)
			}
		})
	}
}

func TestNewDeploymentReconciler(t *testing.T) {
	type fields struct {
		client       kclient.Client
		scheme       *runtime.Scheme
		objectMeta   metav1.ObjectMeta
		workerMeta   metav1.ObjectMeta
		componentExt *v1beta1.ComponentExtensionSpec
		podSpec      *corev1.PodSpec
		workerPod    *corev1.PodSpec
	}
	tests := []struct {
		name        string
		fields      fields
		wantErr     bool
		wantWorkers int
	}{
		{
			name: "default deployment",
			fields: fields{
				client: nil,
				scheme: nil,
				objectMeta: metav1.ObjectMeta{
					Name:      "test-predictor",
					Namespace: "test-ns",
					Labels: map[string]string{
						constants.DeploymentMode:  string(constants.RawDeployment),
						constants.AutoscalerClass: string(constants.DefaultAutoscalerClass),
					},
					Annotations: map[string]string{},
				},
				workerMeta:   metav1.ObjectMeta{},
				componentExt: &v1beta1.ComponentExtensionSpec{},
				podSpec: &corev1.PodSpec{
					Containers: []corev1.Container{
						{
							Name:  constants.InferenceServiceContainerName,
							Image: "test-image",
						},
					},
				},
				workerPod: nil,
			},
			wantErr:     false,
			wantWorkers: 1,
		},
		{
			name: "multi-node deployment",
			fields: fields{
				client: nil,
				scheme: nil,
				objectMeta: metav1.ObjectMeta{
					Name:      "test-predictor",
					Namespace: "test-ns",
					Labels: map[string]string{
						constants.DeploymentMode:  string(constants.RawDeployment),
						constants.AutoscalerClass: string(constants.AutoscalerClassNone),
					},
					Annotations: map[string]string{},
				},
				workerMeta: metav1.ObjectMeta{
					Name:      "worker-predictor",
					Namespace: "test-ns",
					Labels: map[string]string{
						constants.DeploymentMode:  string(constants.RawDeployment),
						constants.AutoscalerClass: string(constants.AutoscalerClassNone),
					},
					Annotations: map[string]string{},
				},
				componentExt: &v1beta1.ComponentExtensionSpec{},
				podSpec: &corev1.PodSpec{
					Containers: []corev1.Container{
						{
							Name:  constants.InferenceServiceContainerName,
							Image: "test-image",
							Env: []corev1.EnvVar{
								{Name: constants.RayNodeCountEnvName, Value: "2"},
								{Name: constants.RequestGPUCountEnvName, Value: "1"},
							},
						},
					},
				},
				workerPod: &corev1.PodSpec{
					Containers: []corev1.Container{
						{
							Name:  constants.WorkerContainerName,
							Image: "worker-image",
							Env: []corev1.EnvVar{
								{Name: constants.RequestGPUCountEnvName, Value: "1"},
							},
						},
					},
				},
			},
			wantErr:     false,
			wantWorkers: 2,
		},
	}
	for _, tt := range tests {
		t.Run(tt.name, func(t *testing.T) {
			got, err := NewDeploymentReconciler(
				tt.fields.client,
				tt.fields.scheme,
				tt.fields.objectMeta,
				tt.fields.workerMeta,
				tt.fields.componentExt,
				tt.fields.podSpec,
				tt.fields.workerPod,
			)
			if (err != nil) != tt.wantErr {
				t.Errorf("NewDeploymentReconciler() error = %v, wantErr %v", err, tt.wantErr)
				return
			}
			if err == nil && got != nil {
				if len(got.DeploymentList) != tt.wantWorkers {
					t.Errorf("DeploymentList length = %v, want %v", len(got.DeploymentList), tt.wantWorkers)
				}
				if got.componentExt != tt.fields.componentExt {
					t.Errorf("componentExt pointer mismatch")
				}
			}
		})
	}
}

// mockClientForCheckDeploymentExist is a minimal mock for kclient.Client for checkDeploymentExist
type mockClientForCheckDeploymentExist struct {
	kclient.Client
	getDeployment *appsv1.Deployment
	getErr        error
}

func (m *mockClientForCheckDeploymentExist) Get(ctx context.Context, key kclient.ObjectKey, obj kclient.Object, opts ...kclient.GetOption) error {
	if m.getErr != nil {
		return m.getErr
	}
	if m.getDeployment != nil {
		d := obj.(*appsv1.Deployment)
		*d = *m.getDeployment.DeepCopy()
	}
	return nil
}

func (m *mockClientForCheckDeploymentExist) Update(ctx context.Context, obj kclient.Object, opts ...kclient.UpdateOption) error {
	// Simulate dry-run update always succeeds
	return nil
}

func intStrPtr(s string) *intstr.IntOrString {
	v := intstr.FromString(s)
	return &v
}

func int32Ptr(i int32) *int32 {
	val := i
	return &val
}

func BoolPtr(b bool) *bool {
	val := b
	return &val
}

// Function to add a new environment variable to a specific container in the DeploymentSpec
func addEnvVarToDeploymentSpec(deploymentSpec *appsv1.DeploymentSpec, containerName, envName, envValue string) {
	// Iterate over the containers in the PodTemplateSpec to find the specified container
	for i, container := range deploymentSpec.Template.Spec.Containers {
		if container.Name == containerName {
			if _, exists := utils.GetEnvVarValue(container.Env, envName); exists {
				// Overwrite the environment variable
				for j, envVar := range container.Env {
					if envVar.Name == envName {
						deploymentSpec.Template.Spec.Containers[i].Env[j].Value = envValue
						break
					}
				}
			} else {
				// Add the new environment variable to the Env field if it does not exist
				container.Env = append(container.Env, corev1.EnvVar{
					Name:  envName,
					Value: envValue,
				})
				deploymentSpec.Template.Spec.Containers[i].Env = container.Env
			}
		}
	}
}

// deepCopyDeploymentList creates a deep copy of a slice of Deployment pointers.
// This ensures that modifications to the original slice or its elements do not affect the copied slice.
func deepCopyDeploymentList(src []*appsv1.Deployment) []*appsv1.Deployment {
	if src == nil {
		return nil
	}
	copied := make([]*appsv1.Deployment, len(src))
	for i, deployment := range src {
		if deployment != nil {
			copied[i] = deployment.DeepCopy()
		}
	}
	return copied
}<|MERGE_RESOLUTION|>--- conflicted
+++ resolved
@@ -30,11 +30,10 @@
 	metav1 "k8s.io/apimachinery/pkg/apis/meta/v1"
 	"k8s.io/apimachinery/pkg/runtime"
 	"k8s.io/apimachinery/pkg/util/intstr"
-<<<<<<< HEAD
+
 	"k8s.io/client-go/kubernetes"
-=======
+
 	kclient "sigs.k8s.io/controller-runtime/pkg/client"
->>>>>>> d413fc2f
 
 	"github.com/kserve/kserve/pkg/apis/serving/v1beta1"
 	"github.com/kserve/kserve/pkg/constants"
@@ -1020,6 +1019,8 @@
 func TestNewDeploymentReconciler(t *testing.T) {
 	type fields struct {
 		client       kclient.Client
+		clientset    kubernetes.Interface
+		resourceType constants.ResourceType
 		scheme       *runtime.Scheme
 		objectMeta   metav1.ObjectMeta
 		workerMeta   metav1.ObjectMeta
@@ -1036,8 +1037,9 @@
 		{
 			name: "default deployment",
 			fields: fields{
-				client: nil,
-				scheme: nil,
+				client:       nil,
+				resourceType: constants.InferenceServiceResource,
+				scheme:       nil,
 				objectMeta: metav1.ObjectMeta{
 					Name:      "test-predictor",
 					Namespace: "test-ns",
@@ -1065,8 +1067,9 @@
 		{
 			name: "multi-node deployment",
 			fields: fields{
-				client: nil,
-				scheme: nil,
+				client:       nil,
+				resourceType: constants.InferenceServiceResource,
+				scheme:       nil,
 				objectMeta: metav1.ObjectMeta{
 					Name:      "test-predictor",
 					Namespace: "test-ns",
@@ -1117,14 +1120,18 @@
 	for _, tt := range tests {
 		t.Run(tt.name, func(t *testing.T) {
 			got, err := NewDeploymentReconciler(
+				context.TODO(),
 				tt.fields.client,
+				tt.fields.clientset,
 				tt.fields.scheme,
+				tt.fields.resourceType,
 				tt.fields.objectMeta,
 				tt.fields.workerMeta,
 				tt.fields.componentExt,
 				tt.fields.podSpec,
 				tt.fields.workerPod,
 			)
+
 			if (err != nil) != tt.wantErr {
 				t.Errorf("NewDeploymentReconciler() error = %v, wantErr %v", err, tt.wantErr)
 				return
@@ -1146,22 +1153,6 @@
 	kclient.Client
 	getDeployment *appsv1.Deployment
 	getErr        error
-}
-
-func (m *mockClientForCheckDeploymentExist) Get(ctx context.Context, key kclient.ObjectKey, obj kclient.Object, opts ...kclient.GetOption) error {
-	if m.getErr != nil {
-		return m.getErr
-	}
-	if m.getDeployment != nil {
-		d := obj.(*appsv1.Deployment)
-		*d = *m.getDeployment.DeepCopy()
-	}
-	return nil
-}
-
-func (m *mockClientForCheckDeploymentExist) Update(ctx context.Context, obj kclient.Object, opts ...kclient.UpdateOption) error {
-	// Simulate dry-run update always succeeds
-	return nil
 }
 
 func intStrPtr(s string) *intstr.IntOrString {
