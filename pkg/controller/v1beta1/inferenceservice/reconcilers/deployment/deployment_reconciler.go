--- conflicted
+++ resolved
@@ -19,20 +19,14 @@
 import (
 	"context"
 	"encoding/json"
-	"errors"
 	"fmt"
-	"strconv"
-	"strings"
-
-	"google.golang.org/protobuf/proto"
-	"k8s.io/apimachinery/pkg/api/resource"
-	"k8s.io/client-go/kubernetes"
 
 	"github.com/google/go-cmp/cmp"
 	"github.com/google/go-cmp/cmp/cmpopts"
 	appsv1 "k8s.io/api/apps/v1"
 	corev1 "k8s.io/api/core/v1"
 	apierr "k8s.io/apimachinery/pkg/api/errors"
+	"k8s.io/apimachinery/pkg/api/resource"
 	metav1 "k8s.io/apimachinery/pkg/apis/meta/v1"
 	"k8s.io/apimachinery/pkg/runtime"
 	"k8s.io/apimachinery/pkg/types"
@@ -45,7 +39,6 @@
 
 	"github.com/kserve/kserve/pkg/apis/serving/v1beta1"
 	"github.com/kserve/kserve/pkg/constants"
-
 	"github.com/kserve/kserve/pkg/utils"
 )
 
@@ -59,28 +52,17 @@
 	componentExt   *v1beta1.ComponentExtensionSpec
 }
 
-const (
-	tlsVolumeName = "proxy-tls"
-)
-
-func NewDeploymentReconciler(ctx context.Context,
-	client kclient.Client,
-	clientset kubernetes.Interface,
+func NewDeploymentReconciler(client kclient.Client,
 	scheme *runtime.Scheme,
-	resourceType constants.ResourceType,
 	componentMeta metav1.ObjectMeta,
 	workerComponentMeta metav1.ObjectMeta,
 	componentExt *v1beta1.ComponentExtensionSpec,
 	podSpec *corev1.PodSpec, workerPodSpec *corev1.PodSpec,
 	deployConfig *v1beta1.DeployConfig,
 ) (*DeploymentReconciler, error) {
-<<<<<<< HEAD
-	deploymentList, err := createRawDeploymentODH(ctx, client, clientset, resourceType, componentMeta, workerComponentMeta, componentExt, podSpec, workerPodSpec)
-=======
 	deploymentList, err := createRawDeployment(componentMeta, workerComponentMeta, componentExt, podSpec, workerPodSpec, deployConfig)
->>>>>>> b4afaa43
 	if err != nil {
-		return nil, err
+		return nil, fmt.Errorf("failed to create raw deployment: %w", err)
 	}
 
 	return &DeploymentReconciler{
@@ -89,47 +71,6 @@
 		DeploymentList: deploymentList,
 		componentExt:   componentExt,
 	}, nil
-}
-
-func createRawDeploymentODH(ctx context.Context,
-	client kclient.Client,
-	clientset kubernetes.Interface,
-	resourceType constants.ResourceType,
-	componentMeta metav1.ObjectMeta,
-	workerComponentMeta metav1.ObjectMeta,
-	componentExt *v1beta1.ComponentExtensionSpec,
-	podSpec *corev1.PodSpec, workerPodSpec *corev1.PodSpec,
-) ([]*appsv1.Deployment, error) {
-	deploymentList, err := createRawDeployment(componentMeta, workerComponentMeta, componentExt, podSpec, workerPodSpec)
-	if err != nil {
-		return nil, fmt.Errorf("failed to create raw deployment: %w", err)
-	}
-
-	// get the Inference Service Name
-	var isvcname string
-	if val, ok := componentMeta.Labels[constants.InferenceServicePodLabelKey]; ok {
-		isvcname = val
-	} else {
-		isvcname = componentMeta.Name
-	}
-
-	enableAuth := false
-	// Deployment list is for multi-node, we only need to add oauth proxy and serving sercret certs to the head deployment
-	headDeployment := deploymentList[0]
-	if val, ok := componentMeta.Annotations[constants.ODHKserveRawAuth]; ok && strings.EqualFold(val, "true") {
-		enableAuth = true
-
-		if resourceType != constants.InferenceGraphResource { // InferenceGraphs don't use rbac-proxy
-			err := addOauthContainerToDeployment(ctx, client, clientset, headDeployment, componentMeta, componentExt, podSpec, isvcname)
-			if err != nil {
-				return nil, err
-			}
-		}
-	}
-	if (resourceType == constants.InferenceServiceResource && enableAuth) || resourceType == constants.InferenceGraphResource {
-		mountServingSecretCMVolumeToDeployment(headDeployment, componentMeta, resourceType, isvcname)
-	}
-	return deploymentList, nil
 }
 
 func createRawDeployment(componentMeta metav1.ObjectMeta, workerComponentMeta metav1.ObjectMeta,
@@ -164,7 +105,6 @@
 				break
 			}
 		}
-
 		// Set the worker node GPU count using the requestGPUCount environment variable in the worker container
 		for _, container := range workerPodSpec.Containers {
 			if container.Name == constants.WorkerContainerName {
@@ -204,7 +144,6 @@
 	podMetadata := componentMeta
 	podMetadata.Labels["app"] = constants.GetRawServiceLabel(componentMeta.Name)
 	setDefaultPodSpec(podSpec)
-
 	deployment := &appsv1.Deployment{
 		ObjectMeta: componentMeta,
 		Spec: appsv1.DeploymentSpec{
@@ -232,91 +171,6 @@
 	}
 
 	return deployment
-}
-
-func mountServingSecretCMVolumeToDeployment(deployment *appsv1.Deployment, componentMeta metav1.ObjectMeta, resourceType constants.ResourceType, isvcName string) {
-	updatedPodSpec := deployment.Spec.Template.Spec.DeepCopy()
-	tlsSecretVolume := corev1.Volume{
-		Name: tlsVolumeName,
-		VolumeSource: corev1.VolumeSource{
-			Secret: &corev1.SecretVolumeSource{
-				SecretName:  componentMeta.Name + constants.ServingCertSecretSuffix,
-				DefaultMode: func(i int32) *int32 { return &i }(420),
-			},
-		},
-	}
-
-	kubeRbacProxyConfigVolume := corev1.Volume{
-		Name: fmt.Sprintf("%s-%s", isvcName, constants.OauthProxySARCMName),
-		VolumeSource: corev1.VolumeSource{
-			ConfigMap: &corev1.ConfigMapVolumeSource{
-				LocalObjectReference: corev1.LocalObjectReference{
-					Name: fmt.Sprintf("%s-%s", isvcName, constants.OauthProxySARCMName),
-				},
-				DefaultMode: func(i int32) *int32 { return &i }(420),
-			},
-		},
-	}
-
-	updatedPodSpec.Volumes = append(updatedPodSpec.Volumes, tlsSecretVolume, kubeRbacProxyConfigVolume)
-
-	containerName := "kserve-container"
-	if resourceType == constants.InferenceGraphResource {
-		containerName = componentMeta.Name
-	}
-	for i, container := range updatedPodSpec.Containers {
-		if container.Name == containerName {
-			updatedPodSpec.Containers[i].VolumeMounts = append(updatedPodSpec.Containers[i].VolumeMounts, corev1.VolumeMount{
-				Name:      tlsVolumeName,
-				MountPath: "/etc/tls/private",
-			})
-		}
-	}
-
-	deployment.Spec.Template.Spec = *updatedPodSpec
-}
-
-func addOauthContainerToDeployment(ctx context.Context,
-	client kclient.Client,
-	clientset kubernetes.Interface,
-	deployment *appsv1.Deployment,
-	componentMeta metav1.ObjectMeta,
-	componentExt *v1beta1.ComponentExtensionSpec,
-	podSpec *corev1.PodSpec, isvcName string,
-) error {
-	var upstreamPort, upstreamTimeout string
-
-	if val, ok := componentMeta.Annotations[constants.ODHKserveRawAuth]; ok && strings.EqualFold(val, "true") {
-		switch {
-		case componentExt != nil && componentExt.Batcher != nil:
-			upstreamPort = constants.InferenceServiceDefaultAgentPortStr
-		case componentExt != nil && componentExt.Logger != nil:
-			upstreamPort = constants.InferenceServiceDefaultAgentPortStr
-		default:
-			upstreamPort = GetKServeContainerPort(podSpec)
-			if upstreamPort == "" {
-				upstreamPort = constants.InferenceServiceDefaultHttpPort
-			}
-		}
-
-		if componentExt != nil && componentExt.TimeoutSeconds != nil {
-			upstreamTimeout = strconv.FormatInt(*componentExt.TimeoutSeconds, 10)
-		}
-
-		oauthProxyContainer, err := generateOauthProxyContainer(ctx, client, clientset, isvcName, componentMeta.Namespace, upstreamPort, upstreamTimeout)
-		if err != nil {
-			// return the deployment without the oauth proxy container if there was an error
-			// This is required for the deployment_reconciler_tests
-			return err
-		}
-		updatedPodSpec := deployment.Spec.Template.Spec.DeepCopy()
-		//	updatedPodSpec := podSpec.DeepCopy()
-		// ODH override. See : https://issues.redhat.com/browse/RHOAIENG-19904
-		updatedPodSpec.AutomountServiceAccountToken = proto.Bool(true)
-		updatedPodSpec.Containers = append(updatedPodSpec.Containers, *oauthProxyContainer)
-		deployment.Spec.Template.Spec = *updatedPodSpec
-	}
-	return nil
 }
 
 func createRawWorkerDeployment(componentMeta metav1.ObjectMeta,
@@ -364,218 +218,6 @@
 	return deployment
 }
 
-func GetKServeContainerPort(podSpec *corev1.PodSpec) string {
-	var kserveContainerPort string
-
-	for _, container := range podSpec.Containers {
-		if container.Name == "transformer-container" {
-			if len(container.Ports) > 0 {
-				return strconv.Itoa(int(container.Ports[0].ContainerPort))
-			}
-		}
-		if container.Name == "kserve-container" {
-			if len(container.Ports) > 0 {
-				kserveContainerPort = strconv.Itoa(int(container.Ports[0].ContainerPort))
-			}
-		}
-	}
-
-	return kserveContainerPort
-}
-
-func generateOauthProxyContainer(ctx context.Context, client kclient.Client, clientset kubernetes.Interface, isvc string,
-	namespace string, upstreamPort string, upstreamTimeout string,
-) (*corev1.Container, error) {
-	// Create SAR ConfigMap for this specific InferenceService
-	err := createSarCm(ctx, client, clientset, namespace, isvc)
-	if err != nil {
-		return nil, fmt.Errorf("failed to create SAR configmap: %w", err)
-	}
-
-	isvcConfigMap, err := clientset.CoreV1().ConfigMaps(constants.KServeNamespace).Get(ctx, constants.InferenceServiceConfigMapName, metav1.GetOptions{})
-	if err != nil {
-		return nil, err
-	}
-	oauthProxyJSON := strings.TrimSpace(isvcConfigMap.Data["oauthProxy"])
-	oauthProxyConfig := v1beta1.OauthConfig{}
-	if err := json.Unmarshal([]byte(oauthProxyJSON), &oauthProxyConfig); err != nil {
-		return nil, err
-	}
-	if oauthProxyConfig.Image == "" || oauthProxyConfig.MemoryRequest == "" || oauthProxyConfig.MemoryLimit == "" ||
-		oauthProxyConfig.CpuRequest == "" || oauthProxyConfig.CpuLimit == "" {
-		return nil, errors.New("one or more required oauthProxyConfig fields are empty")
-	}
-	oauthImage := oauthProxyConfig.Image
-	oauthMemoryRequest := oauthProxyConfig.MemoryRequest
-	oauthMemoryLimit := oauthProxyConfig.MemoryLimit
-	oauthCpuRequest := oauthProxyConfig.CpuRequest
-	oauthCpuLimit := oauthProxyConfig.CpuLimit
-	oauthUpstreamTimeout := strings.TrimSpace(oauthProxyConfig.UpstreamTimeoutSeconds)
-	if upstreamTimeout != "" {
-		oauthUpstreamTimeout = upstreamTimeout
-	}
-
-	args := []string{
-		`--secure-listen-address=:` + strconv.Itoa(constants.OauthProxyPort),
-		`--proxy-endpoints-port=8643`,
-		`--upstream=http://localhost:` + upstreamPort,
-		`--auth-header-fields-enabled=true`,
-		`--tls-cert-file=/etc/tls/private/tls.crt`,
-		`--tls-private-key-file=/etc/tls/private/tls.key`,
-		// Defines the SAR
-		`--config-file=/etc/kube-rbac-proxy/config-file.yaml`,
-		`--v=4`,
-	}
-	if oauthUpstreamTimeout != "" {
-		if _, err = strconv.ParseInt(oauthUpstreamTimeout, 10, 64); err != nil {
-			return nil, fmt.Errorf("invalid oauthProxy config upstreamTimeoutSeconds value %q: %w", oauthUpstreamTimeout, err)
-		}
-		args = append(args, `--upstream-timeout=`+oauthUpstreamTimeout+`s`)
-	}
-
-	return &corev1.Container{
-		Name:  constants.KubeRbacContainerName,
-		Args:  args,
-		Image: oauthImage,
-		Ports: []corev1.ContainerPort{
-			{
-				ContainerPort: constants.OauthProxyPort,
-				Name:          "https",
-			},
-			{
-				ContainerPort: constants.OauthProxyProbePort,
-				Name:          "proxy",
-			},
-		},
-		LivenessProbe: &corev1.Probe{
-			ProbeHandler: corev1.ProbeHandler{
-				HTTPGet: &corev1.HTTPGetAction{
-					Path:   "/healthz",
-					Port:   intstr.FromInt32(constants.OauthProxyProbePort),
-					Scheme: corev1.URISchemeHTTPS,
-				},
-			},
-			InitialDelaySeconds: 30,
-			TimeoutSeconds:      1,
-			PeriodSeconds:       5,
-			SuccessThreshold:    1,
-			FailureThreshold:    3,
-		},
-		ReadinessProbe: &corev1.Probe{
-			ProbeHandler: corev1.ProbeHandler{
-				HTTPGet: &corev1.HTTPGetAction{
-					Path:   "/healthz",
-					Port:   intstr.FromInt32(constants.OauthProxyProbePort),
-					Scheme: corev1.URISchemeHTTPS,
-				},
-			},
-			InitialDelaySeconds: 5,
-			TimeoutSeconds:      1,
-			PeriodSeconds:       5,
-			SuccessThreshold:    1,
-			FailureThreshold:    3,
-		},
-		Resources: corev1.ResourceRequirements{
-			Limits: corev1.ResourceList{
-				corev1.ResourceCPU:    resource.MustParse(oauthCpuLimit),
-				corev1.ResourceMemory: resource.MustParse(oauthMemoryLimit),
-			},
-			Requests: corev1.ResourceList{
-				corev1.ResourceCPU:    resource.MustParse(oauthCpuRequest),
-				corev1.ResourceMemory: resource.MustParse(oauthMemoryRequest),
-			},
-		},
-		VolumeMounts: []corev1.VolumeMount{
-			{
-				Name:      tlsVolumeName,
-				MountPath: "/etc/tls/private",
-			},
-			{
-				Name:      fmt.Sprintf("%s-%s", isvc, constants.OauthProxySARCMName),
-				MountPath: "/etc/kube-rbac-proxy",
-				ReadOnly:  true,
-			},
-		},
-	}, nil
-}
-
-// createSarCm creates or updates a ConfigMap containing SAR (SubjectAccessReview) configuration
-// for the kube-rbac-proxy container. This configmap defines the authorization parameters
-// for accessing the specific InferenceService.
-func createSarCm(ctx context.Context, client kclient.Client, clientset kubernetes.Interface, namespace string, inferenceServiceName string) error {
-	// Get the InferenceService to obtain its UID for owner reference
-	inferenceService := &v1beta1.InferenceService{}
-	err := client.Get(ctx, types.NamespacedName{
-		Namespace: namespace,
-		Name:      inferenceServiceName,
-	}, inferenceService)
-	if err != nil {
-		return fmt.Errorf("failed to get InferenceService for owner reference: %w", err)
-	}
-
-	configMapName := fmt.Sprintf("%s-%s", inferenceServiceName, constants.OauthProxySARCMName)
-	configContent := fmt.Sprintf(`authorization:
-  resourceAttributes:
-    namespace: "%s"
-    apiGroup: "serving.kserve.io"
-    apiVersion: "v1beta1"
-    resource: "inferenceservices"
-    name: "%s"
-    verb: "get"`, namespace, inferenceServiceName)
-
-	sarConfigMap := &corev1.ConfigMap{
-		ObjectMeta: metav1.ObjectMeta{
-			Name:      configMapName,
-			Namespace: namespace,
-			OwnerReferences: []metav1.OwnerReference{
-				{
-					APIVersion:         inferenceService.APIVersion,
-					Kind:               inferenceService.Kind,
-					Name:               inferenceService.Name,
-					UID:                inferenceService.UID,
-					Controller:         ptr.To(true),
-					BlockOwnerDeletion: ptr.To(true),
-				},
-			},
-		},
-		Data: map[string]string{
-			"config-file.yaml": configContent,
-		},
-		Immutable: ptr.To(true),
-	}
-
-	// Check if configmap already exists
-	existingConfigMap, err := clientset.CoreV1().ConfigMaps(namespace).Get(ctx, configMapName, metav1.GetOptions{})
-	if err != nil {
-		if apierr.IsNotFound(err) {
-			_, err = clientset.CoreV1().ConfigMaps(namespace).Create(ctx, sarConfigMap, metav1.CreateOptions{})
-			if err != nil {
-				return fmt.Errorf("failed to create SAR configmap: %w", err)
-			}
-			log.V(2).Info("Created SAR ConfigMap", "name", configMapName, "namespace", namespace)
-		} else {
-			return fmt.Errorf("failed to get SAR configmap: %w", err)
-		}
-	} else { // found
-		// Since ConfigMap is immutable, if content differs we need to delete and recreate
-		if existingConfigMap.Data["config-file.yaml"] != configContent {
-			log.V(2).Info("SAR ConfigMap - changes detected, will be recreated", "name", configMapName, "namespace", namespace)
-			err = clientset.CoreV1().ConfigMaps(namespace).Delete(ctx, configMapName, metav1.DeleteOptions{})
-			if err != nil {
-				return fmt.Errorf("failed to delete existing SAR configmap: %w", err)
-			}
-			log.V(2).Info("Deleted existing SAR ConfigMap", "name", configMapName, "namespace", namespace)
-
-			_, err = clientset.CoreV1().ConfigMaps(namespace).Create(ctx, sarConfigMap, metav1.CreateOptions{})
-			if err != nil {
-				return fmt.Errorf("failed to recreate SAR configmap: %w", err)
-			}
-			log.V(2).Info("Recreated SAR ConfigMap", "name", configMapName, "namespace", namespace)
-		}
-	}
-	return nil
-}
-
 // checkDeploymentExist checks if the deployment exists?
 func (r *DeploymentReconciler) checkDeploymentExist(ctx context.Context, client kclient.Client, deployment *appsv1.Deployment) (constants.CheckResultType, *appsv1.Deployment, error) {
 	forceStopRuntime := utils.GetForceStopRuntime(deployment)
@@ -621,11 +263,9 @@
 		log.Error(err, "Failed to perform dry-run update of deployment", "Deployment", deployment.Name)
 		return constants.CheckResultUnknown, nil, err
 	}
-
-	if diff, err := kmp.SafeDiff(existingDeployment.Spec, deployment.Spec, ignoreFields); err != nil {
-		log.Error(err, "Failed to diff deployments", "Deployment", deployment.Name)
+	if diff, err := kmp.SafeDiff(deployment.Spec, existingDeployment.Spec, ignoreFields); err != nil {
 		return constants.CheckResultUnknown, nil, err
-	} else if len(diff) > 0 {
+	} else if diff != "" {
 		log.Info("Deployment Updated", "Diff", diff)
 		return constants.CheckResultUpdate, existingDeployment, nil
 	}
@@ -841,7 +481,6 @@
 			if err != nil {
 				return nil, err
 			}
-
 			// Generate the strategic merge patch between the current and modified JSON
 			patchByte, err := strategicpatch.CreateTwoWayMergePatch(curJson, modJson, appsv1.Deployment{})
 			if err != nil {
