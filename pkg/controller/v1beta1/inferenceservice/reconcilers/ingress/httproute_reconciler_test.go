--- conflicted
+++ resolved
@@ -154,9 +154,33 @@
 			},
 			expectedHost: "test-isvc-transformer.default.svc.cluster.local",
 		},
+		"predictor with default suffix": {
+			isvc: &v1beta1.InferenceService{
+				ObjectMeta: metav1.ObjectMeta{
+					Name:      "test-isvc-pred-default",
+					Namespace: "default",
+				},
+				Spec: v1beta1.InferenceServiceSpec{
+					Predictor: v1beta1.PredictorSpec{},
+				},
+			},
+			expectedHost: "test-isvc-pred-default-predictor.default.svc.cluster.local",
+		},
+		"transformer with default suffix": {
+			isvc: &v1beta1.InferenceService{
+				ObjectMeta: metav1.ObjectMeta{
+					Name:      "test-isvc-pred-default",
+					Namespace: "default",
+				},
+				Spec: v1beta1.InferenceServiceSpec{
+					Predictor:   v1beta1.PredictorSpec{},
+					Transformer: &v1beta1.TransformerSpec{},
+				},
+			},
+			expectedHost: "test-isvc-pred-default-transformer.default.svc.cluster.local",
+		},
 	}
 
-<<<<<<< HEAD
 	s := scheme.Scheme
 	s.AddKnownTypes(v1beta1.SchemeGroupVersion, &v1beta1.InferenceService{})
 	client := fake.NewClientBuilder().WithScheme(s).Build()
@@ -168,8 +192,6 @@
 		},
 		Spec: corev1.ServiceSpec{},
 	})
-=======
->>>>>>> 60ac246b
 	for name, tc := range testCases {
 		t.Run(name, func(t *testing.T) {
 			host := getRawServiceHost(tc.isvc)
@@ -1853,13 +1875,8 @@
 		err := reconciler.reconcilePredictorHTTPRoute(context.TODO(), isvc)
 		g.Expect(err).ToNot(HaveOccurred())
 
-<<<<<<< HEAD
 		route := &gatewayapiv1.HTTPRoute{}
 		err = client.Get(context.TODO(), types.NamespacedName{
-=======
-		route := &gwapiv1.HTTPRoute{}
-		err = client.Get(t.Context(), types.NamespacedName{
->>>>>>> 60ac246b
 			Name:      "foo-predictor",
 			Namespace: "default",
 		}, route)
@@ -1891,13 +1908,8 @@
 		err := reconciler.reconcilePredictorHTTPRoute(context.TODO(), isvc)
 		g.Expect(err).ToNot(HaveOccurred())
 
-<<<<<<< HEAD
 		route := &gatewayapiv1.HTTPRoute{}
 		err = client.Get(context.TODO(), types.NamespacedName{
-=======
-		route := &gwapiv1.HTTPRoute{}
-		err = client.Get(t.Context(), types.NamespacedName{
->>>>>>> 60ac246b
 			Name:      "foo-predictor",
 			Namespace: "default",
 		}, route)
@@ -1943,13 +1955,8 @@
 		err := reconciler.reconcilePredictorHTTPRoute(context.TODO(), isvc)
 		g.Expect(err).ToNot(HaveOccurred())
 
-<<<<<<< HEAD
 		route := &gatewayapiv1.HTTPRoute{}
 		err = client.Get(context.TODO(), types.NamespacedName{
-=======
-		route := &gwapiv1.HTTPRoute{}
-		err = client.Get(t.Context(), types.NamespacedName{
->>>>>>> 60ac246b
 			Name:      "foo-predictor",
 			Namespace: "default",
 		}, route)
@@ -2011,13 +2018,8 @@
 		err := reconciler.reconcileTransformerHTTPRoute(context.TODO(), isvc)
 		g.Expect(err).ToNot(HaveOccurred())
 
-<<<<<<< HEAD
 		route := &gatewayapiv1.HTTPRoute{}
 		err = client.Get(context.TODO(), types.NamespacedName{
-=======
-		route := &gwapiv1.HTTPRoute{}
-		err = client.Get(t.Context(), types.NamespacedName{
->>>>>>> 60ac246b
 			Name:      "test-isvc-transformer",
 			Namespace: "default",
 		}, route)
@@ -2074,13 +2076,8 @@
 		err := reconciler.reconcileTransformerHTTPRoute(context.TODO(), isvc)
 		g.Expect(err).ToNot(HaveOccurred())
 
-<<<<<<< HEAD
 		route := &gatewayapiv1.HTTPRoute{}
 		err = client.Get(context.TODO(), types.NamespacedName{
-=======
-		route := &gwapiv1.HTTPRoute{}
-		err = client.Get(t.Context(), types.NamespacedName{
->>>>>>> 60ac246b
 			Name:      "test-isvc2-transformer",
 			Namespace: "default",
 		}, route)
@@ -2125,13 +2122,8 @@
 	g := NewGomegaWithT(t)
 	s := scheme.Scheme
 	s.AddKnownTypes(v1beta1.SchemeGroupVersion, &v1beta1.InferenceService{})
-<<<<<<< HEAD
 	s.AddKnownTypes(schema.GroupVersion{Group: gatewayapiv1.GroupVersion.Group, Version: gatewayapiv1.GroupVersion.Version}, &gatewayapiv1.HTTPRoute{})
 	ctx := context.TODO()
-=======
-	s.AddKnownTypes(schema.GroupVersion{Group: gwapiv1.GroupVersion.Group, Version: gwapiv1.GroupVersion.Version}, &gwapiv1.HTTPRoute{})
-	ctx := t.Context()
->>>>>>> 60ac246b
 
 	ingressConfig := &v1beta1.IngressConfig{
 		IngressDomain:        "example.com",
@@ -2306,13 +2298,8 @@
 		err := reconciler.reconcileTopLevelHTTPRoute(context.TODO(), isvc)
 		g.Expect(err).ToNot(HaveOccurred())
 
-<<<<<<< HEAD
 		route := &gatewayapiv1.HTTPRoute{}
 		err = client.Get(context.TODO(), types.NamespacedName{
-=======
-		route := &gwapiv1.HTTPRoute{}
-		err = client.Get(t.Context(), types.NamespacedName{
->>>>>>> 60ac246b
 			Name:      "test-isvc",
 			Namespace: "default",
 		}, route)
@@ -2377,13 +2364,8 @@
 		err := reconciler.reconcileTopLevelHTTPRoute(context.TODO(), isvc)
 		g.Expect(err).ToNot(HaveOccurred())
 
-<<<<<<< HEAD
 		route := &gatewayapiv1.HTTPRoute{}
 		err = client.Get(context.TODO(), types.NamespacedName{
-=======
-		route := &gwapiv1.HTTPRoute{}
-		err = client.Get(t.Context(), types.NamespacedName{
->>>>>>> 60ac246b
 			Name:      "test-isvc2",
 			Namespace: "default",
 		}, route)
@@ -2413,13 +2395,8 @@
 		err := reconciler.reconcileTopLevelHTTPRoute(context.TODO(), isvc)
 		g.Expect(err).ToNot(HaveOccurred())
 
-<<<<<<< HEAD
 		route := &gatewayapiv1.HTTPRoute{}
 		err = client.Get(context.TODO(), types.NamespacedName{
-=======
-		route := &gwapiv1.HTTPRoute{}
-		err = client.Get(t.Context(), types.NamespacedName{
->>>>>>> 60ac246b
 			Name:      "test-isvc3",
 			Namespace: "default",
 		}, route)
@@ -2492,11 +2469,7 @@
 		}
 		client := fake.NewClientBuilder().WithScheme(s).Build()
 		reconciler := NewRawHTTPRouteReconciler(client, s, ingressConfig, isvcConfig)
-<<<<<<< HEAD
-		err := reconciler.Reconcile(context.TODO(), isvc)
-=======
-		result, err := reconciler.Reconcile(t.Context(), isvc)
->>>>>>> 60ac246b
+		err := reconciler.Reconcile(t.Context(), isvc)
 		g.Expect(err).ToNot(HaveOccurred())
 		g.Expect(result).To(Equal(ctrl.Result{}))
 		cond := isvc.Status.GetCondition(v1beta1.IngressReady)
@@ -2519,11 +2492,7 @@
 		clusterLocalConfig.IngressDomain = constants.ClusterLocalDomain
 		client := fake.NewClientBuilder().WithScheme(s).Build()
 		reconciler := NewRawHTTPRouteReconciler(client, s, &clusterLocalConfig, isvcConfig)
-<<<<<<< HEAD
 		err := reconciler.Reconcile(context.TODO(), isvc)
-=======
-		result, err := reconciler.Reconcile(t.Context(), isvc)
->>>>>>> 60ac246b
 		g.Expect(err).ToNot(HaveOccurred())
 		g.Expect(result).To(Equal(ctrl.Result{}))
 		cond := isvc.Status.GetCondition(v1beta1.IngressReady)
@@ -2548,11 +2517,7 @@
 		})
 		client := fake.NewClientBuilder().WithScheme(s).Build()
 		reconciler := NewRawHTTPRouteReconciler(client, s, ingressConfig, isvcConfig)
-<<<<<<< HEAD
 		err := reconciler.Reconcile(context.TODO(), isvc)
-=======
-		result, err := reconciler.Reconcile(t.Context(), isvc)
->>>>>>> 60ac246b
 		g.Expect(err).ToNot(HaveOccurred())
 		g.Expect(result.Requeue).To(BeTrue())
 		cond := isvc.Status.GetCondition(v1beta1.IngressReady)
@@ -2614,11 +2579,7 @@
 			).
 			Build()
 		reconciler := NewRawHTTPRouteReconciler(client, s, ingressConfig, isvcConfig)
-<<<<<<< HEAD
 		err := reconciler.Reconcile(context.TODO(), isvc)
-=======
-		result, err := reconciler.Reconcile(t.Context(), isvc)
->>>>>>> 60ac246b
 		g.Expect(err).ToNot(HaveOccurred())
 		g.Expect(result.Requeue).To(BeTrue())
 		cond := isvc.Status.GetCondition(v1beta1.IngressReady)
@@ -2683,11 +2644,7 @@
 			Build()
 
 		reconciler := NewRawHTTPRouteReconciler(client, s, ingressConfig, isvcConfig)
-<<<<<<< HEAD
 		err := reconciler.Reconcile(context.TODO(), isvc)
-=======
-		result, err := reconciler.Reconcile(t.Context(), isvc)
->>>>>>> 60ac246b
 		g.Expect(err).ToNot(HaveOccurred())
 		// HTTPRoutes get updated by reconciler which resets their status, causing requeue
 		g.Expect(result.Requeue).To(BeTrue())
