--- conflicted
+++ resolved
@@ -21,9 +21,6 @@
 	"fmt"
 	"os"
 	"strings"
-
-	duckv1 "knative.dev/pkg/apis/duck/v1"
-	knservingv1 "knative.dev/serving/pkg/apis/serving/v1"
 
 	"github.com/google/go-cmp/cmp"
 	"github.com/pkg/errors"
@@ -39,9 +36,11 @@
 	"k8s.io/apimachinery/pkg/util/validation"
 	"k8s.io/client-go/kubernetes"
 	"knative.dev/pkg/apis"
+	duckv1 "knative.dev/pkg/apis/duck/v1"
 	"knative.dev/pkg/kmp"
 	"knative.dev/pkg/network"
 	"knative.dev/pkg/system"
+	knservingv1 "knative.dev/serving/pkg/apis/serving/v1"
 	"knative.dev/serving/pkg/reconciler/route/config"
 	"sigs.k8s.io/controller-runtime/pkg/client"
 	"sigs.k8s.io/controller-runtime/pkg/controller/controllerutil"
@@ -715,95 +714,6 @@
 	return res
 }
 
-<<<<<<< HEAD
-func (ir *IngressReconciler) Reconcile(isvc *v1beta1.InferenceService) error {
-	serviceHost := getServiceHost(isvc)
-	serviceUrl := getServiceUrl(isvc, ir.ingressConfig)
-	disableIstioVirtualHost := ir.ingressConfig.DisableIstioVirtualHost
-	if serviceHost == "" || serviceUrl == "" {
-		return nil
-	}
-	// When Istio virtual host is disabled, we return the underlying component url.
-	// When Istio virtual host is enabled. we return the url using inference service virtual host name and redirect to the corresponding transformer, predictor or explainer url.
-	if !disableIstioVirtualHost {
-		// Check if existing knative service name has default suffix
-		defaultNameExisting := &knservingv1.Service{}
-		useDefault := false
-		err := ir.client.Get(context.TODO(), types.NamespacedName{Name: constants.DefaultPredictorServiceName(isvc.Name), Namespace: isvc.Namespace}, defaultNameExisting)
-		if err == nil {
-			useDefault = true
-		}
-		domainList := getDomainList(ir.clientset)
-		desiredIngress := createIngress(isvc, useDefault, ir.ingressConfig, domainList)
-		if desiredIngress == nil {
-			return nil
-		}
-
-		// Create external service which points to local gateway
-		if err := ir.reconcileExternalService(isvc, ir.ingressConfig); err != nil {
-			return errors.Wrapf(err, "fails to reconcile external name service")
-		}
-
-		if err := controllerutil.SetControllerReference(isvc, desiredIngress, ir.scheme); err != nil {
-			return errors.Wrapf(err, "fails to set owner reference for ingress")
-		}
-
-		existing := &istioclientv1beta1.VirtualService{}
-		err = ir.client.Get(context.TODO(), types.NamespacedName{Name: desiredIngress.Name, Namespace: desiredIngress.Namespace}, existing)
-		if err != nil {
-			if apierr.IsNotFound(err) {
-				log.Info("Creating Ingress for isvc", "namespace", desiredIngress.Namespace, "name", desiredIngress.Name)
-				err = ir.client.Create(context.TODO(), desiredIngress)
-			}
-		} else {
-			if !routeSemanticEquals(desiredIngress, existing) {
-				deepCopy := existing.DeepCopy()
-				deepCopy.Spec = *desiredIngress.Spec.DeepCopy()
-				deepCopy.Annotations = desiredIngress.Annotations
-				deepCopy.Labels = desiredIngress.Labels
-				log.Info("Update Ingress for isvc", "namespace", desiredIngress.Namespace, "name", desiredIngress.Name)
-				err = ir.client.Update(context.TODO(), deepCopy)
-			}
-		}
-		if err != nil {
-			return errors.Wrapf(err, "fails to create or update ingress")
-		}
-	}
-
-	if url, err := apis.ParseURL(serviceUrl); err == nil {
-		isvc.Status.URL = url
-		var hostPrefix string
-		if disableIstioVirtualHost {
-			// Check if existing kubernetes service name has default suffix
-			existingServiceWithDefaultSuffix := &corev1.Service{}
-			useDefault := false
-			err := ir.client.Get(context.TODO(), types.NamespacedName{Name: constants.DefaultPredictorServiceName(isvc.Name), Namespace: isvc.Namespace}, existingServiceWithDefaultSuffix)
-			if err == nil {
-				useDefault = true
-			}
-			hostPrefix = getHostPrefix(isvc, disableIstioVirtualHost, useDefault)
-		} else {
-			hostPrefix = getHostPrefix(isvc, disableIstioVirtualHost, false)
-		}
-
-		isvc.Status.Address = &duckv1.Addressable{
-			URL: &apis.URL{
-				Host:   network.GetServiceHostname(hostPrefix, isvc.Namespace),
-				Scheme: "https",
-			},
-		}
-		isvc.Status.SetCondition(v1beta1.IngressReady, &apis.Condition{
-			Type:   v1beta1.IngressReady,
-			Status: corev1.ConditionTrue,
-		})
-		return nil
-	} else {
-		return errors.Wrapf(err, "fails to parse service url")
-	}
-}
-
-=======
->>>>>>> 7f2e4438
 func routeSemanticEquals(desired, existing *istioclientv1beta1.VirtualService) bool {
 	return cmp.Equal(desired.Spec.DeepCopy(), existing.Spec.DeepCopy(), protocmp.Transform()) &&
 		equality.Semantic.DeepEqual(desired.ObjectMeta.Labels, existing.ObjectMeta.Labels) &&
