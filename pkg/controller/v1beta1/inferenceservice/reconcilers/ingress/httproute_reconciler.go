/*
Copyright 2024 The KServe Authors.

Licensed under the Apache License, Version 2.0 (the "License");
you may not use this file except in compliance with the License.
You may obtain a copy of the License at

    http://www.apache.org/licenses/LICENSE-2.0

Unless required by applicable law or agreed to in writing, software
distributed under the License is distributed on an "AS IS" BASIS,
WITHOUT WARRANTIES OR CONDITIONS OF ANY KIND, either express or implied.
See the License for the specific language governing permissions and
limitations under the License.
*/

package ingress

import (
	"context"
	"fmt"
	"strings"

	corev1 "k8s.io/api/core/v1"
	"k8s.io/apimachinery/pkg/api/equality"
	apierr "k8s.io/apimachinery/pkg/api/errors"
	metav1 "k8s.io/apimachinery/pkg/apis/meta/v1"
	"k8s.io/apimachinery/pkg/runtime"
	"k8s.io/apimachinery/pkg/types"
	"k8s.io/utils/ptr"
	knapis "knative.dev/pkg/apis"
	duckv1 "knative.dev/pkg/apis/duck/v1"
	"knative.dev/pkg/network"
	ctrl "sigs.k8s.io/controller-runtime"
	"sigs.k8s.io/controller-runtime/pkg/client"
	"sigs.k8s.io/controller-runtime/pkg/controller/controllerutil"
	gwapiv1 "sigs.k8s.io/gateway-api/apis/v1"

	"github.com/kserve/kserve/pkg/apis/serving/v1beta1"
	"github.com/kserve/kserve/pkg/constants"
	"github.com/kserve/kserve/pkg/utils"
)

const (
	HTTPRouteNotReady                 = "HttpRouteNotReady"
	HTTPRouteParentStatusNotAvailable = "ParentStatusNotAvailable"
)

var DefaultTimeout = toGatewayAPIDuration(60)

type RawHTTPRouteReconciler struct {
	client        client.Client
	scheme        *runtime.Scheme
	ingressConfig *v1beta1.IngressConfig
	isvcConfig    *v1beta1.InferenceServicesConfig
}

func NewRawHTTPRouteReconciler(client client.Client, scheme *runtime.Scheme, ingressConfig *v1beta1.IngressConfig,
	isvcConfig *v1beta1.InferenceServicesConfig,
) *RawHTTPRouteReconciler {
	return &RawHTTPRouteReconciler{
		client:        client,
		scheme:        scheme,
		ingressConfig: ingressConfig,
		isvcConfig:    isvcConfig,
	}
}

// toGatewayAPIDuration converts seconds to gatewayapiv1.Duration
func toGatewayAPIDuration(seconds int64) *gwapiv1.Duration {
	duration := gwapiv1.Duration(fmt.Sprintf("%ds", seconds))
	return &duration
}

func createRawURL(isvc *v1beta1.InferenceService,
	ingressConfig *v1beta1.IngressConfig,
) (*knapis.URL, error) {
	var err error
	url := &knapis.URL{}
	url.Scheme = ingressConfig.UrlScheme
	url.Host, err = GenerateDomainName(isvc.Name, isvc.ObjectMeta, ingressConfig)
	if err != nil {
		return nil, err
	}

	return url, nil
}

func getRawServiceHost(isvc *v1beta1.InferenceService) string {
	if isvc.Spec.Transformer != nil {
		transformerName := constants.TransformerServiceName(isvc.Name)
		return network.GetServiceHostname(transformerName, isvc.Namespace)
	}
	predictorName := constants.PredictorServiceName(isvc.Name)
	return network.GetServiceHostname(predictorName, isvc.Namespace)
}

func createHTTPRouteMatch(prefix string) gwapiv1.HTTPRouteMatch {
	return gwapiv1.HTTPRouteMatch{
		Path: &gwapiv1.HTTPPathMatch{
			Type:  ptr.To(gwapiv1.PathMatchRegularExpression),
			Value: ptr.To(prefix),
		},
	}
}

func addIsvcHeaders(name string, namespace string) gwapiv1.HTTPRouteFilter {
	return gwapiv1.HTTPRouteFilter{
		Type: gwapiv1.HTTPRouteFilterRequestHeaderModifier,
		RequestHeaderModifier: &gwapiv1.HTTPHeaderFilter{
			Set: []gwapiv1.HTTPHeader{
				{
					Name:  constants.IsvcNameHeader,
					Value: name,
				},
				{
					Name:  constants.IsvcNamespaceHeader,
					Value: namespace,
				},
			},
		},
	}
}

func createHTTPRouteRule(routeMatches []gwapiv1.HTTPRouteMatch, filters []gwapiv1.HTTPRouteFilter,
	serviceName, namespace string, port int32, timeout *gwapiv1.Duration,
) gwapiv1.HTTPRouteRule {
	var backendRefs []gwapiv1.HTTPBackendRef
	if serviceName != "" {
		backendRefs = []gwapiv1.HTTPBackendRef{
			{
				BackendRef: gwapiv1.BackendRef{
					BackendObjectReference: gwapiv1.BackendObjectReference{
						Kind:      ptr.To(gwapiv1.Kind(constants.ServiceKind)),
						Name:      gwapiv1.ObjectName(serviceName),
						Namespace: (*gwapiv1.Namespace)(&namespace),
						Port:      (*gwapiv1.PortNumber)(&port),
					},
				},
			},
		}
	}
	return gwapiv1.HTTPRouteRule{
		Matches:     routeMatches,
		Filters:     filters,
		BackendRefs: backendRefs,
		Timeouts: &gwapiv1.HTTPRouteTimeouts{
			Request: timeout,
		},
	}
}

func createRawPredictorHTTPRoute(isvc *v1beta1.InferenceService, ingressConfig *v1beta1.IngressConfig,
	isvcConfig *v1beta1.InferenceServicesConfig,
) (*gwapiv1.HTTPRoute, error) {
	var httpRouteRules []gwapiv1.HTTPRouteRule
	var allowedHosts []gwapiv1.Hostname

	if !isvc.Status.IsConditionReady(v1beta1.PredictorReady) {
		isvc.Status.SetCondition(v1beta1.IngressReady, &knapis.Condition{
			Type:   v1beta1.IngressReady,
			Status: corev1.ConditionFalse,
			Reason: "Predictor ingress not created",
		})
		return nil, nil
	}
	predictorName := constants.PredictorServiceName(isvc.Name)

	// Add isvc name and namespace headers
	filters := []gwapiv1.HTTPRouteFilter{addIsvcHeaders(isvc.Name, isvc.Namespace)}

	// Add predictor host rules
	predictorHost, err := GenerateDomainName(predictorName, isvc.ObjectMeta, ingressConfig)
	if err != nil {
		return nil, fmt.Errorf("failed to generate predictor ingress host: %w", err)
	}
	allowedHosts = append(allowedHosts, gwapiv1.Hostname(predictorHost))
	routeMatch := []gwapiv1.HTTPRouteMatch{createHTTPRouteMatch(constants.FallbackPrefix())}
	timeout := DefaultTimeout
	if isvc.Spec.Predictor.TimeoutSeconds != nil {
		timeout = toGatewayAPIDuration(*isvc.Spec.Predictor.TimeoutSeconds)
	}
	httpRouteRules = append(httpRouteRules, createHTTPRouteRule(routeMatch, filters, predictorName, isvc.Namespace, constants.CommonDefaultHttpPort, timeout))

	annotations := utils.Filter(isvc.Annotations, func(key string) bool {
		return !utils.Includes(isvcConfig.ServiceAnnotationDisallowedList, key)
	})
	labels := utils.Filter(isvc.Labels, func(key string) bool {
		return !utils.Includes(isvcConfig.ServiceLabelDisallowedList, key)
	})
	gatewaySlice := strings.Split(ingressConfig.KserveIngressGateway, "/")
	httpRoute := gwapiv1.HTTPRoute{
		ObjectMeta: metav1.ObjectMeta{
			Name:        constants.PredictorServiceName(isvc.Name),
			Namespace:   isvc.Namespace,
			Annotations: annotations,
			Labels:      labels,
		},
		Spec: gwapiv1.HTTPRouteSpec{
			Hostnames: allowedHosts,
			Rules:     httpRouteRules,
			CommonRouteSpec: gwapiv1.CommonRouteSpec{
				ParentRefs: []gwapiv1.ParentReference{
					{
						Group:     (*gwapiv1.Group)(&gwapiv1.GroupVersion.Group),
						Kind:      (*gwapiv1.Kind)(ptr.To(constants.GatewayKind)),
						Namespace: (*gwapiv1.Namespace)(&gatewaySlice[0]),
						Name:      gwapiv1.ObjectName(gatewaySlice[1]),
					},
				},
			},
		},
	}
	return &httpRoute, nil
}

func createRawTransformerHTTPRoute(isvc *v1beta1.InferenceService, ingressConfig *v1beta1.IngressConfig,
	isvcConfig *v1beta1.InferenceServicesConfig,
) (*gwapiv1.HTTPRoute, error) {
	var httpRouteRules []gwapiv1.HTTPRouteRule
	var allowedHosts []gwapiv1.Hostname

	if !isvc.Status.IsConditionReady(v1beta1.TransformerReady) {
		isvc.Status.SetCondition(v1beta1.IngressReady, &knapis.Condition{
			Type:   v1beta1.IngressReady,
			Status: corev1.ConditionFalse,
			Reason: "Transformer ingress not created",
		})
		return nil, nil
	}
	transformerName := constants.TransformerServiceName(isvc.Name)

	// Add isvc name and namespace headers
	filters := []gwapiv1.HTTPRouteFilter{addIsvcHeaders(isvc.Name, isvc.Namespace)}

	transformerHost, err := GenerateDomainName(transformerName, isvc.ObjectMeta, ingressConfig)
	if err != nil {
		return nil, fmt.Errorf("failed to generate transformer ingress host: %w", err)
	}
	allowedHosts = append(allowedHosts, gwapiv1.Hostname(transformerHost))
	routeMatch := []gwapiv1.HTTPRouteMatch{createHTTPRouteMatch(constants.FallbackPrefix())}
	timeout := DefaultTimeout
	if isvc.Spec.Transformer.TimeoutSeconds != nil {
		timeout = toGatewayAPIDuration(*isvc.Spec.Transformer.TimeoutSeconds)
	}
	httpRouteRules = append(httpRouteRules, createHTTPRouteRule(routeMatch, filters, transformerName, isvc.Namespace,
		constants.CommonDefaultHttpPort, timeout))

	annotations := utils.Filter(isvc.Annotations, func(key string) bool {
		return !utils.Includes(isvcConfig.ServiceAnnotationDisallowedList, key)
	})
	labels := utils.Filter(isvc.Labels, func(key string) bool {
		return !utils.Includes(isvcConfig.ServiceLabelDisallowedList, key)
	})
	gatewaySlice := strings.Split(ingressConfig.KserveIngressGateway, "/")
	httpRoute := gwapiv1.HTTPRoute{
		ObjectMeta: metav1.ObjectMeta{
			Name:        constants.TransformerServiceName(isvc.Name),
			Namespace:   isvc.Namespace,
			Annotations: annotations,
			Labels:      labels,
		},
		Spec: gwapiv1.HTTPRouteSpec{
			Hostnames: allowedHosts,
			Rules:     httpRouteRules,
			CommonRouteSpec: gwapiv1.CommonRouteSpec{
				ParentRefs: []gwapiv1.ParentReference{
					{
						Group:     (*gwapiv1.Group)(&gwapiv1.GroupVersion.Group),
						Kind:      (*gwapiv1.Kind)(ptr.To(constants.GatewayKind)),
						Namespace: (*gwapiv1.Namespace)(&gatewaySlice[0]),
						Name:      gwapiv1.ObjectName(gatewaySlice[1]),
					},
				},
			},
		},
	}
	return &httpRoute, nil
}

func createRawExplainerHTTPRoute(isvc *v1beta1.InferenceService, ingressConfig *v1beta1.IngressConfig,
	isvcConfig *v1beta1.InferenceServicesConfig,
) (*gwapiv1.HTTPRoute, error) {
	var httpRouteRules []gwapiv1.HTTPRouteRule
	var allowedHosts []gwapiv1.Hostname

	if !isvc.Status.IsConditionReady(v1beta1.ExplainerReady) {
		isvc.Status.SetCondition(v1beta1.IngressReady, &knapis.Condition{
			Type:   v1beta1.IngressReady,
			Status: corev1.ConditionFalse,
			Reason: "Explainer ingress not created",
		})
		return nil, nil
	}
	explainerName := constants.ExplainerServiceName(isvc.Name)

	// Add isvc name and namespace headers
	filters := []gwapiv1.HTTPRouteFilter{addIsvcHeaders(isvc.Name, isvc.Namespace)}

	explainerHost, err := GenerateDomainName(explainerName, isvc.ObjectMeta, ingressConfig)
	if err != nil {
		return nil, fmt.Errorf("failed to generate explainer ingress host: %w", err)
	}
	allowedHosts = append(allowedHosts, gwapiv1.Hostname(explainerHost))

	// Add explainer host rules
	routeMatch := []gwapiv1.HTTPRouteMatch{createHTTPRouteMatch(constants.FallbackPrefix())}
	timeout := DefaultTimeout
	if isvc.Spec.Explainer.TimeoutSeconds != nil {
		timeout = toGatewayAPIDuration(*isvc.Spec.Explainer.TimeoutSeconds)
	}
	httpRouteRules = append(httpRouteRules, createHTTPRouteRule(routeMatch, filters, explainerName, isvc.Namespace,
		constants.CommonDefaultHttpPort, timeout))

	annotations := utils.Filter(isvc.Annotations, func(key string) bool {
		return !utils.Includes(isvcConfig.ServiceAnnotationDisallowedList, key)
	})
	labels := utils.Filter(isvc.Labels, func(key string) bool {
		return !utils.Includes(isvcConfig.ServiceLabelDisallowedList, key)
	})
	gatewaySlice := strings.Split(ingressConfig.KserveIngressGateway, "/")
	httpRoute := gwapiv1.HTTPRoute{
		ObjectMeta: metav1.ObjectMeta{
			Name:        constants.ExplainerServiceName(isvc.Name),
			Namespace:   isvc.Namespace,
			Annotations: annotations,
			Labels:      labels,
		},
		Spec: gwapiv1.HTTPRouteSpec{
			Hostnames: allowedHosts,
			Rules:     httpRouteRules,
			CommonRouteSpec: gwapiv1.CommonRouteSpec{
				ParentRefs: []gwapiv1.ParentReference{
					{
						Group:     (*gwapiv1.Group)(&gwapiv1.GroupVersion.Group),
						Kind:      (*gwapiv1.Kind)(ptr.To(constants.GatewayKind)),
						Namespace: (*gwapiv1.Namespace)(&gatewaySlice[0]),
						Name:      gwapiv1.ObjectName(gatewaySlice[1]),
					},
				},
			},
		},
	}
	return &httpRoute, nil
}

func createRawTopLevelHTTPRoute(isvc *v1beta1.InferenceService, ingressConfig *v1beta1.IngressConfig,
	isvcConfig *v1beta1.InferenceServicesConfig,
) (*gwapiv1.HTTPRoute, error) {
	var httpRouteRules []gwapiv1.HTTPRouteRule
	var allowedHosts []gwapiv1.Hostname

	if !isvc.Status.IsConditionReady(v1beta1.PredictorReady) {
		isvc.Status.SetCondition(v1beta1.IngressReady, &knapis.Condition{
			Type:   v1beta1.IngressReady,
			Status: corev1.ConditionFalse,
			Reason: "Predictor ingress not created",
		})
		return nil, nil
	}
	predictorName := constants.PredictorServiceName(isvc.Name)
	transformerName := constants.TransformerServiceName(isvc.Name)
	explainerName := constants.ExplainerServiceName(isvc.Name)

	topLevelHost, err := GenerateDomainName(isvc.Name, isvc.ObjectMeta, ingressConfig)
	if err != nil {
		return nil, fmt.Errorf("failed to generate top level ingress host: %w", err)
	}
	allowedHosts = append(allowedHosts, gwapiv1.Hostname(topLevelHost))
	domainList := []string{ingressConfig.IngressDomain}
	additionalHosts := GetAdditionalHosts(&domainList, topLevelHost, ingressConfig)
	// Add additional hosts to allowed hosts
	if additionalHosts != nil {
		hostMap := make(map[gwapiv1.Hostname]bool, len(allowedHosts))
		for _, host := range allowedHosts {
			hostMap[host] = true
		}
		for _, additionalHost := range *additionalHosts {
			gwHost := gwapiv1.Hostname(additionalHost)
			if _, found := hostMap[gwHost]; !found {
				allowedHosts = append(allowedHosts, gwHost)
			}
		}
	}
	// Add isvc name and namespace headers
	filters := []gwapiv1.HTTPRouteFilter{addIsvcHeaders(isvc.Name, isvc.Namespace)}

	if isvc.Spec.Explainer != nil {
		// Scenario: When explainer present
		if !isvc.Status.IsConditionReady(v1beta1.ExplainerReady) {
			isvc.Status.SetCondition(v1beta1.IngressReady, &knapis.Condition{
				Type:   v1beta1.IngressReady,
				Status: corev1.ConditionFalse,
				Reason: "Explainer ingress not created",
			})
			return nil, nil
		}
		timeout := DefaultTimeout
		if isvc.Spec.Explainer.TimeoutSeconds != nil {
			timeout = toGatewayAPIDuration(*isvc.Spec.Explainer.TimeoutSeconds)
		}
		// Add toplevel host :explain route
		// :explain routes to the explainer when there is only explainer
		explainRouteMatch := []gwapiv1.HTTPRouteMatch{createHTTPRouteMatch(constants.ExplainPrefix())}
		httpRouteRules = append(httpRouteRules, createHTTPRouteRule(explainRouteMatch, filters,
			explainerName, isvc.Namespace, constants.CommonDefaultHttpPort, timeout))
	}
	if isvc.Spec.Transformer != nil {
		// Scenario: When predictor with transformer and with/without explainer present
		if !isvc.Status.IsConditionReady(v1beta1.TransformerReady) {
			isvc.Status.SetCondition(v1beta1.IngressReady, &knapis.Condition{
				Type:   v1beta1.IngressReady,
				Status: corev1.ConditionFalse,
				Reason: "Transformer ingress not created",
			})
			return nil, nil
		}
		timeout := DefaultTimeout
		if isvc.Spec.Transformer.TimeoutSeconds != nil {
			timeout = toGatewayAPIDuration(*isvc.Spec.Transformer.TimeoutSeconds)
		}
		// :predict routes to the transformer when there are both predictor and transformer
		routeMatch := []gwapiv1.HTTPRouteMatch{createHTTPRouteMatch(constants.FallbackPrefix())}
		httpRouteRules = append(httpRouteRules, createHTTPRouteRule(routeMatch, filters, transformerName, isvc.Namespace, constants.CommonDefaultHttpPort, timeout))
	} else {
		// Scenario: When predictor without transformer and with/without explainer present
		timeout := DefaultTimeout
		if isvc.Spec.Predictor.TimeoutSeconds != nil {
			timeout = toGatewayAPIDuration(*isvc.Spec.Predictor.TimeoutSeconds)
		}
		// Add toplevel host rules for predictor which routes all traffic to predictor
		routeMatch := []gwapiv1.HTTPRouteMatch{createHTTPRouteMatch(constants.FallbackPrefix())}
		httpRouteRules = append(httpRouteRules, createHTTPRouteRule(routeMatch, filters, predictorName, isvc.Namespace, constants.CommonDefaultHttpPort, timeout))
	}

	// Add path based routing rules
	if ingressConfig.PathTemplate != "" {
		path, err := GenerateUrlPath(isvc.Name, isvc.Namespace, ingressConfig)
		if err != nil {
			log.Error(err, "Failed to generate URL from pathTemplate")
			return nil, fmt.Errorf("failed to generate URL from pathTemplate: %w", err)
		}
		path = strings.TrimSuffix(path, "/") // remove trailing "/" if present
		// Include ingressDomain to the allowed hosts
		allowedHosts = append(allowedHosts, gwapiv1.Hostname(ingressConfig.IngressDomain))

		if isvc.Spec.Explainer != nil {
			timeout := DefaultTimeout
			if isvc.Spec.Explainer.TimeoutSeconds != nil {
				timeout = toGatewayAPIDuration(*isvc.Spec.Explainer.TimeoutSeconds)
			}
			// Add path based routing rule for :explain endpoint
			explainerPathRouteMatch := []gwapiv1.HTTPRouteMatch{createHTTPRouteMatch(path + constants.PathBasedExplainPrefix())}
			httpRouteRules = append(httpRouteRules, createHTTPRouteRule(explainerPathRouteMatch, filters, explainerName, isvc.Namespace,
				constants.CommonDefaultHttpPort, timeout))
		}
		// Add path based routing rule for :predict endpoint
		if isvc.Spec.Transformer != nil {
			timeout := DefaultTimeout
			if isvc.Spec.Transformer.TimeoutSeconds != nil {
				timeout = toGatewayAPIDuration(*isvc.Spec.Transformer.TimeoutSeconds)
			}
			// :predict routes to the transformer when there are both predictor and transformer
			pathRouteMatch := []gwapiv1.HTTPRouteMatch{createHTTPRouteMatch(path + "/")}
			httpRouteRules = append(httpRouteRules, createHTTPRouteRule(pathRouteMatch, filters, transformerName, isvc.Namespace,
				constants.CommonDefaultHttpPort, timeout))
		} else {
			timeout := DefaultTimeout
			if isvc.Spec.Predictor.TimeoutSeconds != nil {
				timeout = toGatewayAPIDuration(*isvc.Spec.Predictor.TimeoutSeconds)
			}
			// :predict routes to the predictor when there is only predictor
			pathRouteMatch := []gwapiv1.HTTPRouteMatch{createHTTPRouteMatch(path + "/")}
			httpRouteRules = append(httpRouteRules, createHTTPRouteRule(pathRouteMatch, filters, predictorName, isvc.Namespace,
				constants.CommonDefaultHttpPort, timeout))
		}
	}

	annotations := utils.Filter(isvc.Annotations, func(key string) bool {
		return !utils.Includes(isvcConfig.ServiceAnnotationDisallowedList, key)
	})
	labels := utils.Filter(isvc.Labels, func(key string) bool {
		return !utils.Includes(isvcConfig.ServiceLabelDisallowedList, key)
	})
	gatewaySlice := strings.Split(ingressConfig.KserveIngressGateway, "/")
	httpRoute := gwapiv1.HTTPRoute{
		ObjectMeta: metav1.ObjectMeta{
			Name:        isvc.Name,
			Namespace:   isvc.Namespace,
			Annotations: annotations,
			Labels:      labels,
		},
		Spec: gwapiv1.HTTPRouteSpec{
			Hostnames: allowedHosts,
			Rules:     httpRouteRules,
			CommonRouteSpec: gwapiv1.CommonRouteSpec{
				ParentRefs: []gwapiv1.ParentReference{
					{
						Group:     (*gwapiv1.Group)(&gwapiv1.GroupVersion.Group),
						Kind:      (*gwapiv1.Kind)(ptr.To(constants.GatewayKind)),
						Namespace: (*gwapiv1.Namespace)(&gatewaySlice[0]),
						Name:      gwapiv1.ObjectName(gatewaySlice[1]),
					},
				},
			},
		},
	}
	return &httpRoute, nil
}

<<<<<<< HEAD
func semanticHttpRouteEquals(desired, existing *gatewayapiv1.HTTPRoute) bool {
=======
func semanticHttpRouteEquals(desired, existing *gwapiv1.HTTPRoute) bool {
>>>>>>> 60ac246b
	return equality.Semantic.DeepDerivative(desired.Spec, existing.Spec) &&
		equality.Semantic.DeepDerivative(desired.Labels, existing.Labels) &&
		equality.Semantic.DeepDerivative(desired.Annotations, existing.Annotations)
}

// isHTTPRouteReady checks if the HTTPRoute is ready. If not, returns the reason and message.
func isHTTPRouteReady(httpRouteStatus gwapiv1.HTTPRouteStatus) (bool, *string, *string) {
	if len(httpRouteStatus.Parents) == 0 {
		return false, ptr.To(HTTPRouteParentStatusNotAvailable), ptr.To(HTTPRouteNotReady)
	}
	for _, parent := range httpRouteStatus.Parents {
		for _, condition := range parent.Conditions {
			if condition.Status == metav1.ConditionFalse {
				return false, &condition.Reason, &condition.Message
			}
		}
	}
	return true, nil, nil
}

func (r *RawHTTPRouteReconciler) reconcilePredictorHTTPRoute(ctx context.Context, isvc *v1beta1.InferenceService) error {
	desired, err := createRawPredictorHTTPRoute(isvc, r.ingressConfig, r.isvcConfig)
	if err != nil {
		return err
	}

	// reconcile httpRoute
	httpRouteName := constants.PredictorServiceName(isvc.Name)
	existingHttpRoute := &gwapiv1.HTTPRoute{}
	getExistingErr := r.client.Get(ctx, types.NamespacedName{
		Namespace: isvc.Namespace,
		Name:      httpRouteName,
	}, existingHttpRoute)
	httpRouteIsNotFound := apierr.IsNotFound(getExistingErr)
	if getExistingErr != nil && !httpRouteIsNotFound {
		return fmt.Errorf("failed to get existing http route: %w", getExistingErr)
	}

	// ISVC is stopped, delete the httproute if it exists, otherwise, do nothing
	forceStopRuntime := utils.GetForceStopRuntime(isvc)
	if (getExistingErr != nil && httpRouteIsNotFound) && forceStopRuntime {
		return nil
	}
	if forceStopRuntime {
		if ctrl := metav1.GetControllerOf(existingHttpRoute); ctrl != nil && ctrl.UID == isvc.UID {
			log.Info("The InferenceService is marked as stopped — deleting its associated http route", "name", httpRouteName)
			if err := r.client.Delete(ctx, existingHttpRoute); err != nil {
				return fmt.Errorf("failed to delete HTTPRoute %s/%s: %w", desired.Namespace, desired.Name, err)
			}
		}
		return nil
	}

	// Create or update the httproute to match the desired state
	if desired == nil {
		return nil
	}

	if err := controllerutil.SetControllerReference(isvc, desired, r.scheme); err != nil {
		log.Error(err, "Failed to set controller reference for predictor HttpRoute", "name", httpRouteName)
		return err
	}

	if getExistingErr != nil && httpRouteIsNotFound {
		log.Info("Creating Predictor HttpRoute resource", "name", httpRouteName)
		if err := r.client.Create(ctx, desired); err != nil {
			log.Error(err, "Failed to create predictor HttpRoute", "name", desired.Name)
			return err
		}
		return nil
	}

	// Set ResourceVersion which is required for update operation.
	desired.ResourceVersion = existingHttpRoute.ResourceVersion
	if !semanticHttpRouteEquals(desired, existingHttpRoute) {
		if err = r.client.Update(ctx, desired); err != nil {
			log.Error(err, "Failed to update predictor HttpRoute", "name", desired.Name)
			return err
		}
	}
	return nil
}

func (r *RawHTTPRouteReconciler) reconcileTransformerHTTPRoute(ctx context.Context, isvc *v1beta1.InferenceService) error {
	desired, err := createRawTransformerHTTPRoute(isvc, r.ingressConfig, r.isvcConfig)
	if err != nil {
		return err
	}

	// reconcile httpRoute
	httpRouteName := constants.TransformerServiceName(isvc.Name)
<<<<<<< HEAD
	existingHttpRoute := &gatewayapiv1.HTTPRoute{}
=======
	existingHttpRoute := &gwapiv1.HTTPRoute{}
>>>>>>> 60ac246b
	getExistingErr := r.client.Get(ctx, types.NamespacedName{
		Name: httpRouteName, Namespace: isvc.Namespace,
	}, existingHttpRoute)
	httpRouteIsNotFound := apierr.IsNotFound(getExistingErr)
	if getExistingErr != nil && !httpRouteIsNotFound {
		return fmt.Errorf("failed to get existing http route: %w", getExistingErr)
	}

	// ISVC is stopped, delete the httproute if it exists, otherwise, do nothing
	forceStopRuntime := utils.GetForceStopRuntime(isvc)
	if (getExistingErr != nil && httpRouteIsNotFound) && forceStopRuntime {
		return nil
	}
	if forceStopRuntime {
		if ctrl := metav1.GetControllerOf(existingHttpRoute); ctrl != nil && ctrl.UID == isvc.UID {
			log.Info("The InferenceService is marked as stopped — deleting its associated http route", "name", httpRouteName)
			if err := r.client.Delete(ctx, existingHttpRoute); err != nil {
				return fmt.Errorf("failed to delete HTTPRoute %s/%s: %w", desired.Namespace, desired.Name, err)
			}
		}
		return nil
	}

	// Create or update the httproute to match the desired state
	if desired == nil {
		return nil
	}
	if err := controllerutil.SetControllerReference(isvc, desired, r.scheme); err != nil {
		log.Error(err, "Failed to set controller reference for transformer HttpRoute", "name", desired.Name)
		return err
	}

	if getExistingErr != nil && httpRouteIsNotFound {
		log.Info("Creating transformer HttpRoute resource", "name", desired.Name)
		if err := r.client.Create(ctx, desired); err != nil {
			log.Error(err, "Failed to create transformer HttpRoute", "name", desired.Name)
			return err
		}
		return nil
	}
	// Set ResourceVersion which is required for update operation.
	desired.ResourceVersion = existingHttpRoute.ResourceVersion
	if !semanticHttpRouteEquals(desired, existingHttpRoute) {
		if err := r.client.Update(ctx, desired); err != nil {
			log.Error(err, "Failed to update transformer HttpRoute", "name", desired.Name)
			return err
		}
	}
	return nil
}

func (r *RawHTTPRouteReconciler) reconcileExplainerHTTPRoute(ctx context.Context, isvc *v1beta1.InferenceService) error {
	desired, err := createRawExplainerHTTPRoute(isvc, r.ingressConfig, r.isvcConfig)
	if err != nil {
		return err
	}

	// reconcile httproute
	httpRouteName := constants.ExplainerServiceName(isvc.Name)
<<<<<<< HEAD
	existingHttpRoute := &gatewayapiv1.HTTPRoute{}
=======
	existingHttpRoute := &gwapiv1.HTTPRoute{}
>>>>>>> 60ac246b
	getExistingErr := r.client.Get(ctx, types.NamespacedName{
		Name: httpRouteName, Namespace: isvc.Namespace,
	}, existingHttpRoute)
	httpRouteIsNotFound := apierr.IsNotFound(getExistingErr)
	if getExistingErr != nil && !httpRouteIsNotFound {
		return fmt.Errorf("failed to get existing http route: %w", getExistingErr)
	}

	// ISVC is stopped, delete the httproute if it exists, otherwise, do nothing
	forceStopRuntime := utils.GetForceStopRuntime(isvc)
	if (getExistingErr != nil && httpRouteIsNotFound) && forceStopRuntime {
		return nil
	}
	if forceStopRuntime {
		if ctrl := metav1.GetControllerOf(existingHttpRoute); ctrl != nil && ctrl.UID == isvc.UID {
			log.Info("The InferenceService is marked as stopped — deleting its associated http route", "name", httpRouteName)
			if err := r.client.Delete(ctx, existingHttpRoute); err != nil {
				return fmt.Errorf("failed to delete HTTPRoute %s/%s: %w", isvc.Namespace, httpRouteName, err)
			}
		}
		return nil
	}

	// Create or update the httproute to match the desired state
	if desired == nil {
		return nil
	}
	if err := controllerutil.SetControllerReference(isvc, desired, r.scheme); err != nil {
		log.Error(err, "Failed to set controller reference for explainer HttpRoute", "name", desired.Name)
	}

	if getExistingErr != nil && httpRouteIsNotFound {
		log.Info("Creating explainer HttpRoute resource", "name", desired.Name)
		if err := r.client.Create(ctx, desired); err != nil {
			log.Error(err, "Failed to create explainer HttpRoute", "name", desired.Name)
			return err
		}
		return nil
	}

	// Set ResourceVersion which is required for update operation.
	desired.ResourceVersion = existingHttpRoute.ResourceVersion
	if !semanticHttpRouteEquals(desired, existingHttpRoute) {
		if err := r.client.Update(ctx, desired); err != nil {
			log.Error(err, "Failed to update explainer HttpRoute", "name", desired.Name)
			return err
		}
	}
	return nil
}

func (r *RawHTTPRouteReconciler) reconcileTopLevelHTTPRoute(ctx context.Context, isvc *v1beta1.InferenceService) error {
	desired, err := createRawTopLevelHTTPRoute(isvc, r.ingressConfig, r.isvcConfig)
	if err != nil {
		return err
	}

	// reconcile httpRoute
	existingHttpRoute := &gwapiv1.HTTPRoute{}
	getExistingErr := r.client.Get(ctx, types.NamespacedName{
		Namespace: isvc.Namespace,
		Name:      isvc.Name,
	}, existingHttpRoute)
	httpRouteIsNotFound := apierr.IsNotFound(getExistingErr)
	if getExistingErr != nil && !httpRouteIsNotFound {
		return fmt.Errorf("failed to get existing http route: %w", getExistingErr)
	}

	// ISVC is stopped, delete the httproute if it exists, otherwise, do nothing
	forceStopRuntime := utils.GetForceStopRuntime(isvc)
	if (getExistingErr != nil && apierr.IsNotFound(getExistingErr)) && forceStopRuntime {
		return nil
	}
	if forceStopRuntime {
		if ctrl := metav1.GetControllerOf(existingHttpRoute); ctrl != nil && ctrl.UID == isvc.UID {
			log.Info("The InferenceService is marked as stopped — deleting its associated top level http route", "name", isvc.Name)
			if err := r.client.Delete(ctx, existingHttpRoute); err != nil {
				return fmt.Errorf("failed to delete HTTPRoute %s/%s: %w", desired.Namespace, desired.Name, err)
			}
		}
		return nil
	}

	// Create or update the httproute to match the desired state
	if desired == nil {
		return nil
	}

	if err := controllerutil.SetControllerReference(isvc, desired, r.scheme); err != nil {
		log.Error(err, "Failed to set controller reference for top level HttpRoute", "name", isvc.Name)
		return fmt.Errorf("failed to set controller reference for top level HttpRoute: %w", err)
	}

	if getExistingErr != nil && httpRouteIsNotFound {
		log.Info("Creating top level HttpRoute resource", "name", isvc.Name)
		if err := r.client.Create(ctx, desired); err != nil {
			log.Error(err, "Failed to create top level HttpRoute", "name", desired.Name)
			return fmt.Errorf("failed to create top level HttpRoute: %w", err)
		}
		return nil
	}

	// Set ResourceVersion which is required for update operation.
	desired.ResourceVersion = existingHttpRoute.ResourceVersion
	if !semanticHttpRouteEquals(desired, existingHttpRoute) {
		if err = r.client.Update(ctx, desired); err != nil {
			log.Error(err, "Failed to update toplevel HttpRoute", "name", isvc.Name)
			return fmt.Errorf("failed to update toplevel HttpRoute: %w", err)
		}
	}
	return nil
}

// reconcileHTTPRouteStatus checks the readiness status of HTTPRoutes associated with all components
// of an InferenceService. It iterates through Predictor, Transformer (if defined), Explainer (if defined),
// and the top level httproute.
//
// For each component, it retrieves the corresponding HTTPRoute and checks if it's ready.
// If any HTTPRoute is missing or not ready, it updates the InferenceService status with a
// condition indicating why ingress is not ready and requeues the request.
// If all HTTPRoutes are ready, it marks the InferenceService's IngressReady condition as true.
func (r *RawHTTPRouteReconciler) reconcileHTTPRouteStatus(ctx context.Context, isvc *v1beta1.InferenceService) (ctrl.Result, error) {
	// Check HTTPRoute statuses for all components
	type httpRouteCheck struct {
		name      string
		component string
	}

	checks := []httpRouteCheck{
		{
			name:      constants.PredictorServiceName(isvc.Name),
			component: "Predictor",
		},
	}

	if isvc.Spec.Transformer != nil {
		checks = append(checks, httpRouteCheck{
			name:      constants.TransformerServiceName(isvc.Name),
			component: "Transformer",
		})
	}
	if isvc.Spec.Explainer != nil {
		checks = append(checks, httpRouteCheck{
			name:      constants.ExplainerServiceName(isvc.Name),
			component: "Explainer",
		})
	}
	checks = append(checks, httpRouteCheck{
		name:      isvc.Name,
		component: "InferenceService",
	})

	for _, check := range checks {
		httpRoute := &gwapiv1.HTTPRoute{}
		if err := r.client.Get(ctx, types.NamespacedName{
			Name:      check.name,
			Namespace: isvc.Namespace,
		}, httpRoute); err != nil {
			if apierr.IsNotFound(err) {
				// HTTPRoute not found means the component deployment is not ready yet, so we set the IngressReady condition to False
				// and requeue the request with backoff period.
				isvc.Status.SetCondition(v1beta1.IngressReady, &knapis.Condition{
					Type:    v1beta1.IngressReady,
					Status:  corev1.ConditionFalse,
					Reason:  check.component + " Deployment NotReady",
					Message: check.component + " HTTPRoute not created",
				})
				return ctrl.Result{Requeue: true}, nil
			}
			// Return any other errors
			return ctrl.Result{}, err
		}
		// Check if the HTTPRoute is ready
		// If not, set the IngressReady condition to False and requeue the request with backoff period.
		if ready, reason, message := isHTTPRouteReady(httpRoute.Status); !ready {
			log.Info(check.component+" HTTPRoute not ready", "reason", *reason, "message", *message)
			isvc.Status.SetCondition(v1beta1.IngressReady, &knapis.Condition{
				Type:    v1beta1.IngressReady,
				Status:  corev1.ConditionFalse,
				Reason:  *reason,
				Message: fmt.Sprintf("%s %s", check.component, *message),
			})
			return ctrl.Result{Requeue: true}, nil
		}
	}

	// If we are here, then all the HTTPRoutes are ready, Mark ingress as ready
	isvc.Status.SetCondition(v1beta1.IngressReady, &knapis.Condition{
		Type:   v1beta1.IngressReady,
		Status: corev1.ConditionTrue,
	})
	return ctrl.Result{}, nil
}

// ReconcileHTTPRoute reconciles the HTTPRoute resource
func (r *RawHTTPRouteReconciler) Reconcile(ctx context.Context, isvc *v1beta1.InferenceService) (ctrl.Result, error) {
	var err error
	isInternal := false
	// disable ingress creation if service is labelled with cluster local or kserve domain is cluster local
	if val, ok := isvc.Labels[constants.NetworkVisibility]; ok && val == constants.ClusterLocalVisibility {
		isInternal = true
	}
	if r.ingressConfig.IngressDomain == constants.ClusterLocalDomain {
		isInternal = true
	}
	if !isInternal && !r.ingressConfig.DisableIngressCreation {
		if err := r.reconcilePredictorHTTPRoute(ctx, isvc); err != nil {
			return ctrl.Result{}, err
		}
		if isvc.Spec.Transformer != nil {
			if err := r.reconcileTransformerHTTPRoute(ctx, isvc); err != nil {
				return ctrl.Result{}, err
			}
		}
		if isvc.Spec.Explainer != nil {
			if err := r.reconcileExplainerHTTPRoute(ctx, isvc); err != nil {
				return ctrl.Result{}, err
			}
		}
		if err := r.reconcileTopLevelHTTPRoute(ctx, isvc); err != nil {
			return ctrl.Result{}, err
		}

		if utils.GetForceStopRuntime(isvc) {
			isvc.Status.SetCondition(v1beta1.IngressReady, &knapis.Condition{
				Type:   v1beta1.IngressReady,
				Status: corev1.ConditionFalse,
				Reason: v1beta1.StoppedISVCReason,
			})

			return ctrl.Result{}, nil
		}

		// Check HTTPRoute statuses for all components
		if result, err := r.reconcileHTTPRouteStatus(ctx, isvc); err != nil || result.Requeue {
			return result, err
		}
<<<<<<< HEAD
		if ready, reason, message := isHTTPRouteReady(httpRoute.Status); !ready {
			log.Info("Predictor HTTPRoute not ready", "reason", *reason, "message", *message)
			isvc.Status.SetCondition(v1beta1.IngressReady, &apis.Condition{
				Type:    v1beta1.IngressReady,
				Status:  corev1.ConditionFalse,
				Reason:  *reason,
				Message: fmt.Sprintf("%s %s", "Predictor", *message),
			})
			return nil
		}
		// Check Transformer HTTPRoute status
		if isvc.Spec.Transformer != nil {
			httpRoute = &gatewayapiv1.HTTPRoute{}
			if err := r.client.Get(ctx, types.NamespacedName{
				Name:      constants.TransformerServiceName(isvc.Name),
				Namespace: isvc.Namespace,
			}, httpRoute); err != nil {
				return err
			}
			if ready, reason, message := isHTTPRouteReady(httpRoute.Status); !ready {
				isvc.Status.SetCondition(v1beta1.IngressReady, &apis.Condition{
					Type:    v1beta1.IngressReady,
					Status:  corev1.ConditionFalse,
					Reason:  *reason,
					Message: fmt.Sprintf("%s %s", "Transformer", *message),
				})
				return nil
			}
		}
		// Check Explainer HTTPRoute status
		if isvc.Spec.Explainer != nil {
			httpRoute = &gatewayapiv1.HTTPRoute{}
			if err := r.client.Get(ctx, types.NamespacedName{
				Name:      constants.ExplainerServiceName(isvc.Name),
				Namespace: isvc.Namespace,
			}, httpRoute); err != nil {
				return err
			}
			if ready, reason, message := isHTTPRouteReady(httpRoute.Status); !ready {
				isvc.Status.SetCondition(v1beta1.IngressReady, &apis.Condition{
					Type:    v1beta1.IngressReady,
					Status:  corev1.ConditionFalse,
					Reason:  *reason,
					Message: fmt.Sprintf("%s %s", "Explainer", *message),
				})
				return nil
			}
		}
		// Check Top level HTTPRoute status
		httpRoute = &gatewayapiv1.HTTPRoute{}
		if err := r.client.Get(ctx, types.NamespacedName{
			Name:      isvc.Name,
			Namespace: isvc.Namespace,
		}, httpRoute); err != nil {
			return err
		}
		if ready, reason, message := isHTTPRouteReady(httpRoute.Status); !ready {
			log.Info("Top level HTTPRoute not ready", "reason", *reason, "message", *message)
			isvc.Status.SetCondition(v1beta1.IngressReady, &apis.Condition{
				Type:    v1beta1.IngressReady,
				Status:  corev1.ConditionFalse,
				Reason:  *reason,
				Message: fmt.Sprintf("%s %s", "TopLevel", *message),
			})
			return nil
		}
		// If we are here, then all the HTTPRoutes are ready, Mark ingress as ready
		isvc.Status.SetCondition(v1beta1.IngressReady, &apis.Condition{
			Type:   v1beta1.IngressReady,
			Status: corev1.ConditionTrue,
		})
=======
>>>>>>> 60ac246b
	} else {
		// Ingress creation is disabled. We set it to true as the isvc condition depends on it.
		isvc.Status.SetCondition(v1beta1.IngressReady, &knapis.Condition{
			Type:   v1beta1.IngressReady,
			Status: corev1.ConditionTrue,
		})
	}
	if isvc.Status.URL, err = createRawURL(isvc, r.ingressConfig); err != nil {
		return ctrl.Result{}, err
	}
	isvc.Status.Address = &duckv1.Addressable{
		URL: &knapis.URL{
			Host:   getRawServiceHost(isvc),
			Scheme: r.ingressConfig.UrlScheme,
			Path:   "",
		},
	}
	return ctrl.Result{}, nil
}<|MERGE_RESOLUTION|>--- conflicted
+++ resolved
@@ -508,11 +508,7 @@
 	return &httpRoute, nil
 }
 
-<<<<<<< HEAD
 func semanticHttpRouteEquals(desired, existing *gatewayapiv1.HTTPRoute) bool {
-=======
-func semanticHttpRouteEquals(desired, existing *gwapiv1.HTTPRoute) bool {
->>>>>>> 60ac246b
 	return equality.Semantic.DeepDerivative(desired.Spec, existing.Spec) &&
 		equality.Semantic.DeepDerivative(desired.Labels, existing.Labels) &&
 		equality.Semantic.DeepDerivative(desired.Annotations, existing.Annotations)
@@ -604,11 +600,7 @@
 
 	// reconcile httpRoute
 	httpRouteName := constants.TransformerServiceName(isvc.Name)
-<<<<<<< HEAD
 	existingHttpRoute := &gatewayapiv1.HTTPRoute{}
-=======
-	existingHttpRoute := &gwapiv1.HTTPRoute{}
->>>>>>> 60ac246b
 	getExistingErr := r.client.Get(ctx, types.NamespacedName{
 		Name: httpRouteName, Namespace: isvc.Namespace,
 	}, existingHttpRoute)
@@ -668,11 +660,7 @@
 
 	// reconcile httproute
 	httpRouteName := constants.ExplainerServiceName(isvc.Name)
-<<<<<<< HEAD
 	existingHttpRoute := &gatewayapiv1.HTTPRoute{}
-=======
-	existingHttpRoute := &gwapiv1.HTTPRoute{}
->>>>>>> 60ac246b
 	getExistingErr := r.client.Get(ctx, types.NamespacedName{
 		Name: httpRouteName, Namespace: isvc.Namespace,
 	}, existingHttpRoute)
@@ -910,80 +898,6 @@
 		if result, err := r.reconcileHTTPRouteStatus(ctx, isvc); err != nil || result.Requeue {
 			return result, err
 		}
-<<<<<<< HEAD
-		if ready, reason, message := isHTTPRouteReady(httpRoute.Status); !ready {
-			log.Info("Predictor HTTPRoute not ready", "reason", *reason, "message", *message)
-			isvc.Status.SetCondition(v1beta1.IngressReady, &apis.Condition{
-				Type:    v1beta1.IngressReady,
-				Status:  corev1.ConditionFalse,
-				Reason:  *reason,
-				Message: fmt.Sprintf("%s %s", "Predictor", *message),
-			})
-			return nil
-		}
-		// Check Transformer HTTPRoute status
-		if isvc.Spec.Transformer != nil {
-			httpRoute = &gatewayapiv1.HTTPRoute{}
-			if err := r.client.Get(ctx, types.NamespacedName{
-				Name:      constants.TransformerServiceName(isvc.Name),
-				Namespace: isvc.Namespace,
-			}, httpRoute); err != nil {
-				return err
-			}
-			if ready, reason, message := isHTTPRouteReady(httpRoute.Status); !ready {
-				isvc.Status.SetCondition(v1beta1.IngressReady, &apis.Condition{
-					Type:    v1beta1.IngressReady,
-					Status:  corev1.ConditionFalse,
-					Reason:  *reason,
-					Message: fmt.Sprintf("%s %s", "Transformer", *message),
-				})
-				return nil
-			}
-		}
-		// Check Explainer HTTPRoute status
-		if isvc.Spec.Explainer != nil {
-			httpRoute = &gatewayapiv1.HTTPRoute{}
-			if err := r.client.Get(ctx, types.NamespacedName{
-				Name:      constants.ExplainerServiceName(isvc.Name),
-				Namespace: isvc.Namespace,
-			}, httpRoute); err != nil {
-				return err
-			}
-			if ready, reason, message := isHTTPRouteReady(httpRoute.Status); !ready {
-				isvc.Status.SetCondition(v1beta1.IngressReady, &apis.Condition{
-					Type:    v1beta1.IngressReady,
-					Status:  corev1.ConditionFalse,
-					Reason:  *reason,
-					Message: fmt.Sprintf("%s %s", "Explainer", *message),
-				})
-				return nil
-			}
-		}
-		// Check Top level HTTPRoute status
-		httpRoute = &gatewayapiv1.HTTPRoute{}
-		if err := r.client.Get(ctx, types.NamespacedName{
-			Name:      isvc.Name,
-			Namespace: isvc.Namespace,
-		}, httpRoute); err != nil {
-			return err
-		}
-		if ready, reason, message := isHTTPRouteReady(httpRoute.Status); !ready {
-			log.Info("Top level HTTPRoute not ready", "reason", *reason, "message", *message)
-			isvc.Status.SetCondition(v1beta1.IngressReady, &apis.Condition{
-				Type:    v1beta1.IngressReady,
-				Status:  corev1.ConditionFalse,
-				Reason:  *reason,
-				Message: fmt.Sprintf("%s %s", "TopLevel", *message),
-			})
-			return nil
-		}
-		// If we are here, then all the HTTPRoutes are ready, Mark ingress as ready
-		isvc.Status.SetCondition(v1beta1.IngressReady, &apis.Condition{
-			Type:   v1beta1.IngressReady,
-			Status: corev1.ConditionTrue,
-		})
-=======
->>>>>>> 60ac246b
 	} else {
 		// Ingress creation is disabled. We set it to true as the isvc condition depends on it.
 		isvc.Status.SetCondition(v1beta1.IngressReady, &knapis.Condition{
