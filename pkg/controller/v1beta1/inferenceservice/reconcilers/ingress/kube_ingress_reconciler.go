--- conflicted
+++ resolved
@@ -21,7 +21,7 @@
 	"fmt"
 	"strconv"
 
-	"github.com/kserve/kserve/pkg/apis/serving/v1beta1"
+	v1beta1 "github.com/kserve/kserve/pkg/apis/serving/v1beta1"
 	"github.com/kserve/kserve/pkg/constants"
 	v1beta1utils "github.com/kserve/kserve/pkg/controller/v1beta1/inferenceservice/utils"
 	"github.com/kserve/kserve/pkg/utils"
@@ -33,7 +33,9 @@
 	"k8s.io/apimachinery/pkg/runtime"
 	"k8s.io/apimachinery/pkg/types"
 	"knative.dev/pkg/apis"
+	knapis "knative.dev/pkg/apis"
 	duckv1 "knative.dev/pkg/apis/duck/v1"
+	"knative.dev/pkg/network"
 	"sigs.k8s.io/controller-runtime/pkg/client"
 	"sigs.k8s.io/controller-runtime/pkg/controller/controllerutil"
 )
@@ -58,20 +60,15 @@
 	}, nil
 }
 
-<<<<<<< HEAD
 func createRawURL(client client.Client, isvc *v1beta1.InferenceService, authEnabled bool) (*knapis.URL, error) {
 	// upstream implementation
-	// var err error
-	// url := &knapis.URL{}
-	// url.Scheme = ingressConfig.UrlScheme
-	// url.Host, err = GenerateDomainName(isvc.Name, isvc.ObjectMeta, ingressConfig)
-	// if err != nil {
+	//var err error
+	//url := &knapis.URL{}
+	//url.Scheme = ingressConfig.UrlScheme
+	//url.Host, err = GenerateDomainName(isvc.Name, isvc.ObjectMeta, ingressConfig)
+	//if err != nil {
 	//	return nil, err
-	// }
-	// if authEnabled {
-	//	url.Host += ":" + strconv.Itoa(constants.OauthProxyPort)
-	// }
-	// return url, nil
+	//}
 
 	// ODH changes
 	url := &knapis.URL{}
@@ -118,8 +115,6 @@
 	return network.GetServiceHostname(predictorName, isvc.Namespace)
 }
 
-=======
->>>>>>> 7f2e4438
 func generateRule(ingressHost string, componentName string, path string, port int32) netv1.IngressRule { //nolint:unparam
 	pathType := netv1.PathTypePrefix
 	rule := netv1.IngressRule{
@@ -336,6 +331,8 @@
 			return err
 		}
 	}
+	// upstream
+	//isvc.Status.URL, err = createRawURL(isvc, r.ingressConfig)
 	authEnabled := false
 	if val, ok := isvc.Labels[constants.ODHKserveRawAuth]; ok && val == "true" {
 		authEnabled = true
@@ -344,6 +341,14 @@
 	if err != nil {
 		return err
 	}
+	// upstream
+	//isvc.Status.Address = &duckv1.Addressable{
+	//	URL: &apis.URL{
+	//		Host:   getRawServiceHost(isvc, r.client),
+	//		Scheme: r.ingressConfig.UrlScheme,
+	//		Path:   "",
+	//	},
+	//}
 	internalHost := getRawServiceHost(isvc, r.client)
 	url := &apis.URL{
 		Host:   internalHost,
