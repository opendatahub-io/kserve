--- conflicted
+++ resolved
@@ -106,18 +106,53 @@
 	}
 
 	// Create or update ingress to match the desired state
+
+	existingIngress := &netv1.Ingress{}
+	getExistingErr := r.client.Get(ctx, types.NamespacedName{
+		Namespace: isvc.Namespace,
+		Name:      isvc.Name,
+	}, existingIngress)
+	ingressIsNotFound := apierr.IsNotFound(getExistingErr)
+	if getExistingErr != nil && !ingressIsNotFound {
+		return fmt.Errorf("failed to get existing ingress: %w", getExistingErr)
+	}
+
+	// ISVC is stopped, delete the ingress if it exists, otherwise, do nothing
+	forceStopRuntime := utils.GetForceStopRuntime(isvc)
+	if (getExistingErr != nil && ingressIsNotFound) && forceStopRuntime {
+		return nil
+	}
+	if forceStopRuntime {
+		if ctrl := metav1.GetControllerOf(existingIngress); ctrl != nil && ctrl.UID == isvc.UID {
+			log.Info("The InferenceService is marked as stopped — deleting its associated ingress", "name", isvc.Name)
+			if err := r.client.Delete(ctx, existingIngress); err != nil {
+				return err
+			}
+		}
+
+		isvc.Status.SetCondition(v1beta1.IngressReady, &apis.Condition{
+			Type:   v1beta1.IngressReady,
+			Status: corev1.ConditionFalse,
+			Reason: v1beta1.StoppedISVCReason,
+		})
+
+		return nil
+	}
+
+	// Create or update ingress to match the desired state
 	if !isInternal && !r.ingressConfig.DisableIngressCreation {
-<<<<<<< HEAD
 		ingress, err := createRawIngress(ctx, r.scheme, isvc, r.ingressConfig, r.client, r.isvcConfig)
-=======
-		ingress, err := createRawIngress(r.scheme, isvc, r.ingressConfig, r.isvcConfig)
->>>>>>> 868a8e8b
 		if err != nil {
 			return err
 		}
 		if ingress == nil {
 			return nil
 		}
+
+		if getExistingErr != nil && ingressIsNotFound {
+			log.Info("creating ingress", "ingressName", isvc.Name, "err", err)
+			if err := r.client.Create(ctx, ingress); err != nil {
+				log.Error(err, "Failed to create ingress", "name", ingress.Name)
 
 		if getExistingErr != nil && ingressIsNotFound {
 			log.Info("creating ingress", "ingressName", isvc.Name, "err", err)
@@ -130,20 +165,21 @@
 			if err := r.client.Update(ctx, ingress); err != nil {
 				log.Error(err, "Failed to update ingress", "name", ingress.Name)
 				return err
+		} else if !semanticIngressEquals(ingress, existingIngress) {
+			log.Info("updating ingress", "ingressName", isvc.Name, "err", err)
+			if err := r.client.Update(ctx, ingress); err != nil {
+				log.Error(err, "Failed to update ingress", "name", ingress.Name)
+				return err
 			}
 		}
 	}
 
-<<<<<<< HEAD
 	authEnabled := false
 	if val, ok := isvc.Annotations[constants.ODHKserveRawAuth]; ok && strings.EqualFold(val, "true") {
 		authEnabled = true
 	}
 
 	isvc.Status.URL, err = createRawURLODH(ctx, r.client, isvc, authEnabled)
-=======
-	isvc.Status.URL, err = createRawURL(isvc, r.ingressConfig)
->>>>>>> 868a8e8b
 	if err != nil {
 		return err
 	}
@@ -162,15 +198,7 @@
 	}
 
 	isvc.Status.Address = &duckv1.Addressable{
-<<<<<<< HEAD
 		URL: url,
-=======
-		URL: &apis.URL{
-			Host:   getRawServiceHost(isvc),
-			Scheme: r.ingressConfig.UrlScheme,
-			Path:   "",
-		},
->>>>>>> 868a8e8b
 	}
 
 	isvc.Status.SetCondition(v1beta1.IngressReady, &apis.Condition{
