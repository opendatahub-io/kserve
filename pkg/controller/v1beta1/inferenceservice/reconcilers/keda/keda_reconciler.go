/*
Copyright 2025 The KServe Authors.

Licensed under the Apache License, Version 2.0 (the "License");
you may not use this file except in compliance with the License.
You may obtain a copy of the License at

    http://www.apache.org/licenses/LICENSE-2.0

Unless required by applicable law or agreed to in writing, software
distributed under the License is distributed on an "AS IS" BASIS,
WITHOUT WARRANTIES OR CONDITIONS OF ANY KIND, either express or implied.
See the License for the specific language governing permissions and
limitations under the License.
*/

package keda

import (
	"context"
	"fmt"
	"strconv"

	autoscalingv2 "k8s.io/api/autoscaling/v2"

	kedav1alpha1 "github.com/kedacore/keda/v2/apis/keda/v1alpha1"
	corev1 "k8s.io/api/core/v1"
	"k8s.io/apimachinery/pkg/api/equality"
	apierr "k8s.io/apimachinery/pkg/api/errors"
	metav1 "k8s.io/apimachinery/pkg/apis/meta/v1"
	"k8s.io/apimachinery/pkg/runtime"
	"k8s.io/apimachinery/pkg/types"
	"k8s.io/utils/ptr"
	"sigs.k8s.io/controller-runtime/pkg/client"
	"sigs.k8s.io/controller-runtime/pkg/controller/controllerutil"
	logf "sigs.k8s.io/controller-runtime/pkg/log"

	"github.com/kserve/kserve/pkg/apis/serving/v1beta1"
	"github.com/kserve/kserve/pkg/constants"
	"github.com/kserve/kserve/pkg/utils"
)

var log = logf.Log.WithName("KedaReconciler")

type KedaReconciler struct {
	client       client.Client
	scheme       *runtime.Scheme
	ScaledObject *kedav1alpha1.ScaledObject
	componentExt *v1beta1.ComponentExtensionSpec
}

func NewKedaReconciler(client client.Client,
	scheme *runtime.Scheme,
	componentMeta metav1.ObjectMeta,
	componentExt *v1beta1.ComponentExtensionSpec,
	configMap *corev1.ConfigMap,
) (*KedaReconciler, error) {
	scaledObject, err := createKedaScaledObject(componentMeta, componentExt, configMap)
	if err != nil {
		return nil, err
	}
	return &KedaReconciler{
		client:       client,
		scheme:       scheme,
		ScaledObject: scaledObject,
		componentExt: componentExt,
	}, nil
}

func getKedaMetrics(componentExt *v1beta1.ComponentExtensionSpec, configMap *corev1.ConfigMap,
) ([]kedav1alpha1.ScaleTriggers, error) {
	var triggers []kedav1alpha1.ScaleTriggers

	// metric configuration from componentExtension.AutoScaling if it is set
	if componentExt.AutoScaling != nil {
		metrics := componentExt.AutoScaling.Metrics
		for _, metric := range metrics {
			switch metric.Type {
			case v1beta1.ResourceMetricSourceType:
				triggerType := string(metric.Resource.Name)
				metricType := metric.Resource.Target.Type
				targetValue := "0"
				switch metricType {
				case v1beta1.UtilizationMetricType:
					averageUtil := metric.Resource.Target.AverageUtilization
					if metric.Resource.Name == v1beta1.ResourceMetricCPU {
						if metric.Resource.Target.AverageUtilization == nil {
							averageUtil = &constants.DefaultCPUUtilization
						}
					}
					if averageUtil != nil {
						targetValue = strconv.Itoa(int(*averageUtil))
					}
				case v1beta1.AverageValueMetricType:
					if metric.Resource.Target.AverageValue != nil {
						targetValue = metric.Resource.Target.AverageValue.String()
					}
				case v1beta1.ValueMetricType:
					if metric.Resource.Target.Value != nil {
						targetValue = metric.Resource.Target.Value.String()
					}
				}
				triggers = append(triggers, kedav1alpha1.ScaleTriggers{
					Type:       triggerType,
					Metadata:   map[string]string{"value": targetValue},
					MetricType: autoscalingv2.MetricTargetType(metricType),
				})
			case v1beta1.ExternalMetricSourceType:
				triggerType := string(metric.External.Metric.Backend)
				serverAddress := metric.External.Metric.ServerAddress
				authModes := metric.External.Metric.AuthModes
				query := metric.External.Metric.Query
				authRef := metric.External.AuthenticationRef

				trigger := kedav1alpha1.ScaleTriggers{
					Type: triggerType,
					Metadata: map[string]string{
						"serverAddress": serverAddress,
						"query":         query,
						"threshold":     fmt.Sprintf("%f", metric.External.Target.Value.AsApproximateFloat64()),
					},
				}
<<<<<<< HEAD
				if authModes != "" {
					trigger.Metadata["authModes"] = authModes
				}
				if triggerType == string(constants.AutoScalerMetricsSourcePrometheus) && metric.External.Metric.Namespace != "" {
					trigger.Metadata["namespace"] = metric.External.Metric.Namespace
				}
				if authRef.Name != "" {
					trigger.AuthenticationRef = &kedav1alpha1.AuthenticationRef{
						Name: authRef.Name,
=======

				if triggerType == string(constants.AutoScalerMetricsSourcePrometheus) && metric.External.Metric.Namespace != "" {
					trigger.Metadata["namespace"] = metric.External.Metric.Namespace
				}

				if metric.External.Authentication != nil {
					authModes := metric.External.Authentication.AuthModes
					if authModes != "" {
						trigger.Metadata["authModes"] = authModes
					}
					authRef := metric.External.Authentication.AuthenticationRef
					if authRef.Name != "" {
						trigger.AuthenticationRef = &kedav1alpha1.AuthenticationRef{
							Name: authRef.Name,
						}
>>>>>>> 798600bc
					}
				}
				triggers = append(triggers, trigger)
			case v1beta1.PodMetricSourceType:
				otelConfig, err := v1beta1.NewOtelCollectorConfig(configMap)
				if err != nil {
					return nil, err
				}
				MetricScalerEndpoint := otelConfig.MetricScalerEndpoint
				if metric.PodMetric.Metric.ServerAddress != "" {
					MetricScalerEndpoint = metric.PodMetric.Metric.ServerAddress
				}

				triggerType := string(metric.PodMetric.Metric.Backend)
				query := metric.PodMetric.Metric.Query
				targetValue := metric.PodMetric.Target.Value.AsApproximateFloat64()

				trigger := kedav1alpha1.ScaleTriggers{
					Metadata: map[string]string{},
				}

				if triggerType == string(constants.AutoScalerMetricsSourceOpenTelemetry) {
					trigger.Type = "external"
					trigger.Metadata = map[string]string{
						"metricQuery":   query,
						"targetValue":   fmt.Sprintf("%f", targetValue),
						"scalerAddress": MetricScalerEndpoint,
					}
					if metric.PodMetric.Metric.OperationOverTime != "" {
						trigger.Metadata["operationOverTime"] = metric.PodMetric.Metric.OperationOverTime
					}
				}

				triggers = append(triggers, trigger)
			}
		}
	}
	return triggers, nil
}

func createKedaScaledObject(componentMeta metav1.ObjectMeta,
	componentExtension *v1beta1.ComponentExtensionSpec,
	configMap *corev1.ConfigMap,
) (*kedav1alpha1.ScaledObject, error) {
	annotations := componentMeta.GetAnnotations()

	MinReplicas := componentExtension.MinReplicas
	MaxReplicas := componentExtension.MaxReplicas

	if MinReplicas == nil {
		MinReplicas = &constants.DefaultMinReplicas
	}

	if MaxReplicas < *MinReplicas {
		MaxReplicas = *MinReplicas
	}
	triggers, err := getKedaMetrics(componentExtension, configMap)
	if err != nil {
		return nil, err
	}

	scaledobject := &kedav1alpha1.ScaledObject{
		ObjectMeta: metav1.ObjectMeta{
			Name:        componentMeta.Name,
			Namespace:   componentMeta.Namespace,
			Labels:      componentMeta.Labels,
			Annotations: annotations,
		},
		Spec: kedav1alpha1.ScaledObjectSpec{
			ScaleTargetRef: &kedav1alpha1.ScaleTarget{
				Name: componentMeta.Name,
			},
			Triggers:        triggers,
			MinReplicaCount: MinReplicas,
			MaxReplicaCount: ptr.To(MaxReplicas),
		},
	}

	return scaledobject, nil
}

func semanticScaledObjectEquals(desired, existing *kedav1alpha1.ScaledObject) bool {
	return equality.Semantic.DeepEqual(desired.Spec, existing.Spec)
}

func (r *KedaReconciler) Reconcile(ctx context.Context) error {
	desired := r.ScaledObject

	existing := &kedav1alpha1.ScaledObject{}
	getExistingErr := r.client.Get(ctx, types.NamespacedName{
		Name:      desired.Name,
		Namespace: desired.Namespace,
	}, existing)
	kedaIsNotFound := apierr.IsNotFound(getExistingErr)

	if getExistingErr != nil && !kedaIsNotFound {
		return fmt.Errorf("failed to get existing KEDA autoscaler: %w", getExistingErr)
	}

	// ISVC is stopped, delete the httproute if it exists, otherwise, do nothing
	forceStopRuntime := utils.GetForceStopRuntime(desired)
	if (getExistingErr != nil && kedaIsNotFound) && forceStopRuntime {
		return nil
	}
	if forceStopRuntime {
		log.Info("Deleting KEDA Autoscaler", "namespace", existing.Namespace, "name", existing.Name)
		if existing.GetDeletionTimestamp() == nil { // check if the autoscaler was already deleted
			err := r.client.Delete(ctx, existing)
			if err != nil {
				return err
			}
		}
		return nil
	}

	// Create or update the keda autoscaler to match the desired state
	if getExistingErr != nil && kedaIsNotFound {
		log.Info("Creating KEDA ScaledObject resource", "name", desired.Name)
		if err := r.client.Create(ctx, desired); err != nil {
			log.Error(err, "Failed to create KEDA ScaledObject", "name", desired.Name)
			return err
		}
		return nil
	}

	// Set ResourceVersion which is required for update operation.
	desired.ResourceVersion = existing.ResourceVersion
	if !semanticScaledObjectEquals(desired, existing) {
		log.Info("Updating KEDA ScaledObject resource", "name", desired.Name)
		if err := r.client.Update(ctx, desired); err != nil {
			log.Error(err, "Failed to update KEDA ScaledObject", "name", desired.Name)
		}
	}
	return nil
}

func (r *KedaReconciler) SetControllerReferences(owner metav1.Object, scheme *runtime.Scheme) error {
	return controllerutil.SetControllerReference(owner, r.ScaledObject, scheme)
}<|MERGE_RESOLUTION|>--- conflicted
+++ resolved
@@ -120,17 +120,6 @@
 						"threshold":     fmt.Sprintf("%f", metric.External.Target.Value.AsApproximateFloat64()),
 					},
 				}
-<<<<<<< HEAD
-				if authModes != "" {
-					trigger.Metadata["authModes"] = authModes
-				}
-				if triggerType == string(constants.AutoScalerMetricsSourcePrometheus) && metric.External.Metric.Namespace != "" {
-					trigger.Metadata["namespace"] = metric.External.Metric.Namespace
-				}
-				if authRef.Name != "" {
-					trigger.AuthenticationRef = &kedav1alpha1.AuthenticationRef{
-						Name: authRef.Name,
-=======
 
 				if triggerType == string(constants.AutoScalerMetricsSourcePrometheus) && metric.External.Metric.Namespace != "" {
 					trigger.Metadata["namespace"] = metric.External.Metric.Namespace
@@ -146,7 +135,6 @@
 						trigger.AuthenticationRef = &kedav1alpha1.AuthenticationRef{
 							Name: authRef.Name,
 						}
->>>>>>> 798600bc
 					}
 				}
 				triggers = append(triggers, trigger)
