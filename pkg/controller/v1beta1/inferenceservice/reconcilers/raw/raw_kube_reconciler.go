--- conflicted
+++ resolved
@@ -111,11 +111,7 @@
 		log.Error(err1, "failed to get service config")
 	}
 
-<<<<<<< HEAD
-	depl, err := deployment.NewDeploymentReconciler(ctx, client, clientset, scheme, resourceType, componentMeta, workerComponentMeta, componentExt, podSpec, workerPodSpec)
-=======
-	deployment, err := deployment.NewDeploymentReconciler(client, scheme, componentMeta, workerComponentMeta, componentExt, podSpec, workerPodSpec)
->>>>>>> 3a1dc463
+	deployment, err := deployment.NewDeploymentReconciler(ctx, client, clientset, scheme, resourceType, componentMeta, workerComponentMeta, componentExt, podSpec, workerPodSpec)
 	if err != nil {
 		return nil, err
 	}
@@ -123,13 +119,8 @@
 	return &RawKubeReconciler{
 		client:        client,
 		scheme:        scheme,
-<<<<<<< HEAD
-		Deployment:    depl,
+		Deployment:    deployment,
 		Service:       service.NewServiceReconciler(client, scheme, resourceType, componentMeta, componentExt, podSpec, multiNodeEnabled, serviceConfig),
-=======
-		Deployment:    deployment,
-		Service:       service.NewServiceReconciler(client, scheme, componentMeta, componentExt, podSpec, multiNodeEnabled, serviceConfig),
->>>>>>> 3a1dc463
 		Scaler:        as,
 		OtelCollector: otelCollector,
 		URL:           url,
