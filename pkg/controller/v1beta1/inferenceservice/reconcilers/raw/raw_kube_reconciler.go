--- conflicted
+++ resolved
@@ -60,7 +60,6 @@
 	client client.Client,
 	clientset kubernetes.Interface,
 	scheme *runtime.Scheme,
-	resourceType constants.ResourceType,
 	componentMeta metav1.ObjectMeta,
 	workerComponentMeta metav1.ObjectMeta,
 	componentExt *v1beta1.ComponentExtensionSpec,
@@ -125,9 +124,6 @@
 		log.Error(err1, "failed to get service config")
 	}
 
-<<<<<<< HEAD
-	depl, err := deployment.NewDeploymentReconciler(ctx, client, clientset, scheme, resourceType, componentMeta, workerComponentMeta, componentExt, podSpec, workerPodSpec)
-=======
 	if storageUris != nil && len(*storageUris) > 0 {
 		isvcReadonlyStringFlag := pod.GetStorageInitializerReadOnlyFlag(componentMeta.Annotations)
 
@@ -179,7 +175,6 @@
 	}
 
 	deployment, err := deployment.NewDeploymentReconciler(client, scheme, componentMeta, workerComponentMeta, componentExt, podSpec, workerPodSpec, deployConfig)
->>>>>>> b4afaa43
 	if err != nil {
 		return nil, err
 	}
@@ -187,8 +182,8 @@
 	return &RawKubeReconciler{
 		client:        client,
 		scheme:        scheme,
-		Deployment:    depl,
-		Service:       service.NewServiceReconciler(client, scheme, resourceType, componentMeta, componentExt, podSpec, multiNodeEnabled, serviceConfig),
+		Deployment:    deployment,
+		Service:       service.NewServiceReconciler(client, scheme, componentMeta, componentExt, podSpec, multiNodeEnabled, serviceConfig),
 		Scaler:        as,
 		OtelCollector: otelCollector,
 		URL:           url,
@@ -207,13 +202,6 @@
 
 // Reconcile ...
 func (r *RawKubeReconciler) Reconcile(ctx context.Context) ([]*appsv1.Deployment, error) {
-	// reconciling service before deployment because we want to use "service.beta.openshift.io/serving-cert-secret-name"
-	// reconcile Service
-	_, err := r.Service.Reconcile(ctx)
-	if err != nil {
-		return nil, err
-	}
-
 	// reconcile OTel Collector
 	if r.OtelCollector != nil {
 		err := r.OtelCollector.Reconcile(ctx)
@@ -221,13 +209,18 @@
 			return nil, err
 		}
 	}
-
 	// reconcile Deployment
 	deploymentList, err := r.Deployment.Reconcile(ctx)
 	if err != nil {
 		return nil, err
 	}
 
+	// reconcile Service
+	_, err = r.Service.Reconcile(ctx)
+	if err != nil {
+		return nil, err
+	}
+
 	// reconcile HPA
 	err = r.Scaler.Reconcile(ctx)
 	if err != nil {
