--- conflicted
+++ resolved
@@ -1699,11 +1699,7 @@
 					TransitionStatus:    "InProgress",
 					ModelRevisionStates: &v1beta1.ModelRevisionStates{TargetModelState: "Pending"},
 				},
-<<<<<<< HEAD
-				DeploymentMode: string(constants.RawDeployment),
-=======
 				ServingRuntimeName: "tf-serving-raw",
->>>>>>> 60ac246b
 			}
 			Eventually(func() string {
 				isvc := &v1beta1.InferenceService{}
@@ -2089,25 +2085,15 @@
 		// Waits for the http route to be ready
 		// Note: top level route uses serviceKey, predictor route uses predictorKey
 		expectHttpRouteToBeReady := func(ctx context.Context, objKey types.NamespacedName) {
-<<<<<<< HEAD
 			actualHttpRoute := &gatewayapiv1.HTTPRoute{}
-=======
-			actualHttpRoute := &gwapiv1.HTTPRoute{}
->>>>>>> 60ac246b
 			Eventually(func() error {
 				return k8sClient.Get(ctx, objKey, actualHttpRoute)
 			}, timeout).Should(Succeed())
 
 			// Mark the route as accepted to make isvc ready
-<<<<<<< HEAD
 			httpRouteStatus := gatewayapiv1.HTTPRouteStatus{
 				RouteStatus: gatewayapiv1.RouteStatus{
 					Parents: []gatewayapiv1.RouteParentStatus{
-=======
-			httpRouteStatus := gwapiv1.HTTPRouteStatus{
-				RouteStatus: gwapiv1.RouteStatus{
-					Parents: []gwapiv1.RouteParentStatus{
->>>>>>> 60ac246b
 						{
 							ParentRef: gwapiv1.ParentReference{
 								Name:      gwapiv1.ObjectName(kserveGateway.Name),
@@ -2171,7 +2157,6 @@
 				return readyCond != nil && readyCond.Status == corev1.ConditionTrue
 			}, timeout, interval).Should(BeTrue(), "The ingress should be ready")
 		}
-<<<<<<< HEAD
 
 		// Wait for the InferenceService's TransformerReady condition.
 		expectIsvcTransformerReadyStatus := func(ctx context.Context, serviceKey types.NamespacedName) {
@@ -2240,27 +2225,6 @@
 
 		// Wait for any Kubernetes object to be not found.
 		expectResourceToBeDeleted := func(ctx context.Context, obj client.Object, objKey types.NamespacedName) {
-=======
-
-		// Wait for the InferenceService's TransformerReady condition.
-		expectIsvcTransformerReadyStatus := func(ctx context.Context, serviceKey types.NamespacedName) {
-			updatedIsvc := &v1beta1.InferenceService{}
-			// Check that the transformer is ready
-			Eventually(func() bool {
-				err := k8sClient.Get(ctx, serviceKey, updatedIsvc)
-				if err != nil {
-					return false
-				}
-				readyCond := updatedIsvc.Status.GetCondition(v1beta1.TransformerReady)
-				return readyCond != nil && readyCond.Status == corev1.ConditionTrue
-			}, timeout, interval).Should(BeTrue(), "The transformer should be ready")
-		}
-
-		// Wait for the InferenceService's ExplainerReady condition.
-		expectIsvcExplainerReadyStatus := func(ctx context.Context, serviceKey types.NamespacedName) {
-			updatedIsvc := &v1beta1.InferenceService{}
-			// Check that the explainer is ready
->>>>>>> 60ac246b
 			Eventually(func() bool {
 				err := k8sClient.Get(ctx, objKey, obj)
 				return apierr.IsNotFound(err)
@@ -2288,7 +2252,6 @@
 					Name:      constants.PredictorServiceName(serviceKey.Name),
 					Namespace: serviceKey.Namespace,
 				}
-<<<<<<< HEAD
 
 				// Serving runtime
 				servingRuntime := createServingRuntime(serviceKey.Namespace, "tf-serving-raw")
@@ -2417,59 +2380,6 @@
 			})
 
 			It("Should not create the httproute/service/deployment/hpa when the annotation is set to true", func() {
-=======
-				readyCond := updatedIsvc.Status.GetCondition(v1beta1.ExplainerReady)
-				return readyCond != nil && readyCond.Status == corev1.ConditionTrue
-			}, timeout, interval).Should(BeTrue(), "The explainer should be ready")
-		}
-
-		// Wait for the InferenceService's Stopped condition to be true.
-		expectIsvcTrueStoppedStatus := func(ctx context.Context, serviceKey types.NamespacedName) {
-			// Check that the ISVC status reflects that it is stopped
-			updatedIsvc := &v1beta1.InferenceService{}
-			Eventually(func() bool {
-				err := k8sClient.Get(ctx, serviceKey, updatedIsvc)
-				return err == nil
-			}, timeout, interval).Should(BeTrue())
-
-			Eventually(func() bool {
-				err := k8sClient.Get(ctx, serviceKey, updatedIsvc)
-				if err == nil {
-					stopped_cond := updatedIsvc.Status.GetCondition(v1beta1.Stopped)
-					if stopped_cond != nil && stopped_cond.Status == corev1.ConditionTrue {
-						return true
-					}
-				}
-				return false
-			}, timeout, interval).Should(BeTrue(), "The stopped condition should be set to true")
-		}
-
-		// Waits for any Kubernestes object to be found
-		expectResourceToExist := func(ctx context.Context, obj client.Object, objKey types.NamespacedName) {
-			Eventually(func() bool {
-				err := k8sClient.Get(ctx, objKey, obj)
-				return err == nil
-			}, timeout, interval).Should(BeTrue(), "%T %s should exist", obj, objKey.Name)
-		}
-
-		// Checks that any Kubernetes object does not exist
-		expectResourceDoesNotExist := func(ctx context.Context, obj client.Object, objKey types.NamespacedName) {
-			Consistently(func() bool {
-				err := k8sClient.Get(ctx, objKey, obj)
-				return apierr.IsNotFound(err)
-			}, time.Second*10, interval).Should(BeTrue(), "%T %s should not be created", obj, objKey.Name)
-		}
-
-		// Wait for any Kubernetes object to be not found.
-		expectResourceToBeDeleted := func(ctx context.Context, obj client.Object, objKey types.NamespacedName) {
-			Eventually(func() bool {
-				err := k8sClient.Get(ctx, objKey, obj)
-				return apierr.IsNotFound(err)
-			}, timeout, interval).Should(BeTrue(), "%T %s should be deleted", obj, objKey.Name)
-		}
-
-		Describe("inference service only", func() {
-			It("Should keep the httproute/service/deployment/hpa created when the annotation is set to false", func() {
 				ctx, cancel := context.WithCancel(context.Background())
 				DeferCleanup(cancel)
 
@@ -2479,7 +2389,7 @@
 				defer k8sClient.Delete(ctx, configMap)
 
 				// Setup values
-				serviceName := "stop-false-isvc"
+				serviceName := "stop-true-isvc"
 				serviceNamespace := "default"
 				expectedRequest := reconcile.Request{NamespacedName: types.NamespacedName{Name: serviceName, Namespace: serviceNamespace}}
 				serviceKey := expectedRequest.NamespacedName
@@ -2497,114 +2407,12 @@
 
 				// Define InferenceService
 				isvc := defaultIsvc(serviceKey, storageUri, string(constants.AutoscalerClassHPA), qty)
-				isvc.Annotations[constants.StopAnnotationKey] = "false"
+				isvc.Annotations[constants.StopAnnotationKey] = "true"
 				Expect(k8sClient.Create(context.Background(), isvc)).NotTo(HaveOccurred())
 				defer k8sClient.Delete(ctx, isvc)
 
 				expectIsvcToExist(ctx, serviceKey)
 
-				// Check the deployment
-				expectDeploymentToBeReady(context.Background(), predictorKey)
-
-				// check the service
-				expectResourceToExist(context.Background(), &corev1.Service{}, predictorKey)
-
-				// top level http route
-				expectHttpRouteToBeReady(context.Background(), serviceKey)
-				// predictor http route
-				expectHttpRouteToBeReady(context.Background(), predictorKey)
-
-				// check the HPA
-				expectResourceToExist(ctx, &autoscalingv2.HorizontalPodAutoscaler{}, predictorKey)
-
-				// Check that the ISVC was updated
-				expectIsvcToExist(ctx, serviceKey)
-
-				// Check that the stopped condition is false
-				expectIsvcFalseStoppedStatus(ctx, serviceKey)
-
-				// Check that the inference service is ready
-				expectIsvcReadyStatus(ctx, serviceKey)
-			})
-
-			It("Should keep the ingress/service/deployment/keda/otel created when gateway api is disabled and the annotation is set to false", func() {
->>>>>>> 60ac246b
-				ctx, cancel := context.WithCancel(context.Background())
-				DeferCleanup(cancel)
-
-				// Config map
-				configMap := createInferenceServiceConfigMap()
-<<<<<<< HEAD
-=======
-				configMap.Data["ingress"] = `{
-					"enableGatewayAPI": false,
-					"ingressGateway": "knative-serving/knative-ingress-gateway",
-					"localGateway": "knative-serving/knative-local-gateway",
-					"localGatewayService": "knative-local-gateway.istio-system.svc.cluster.local"
-				}`
-				configMap.Data["opentelemetryCollector"] = `{
-					"scrapeInterval": "5s",
-					"metricReceiverEndpoint": "keda-otel-scaler.keda.svc:4317",
-					"metricScalerEndpoint": "keda-otel-scaler.keda.svc:4318"
-				}`
->>>>>>> 60ac246b
-				Expect(k8sClient.Create(context.Background(), configMap)).NotTo(HaveOccurred())
-				defer k8sClient.Delete(ctx, configMap)
-
-				// Setup values
-<<<<<<< HEAD
-				serviceName := "stop-true-isvc"
-=======
-				serviceName := "stop-false-ingress-isvc"
->>>>>>> 60ac246b
-				serviceNamespace := "default"
-				expectedRequest := reconcile.Request{NamespacedName: types.NamespacedName{Name: serviceName, Namespace: serviceNamespace}}
-				serviceKey := expectedRequest.NamespacedName
-				storageUri := "s3://test/mnist/export"
-				qty := resource.MustParse("10Gi")
-				predictorKey := types.NamespacedName{
-					Name:      constants.PredictorServiceName(serviceKey.Name),
-					Namespace: serviceKey.Namespace,
-				}
-
-				// Serving runtime
-				servingRuntime := createServingRuntime(serviceKey.Namespace, "tf-serving-raw")
-				Expect(k8sClient.Create(context.Background(), servingRuntime)).NotTo(HaveOccurred())
-				defer k8sClient.Delete(ctx, servingRuntime)
-
-				// Define InferenceService
-<<<<<<< HEAD
-				isvc := defaultIsvc(serviceKey, storageUri, string(constants.AutoscalerClassHPA), qty)
-				isvc.Annotations[constants.StopAnnotationKey] = "true"
-=======
-				isvc := defaultIsvc(serviceKey, storageUri, string(constants.AutoscalerClassKeda), qty)
-				isvc.Annotations[constants.StopAnnotationKey] = "false"
-				isvc.Annotations["sidecar.opentelemetry.io/inject"] = "true"
-				isvc.Spec.Predictor.ComponentExtensionSpec.AutoScaling = &v1beta1.AutoScalingSpec{
-					Metrics: []v1beta1.MetricsSpec{
-						{
-							Type: v1beta1.PodMetricSourceType,
-							PodMetric: &v1beta1.PodMetricSource{
-								Metric: v1beta1.PodMetrics{
-									Backend:     v1beta1.OpenTelemetryBackend,
-									MetricNames: []string{"process_cpu_seconds_total"},
-									Query:       "avg(process_cpu_seconds_total)",
-								},
-								Target: v1beta1.MetricTarget{
-									Type:  v1beta1.ValueMetricType,
-									Value: &resource.Quantity{},
-								},
-							},
-						},
-					},
-				}
->>>>>>> 60ac246b
-				Expect(k8sClient.Create(context.Background(), isvc)).NotTo(HaveOccurred())
-				defer k8sClient.Delete(ctx, isvc)
-
-				expectIsvcToExist(ctx, serviceKey)
-
-<<<<<<< HEAD
 				// Check that the deployment was not created
 				expectResourceDoesNotExist(context.Background(), &appsv1.Deployment{}, predictorKey)
 
@@ -2664,33 +2472,56 @@
 				Expect(k8sClient.Create(context.Background(), servingRuntime)).NotTo(HaveOccurred())
 				defer k8sClient.Delete(ctx, servingRuntime)
 
-=======
-				// Check the OpenTelemetry Collector
-				expectResourceToExist(context.Background(), &otelv1beta1.OpenTelemetryCollector{}, predictorKey)
-
-				// Check the deployment
-				expectDeploymentToBeReady(context.Background(), predictorKey)
-
-				// Check the service
-				expectResourceToExist(context.Background(), &corev1.Service{}, predictorKey)
-
-				// Check ingress
-				expectResourceToExist(context.Background(), &netv1.Ingress{}, serviceKey)
-
-				// Check KEDA
-				expectResourceToExist(context.Background(), &kedav1alpha1.ScaledObject{}, predictorKey)
+				// Define InferenceService
+				isvc := defaultIsvc(serviceKey, storageUri, string(constants.AutoscalerClassKeda), qty)
+				isvc.Annotations[constants.StopAnnotationKey] = "true"
+				isvc.Annotations["sidecar.opentelemetry.io/inject"] = "true"
+				isvc.Spec.Predictor.ComponentExtensionSpec.AutoScaling = &v1beta1.AutoScalingSpec{
+					Metrics: []v1beta1.MetricsSpec{
+						{
+							Type: v1beta1.PodMetricSourceType,
+							PodMetric: &v1beta1.PodMetricSource{
+								Metric: v1beta1.PodMetrics{
+									Backend:     v1beta1.OpenTelemetryBackend,
+									MetricNames: []string{"process_cpu_seconds_total"},
+									Query:       "avg(process_cpu_seconds_total)",
+								},
+								Target: v1beta1.MetricTarget{
+									Type:  v1beta1.ValueMetricType,
+									Value: &resource.Quantity{},
+								},
+							},
+						},
+					},
+				}
+				Expect(k8sClient.Create(context.Background(), isvc)).NotTo(HaveOccurred())
+				defer k8sClient.Delete(ctx, isvc)
+
+				expectIsvcToExist(ctx, serviceKey)
+
+				// Check that the OpenTelemetry Collector was not created
+				expectResourceDoesNotExist(context.Background(), &otelv1beta1.OpenTelemetryCollector{}, predictorKey)
+
+				// Check that the deployment was not created
+				expectResourceDoesNotExist(context.Background(), &appsv1.Deployment{}, predictorKey)
+
+				// check that the service was not created
+				expectResourceDoesNotExist(context.Background(), &corev1.Service{}, predictorKey)
+
+				// Check that the ingress was not created
+				expectResourceDoesNotExist(context.Background(), &netv1.Ingress{}, serviceKey)
+
+				// Check that the KEDA autoscaler was not created
+				expectResourceDoesNotExist(context.Background(), &kedav1alpha1.ScaledObject{}, predictorKey)
 
 				// Check that the ISVC was updated
 				expectIsvcToExist(ctx, serviceKey)
 
-				// Check that the stopped condition is false
-				expectIsvcFalseStoppedStatus(ctx, serviceKey)
-
-				// Check that the inference service is ready
-				expectIsvcReadyStatus(ctx, serviceKey)
+				// Check that the ISVC status reflects that it is stopped
+				expectIsvcTrueStoppedStatus(ctx, serviceKey)
 			})
 
-			It("Should not create the httproute/service/deployment/hpa when the annotation is set to true", func() {
+			It("Should delete the httproute/service/deployment/hpa when the annotation is updated to true on an existing ISVC", func() {
 				ctx, cancel := context.WithCancel(context.Background())
 				DeferCleanup(cancel)
 
@@ -2700,7 +2531,7 @@
 				defer k8sClient.Delete(ctx, configMap)
 
 				// Setup values
-				serviceName := "stop-true-isvc"
+				serviceName := "stop-edit-true-isvc"
 				serviceNamespace := "default"
 				expectedRequest := reconcile.Request{NamespacedName: types.NamespacedName{Name: serviceName, Namespace: serviceNamespace}}
 				serviceKey := expectedRequest.NamespacedName
@@ -2718,42 +2549,56 @@
 
 				// Define InferenceService
 				isvc := defaultIsvc(serviceKey, storageUri, string(constants.AutoscalerClassHPA), qty)
-				isvc.Annotations[constants.StopAnnotationKey] = "true"
+				isvc.Annotations[constants.StopAnnotationKey] = "false"
 				Expect(k8sClient.Create(context.Background(), isvc)).NotTo(HaveOccurred())
 				defer k8sClient.Delete(ctx, isvc)
 
 				expectIsvcToExist(ctx, serviceKey)
 
-				// Check that the deployment was not created
-				expectResourceDoesNotExist(context.Background(), &appsv1.Deployment{}, predictorKey)
-
-				// check that the service was not created
-				expectResourceDoesNotExist(context.Background(), &corev1.Service{}, predictorKey)
-
-				// check that the http routes were not created
+				// Check the deployment
+				expectDeploymentToBeReady(ctx, predictorKey)
+
+				// check the service
+				expectResourceToExist(context.Background(), &corev1.Service{}, predictorKey)
+
+				// check the http routes
 				// top level http route
-				expectResourceDoesNotExist(context.Background(), &gwapiv1.HTTPRoute{}, serviceKey)
+				expectHttpRouteToBeReady(context.Background(), serviceKey)
 				// predictor http route
-				expectResourceDoesNotExist(context.Background(), &gwapiv1.HTTPRoute{}, predictorKey)
-
-				// check that the HPA was not created
-				expectResourceDoesNotExist(ctx, &autoscalingv2.HorizontalPodAutoscaler{}, predictorKey)
-
-				// check that the HPA was not created
-				existingHPA := &autoscalingv2.HorizontalPodAutoscaler{}
-				Consistently(func() bool {
-					err := k8sClient.Get(ctx, predictorKey, existingHPA)
-					return apierr.IsNotFound(err)
-				}, time.Second*10).Should(BeTrue(), "The HPA should not be created")
-
-				actualPredictorHttpRoute := &gwapiv1.HTTPRoute{}
-				Consistently(func() bool {
-					err := k8sClient.Get(context.Background(), types.NamespacedName{
-						Name:      predictorKey.Name,
-						Namespace: serviceKey.Namespace,
-					}, actualPredictorHttpRoute)
-					return apierr.IsNotFound(err)
-				}, time.Second*10).Should(BeTrue(), "The predictor http route should not be created")
+				expectHttpRouteToBeReady(context.Background(), predictorKey)
+
+				// check the HPA
+				expectResourceToExist(context.Background(), &autoscalingv2.HorizontalPodAutoscaler{}, predictorKey)
+
+				// Check that the ISVC was updated
+				expectIsvcToExist(ctx, serviceKey)
+
+				// Check that the stopped condition is false
+				expectIsvcFalseStoppedStatus(ctx, serviceKey)
+
+				// Check that the inference service is ready
+				expectIsvcReadyStatus(ctx, serviceKey)
+
+				// Stop the inference service
+				updatedIsvc := expectIsvcToExist(ctx, serviceKey)
+				stoppedIsvc := updatedIsvc.DeepCopy()
+				stoppedIsvc.Annotations[constants.StopAnnotationKey] = "true"
+				Expect(k8sClient.Update(ctx, stoppedIsvc)).NotTo(HaveOccurred())
+
+				// Check that the deployment was deleted
+				expectResourceToBeDeleted(context.Background(), &appsv1.Deployment{}, predictorKey)
+
+				// check that the service was deleted
+				expectResourceToBeDeleted(context.Background(), &corev1.Service{}, predictorKey)
+
+				// check that the http routes were deleted
+				// top level http route
+				expectResourceToBeDeleted(context.Background(), &gatewayapiv1.HTTPRoute{}, serviceKey)
+				// predictor http route
+				expectResourceToBeDeleted(context.Background(), &gatewayapiv1.HTTPRoute{}, predictorKey)
+
+				// check that the HPA was deleted
+				expectResourceToBeDeleted(ctx, &autoscalingv2.HorizontalPodAutoscaler{}, predictorKey)
 
 				// Check that the ISVC was updated
 				expectIsvcToExist(ctx, serviceKey)
@@ -2762,7 +2607,7 @@
 				expectIsvcTrueStoppedStatus(ctx, serviceKey)
 			})
 
-			It("Should not create the ingress/service/deployment/keda/otel when gateway api is disabled and the annotation is set to true", func() {
+			It("Should delete the ingress/service/deployment/keda/otel when gateway api is disabled and the annotation is updated to true on an existing ISVC", func() {
 				ctx, cancel := context.WithCancel(context.Background())
 				DeferCleanup(cancel)
 
@@ -2783,7 +2628,7 @@
 				defer k8sClient.Delete(ctx, configMap)
 
 				// Setup values
-				serviceName := "stop-true-ingress-isvc"
+				serviceName := "stop-edit-ingress-isvc"
 				serviceNamespace := "default"
 				expectedRequest := reconcile.Request{NamespacedName: types.NamespacedName{Name: serviceName, Namespace: serviceNamespace}}
 				serviceKey := expectedRequest.NamespacedName
@@ -2799,10 +2644,9 @@
 				Expect(k8sClient.Create(context.Background(), servingRuntime)).NotTo(HaveOccurred())
 				defer k8sClient.Delete(ctx, servingRuntime)
 
->>>>>>> 60ac246b
 				// Define InferenceService
 				isvc := defaultIsvc(serviceKey, storageUri, string(constants.AutoscalerClassKeda), qty)
-				isvc.Annotations[constants.StopAnnotationKey] = "true"
+				isvc.Annotations[constants.StopAnnotationKey] = "false"
 				isvc.Annotations["sidecar.opentelemetry.io/inject"] = "true"
 				isvc.Spec.Predictor.ComponentExtensionSpec.AutoScaling = &v1beta1.AutoScalingSpec{
 					Metrics: []v1beta1.MetricsSpec{
@@ -2827,21 +2671,50 @@
 
 				expectIsvcToExist(ctx, serviceKey)
 
-				// Check that the OpenTelemetry Collector was not created
-				expectResourceDoesNotExist(context.Background(), &otelv1beta1.OpenTelemetryCollector{}, predictorKey)
-
-				// Check that the deployment was not created
-				expectResourceDoesNotExist(context.Background(), &appsv1.Deployment{}, predictorKey)
-
-				// check that the service was not created
-				expectResourceDoesNotExist(context.Background(), &corev1.Service{}, predictorKey)
-
-				// Check that the ingress was not created
-				expectResourceDoesNotExist(context.Background(), &netv1.Ingress{}, serviceKey)
-<<<<<<< HEAD
-
-				// Check that the KEDA autoscaler was not created
-				expectResourceDoesNotExist(context.Background(), &kedav1alpha1.ScaledObject{}, predictorKey)
+				// Check the OpenTelemetry Collector
+				expectResourceToExist(context.Background(), &otelv1beta1.OpenTelemetryCollector{}, predictorKey)
+
+				// Check the deployment
+				expectDeploymentToBeReady(context.Background(), predictorKey)
+
+				// Check the service
+				expectResourceToExist(context.Background(), &corev1.Service{}, predictorKey)
+
+				// Check ingress
+				expectResourceToExist(context.Background(), &netv1.Ingress{}, serviceKey)
+
+				// Check KEDA
+				expectResourceToExist(context.Background(), &kedav1alpha1.ScaledObject{}, predictorKey)
+
+				// Check that the ISVC was updated
+				expectIsvcToExist(ctx, serviceKey)
+
+				// Check that the stopped condition is false
+				expectIsvcFalseStoppedStatus(ctx, serviceKey)
+
+				// Check that the inference service is ready
+				expectIsvcReadyStatus(ctx, serviceKey)
+
+				// Stop the inference service
+				updatedIsvc := expectIsvcToExist(ctx, serviceKey)
+				stoppedIsvc := updatedIsvc.DeepCopy()
+				stoppedIsvc.Annotations[constants.StopAnnotationKey] = "true"
+				Expect(k8sClient.Update(ctx, stoppedIsvc)).NotTo(HaveOccurred())
+
+				// Check that the OpenTelemetry Collector was deleted
+				expectResourceToBeDeleted(context.Background(), &otelv1beta1.OpenTelemetryCollector{}, predictorKey)
+
+				// Check that the deployment was deleted
+				expectResourceToBeDeleted(context.Background(), &appsv1.Deployment{}, predictorKey)
+
+				// check that the service was deleted
+				expectResourceToBeDeleted(context.Background(), &corev1.Service{}, predictorKey)
+
+				// Check that the ingress was deleted
+				expectResourceToBeDeleted(context.Background(), &netv1.Ingress{}, serviceKey)
+
+				// Check that the KEDA autoscaler was deleted
+				expectResourceToBeDeleted(context.Background(), &kedav1alpha1.ScaledObject{}, predictorKey)
 
 				// Check that the ISVC was updated
 				expectIsvcToExist(ctx, serviceKey)
@@ -2850,7 +2723,7 @@
 				expectIsvcTrueStoppedStatus(ctx, serviceKey)
 			})
 
-			It("Should delete the httproute/service/deployment/hpa when the annotation is updated to true on an existing ISVC", func() {
+			It("Should create the httproute/service/deployment/hpa when the annotation is updated to false on an existing ISVC that is stopped", func() {
 				ctx, cancel := context.WithCancel(context.Background())
 				DeferCleanup(cancel)
 
@@ -2860,7 +2733,7 @@
 				defer k8sClient.Delete(ctx, configMap)
 
 				// Setup values
-				serviceName := "stop-edit-true-isvc"
+				serviceName := "stop-edit-false-isvc"
 				serviceNamespace := "default"
 				expectedRequest := reconcile.Request{NamespacedName: types.NamespacedName{Name: serviceName, Namespace: serviceNamespace}}
 				serviceKey := expectedRequest.NamespacedName
@@ -2878,26 +2751,52 @@
 
 				// Define InferenceService
 				isvc := defaultIsvc(serviceKey, storageUri, string(constants.AutoscalerClassHPA), qty)
-				isvc.Annotations[constants.StopAnnotationKey] = "false"
+				isvc.Annotations[constants.StopAnnotationKey] = "true"
 				Expect(k8sClient.Create(context.Background(), isvc)).NotTo(HaveOccurred())
 				defer k8sClient.Delete(ctx, isvc)
 
 				expectIsvcToExist(ctx, serviceKey)
 
+				// Check that the deployment was not created
+				expectResourceDoesNotExist(context.Background(), &appsv1.Deployment{}, predictorKey)
+
+				// check that the service was not created
+				expectResourceDoesNotExist(context.Background(), &corev1.Service{}, predictorKey)
+
+				// check that the http routes were not created
+				// top level http route
+				expectResourceDoesNotExist(context.Background(), &gatewayapiv1.HTTPRoute{}, serviceKey)
+				// predictor http route
+				expectResourceDoesNotExist(context.Background(), &gatewayapiv1.HTTPRoute{}, predictorKey)
+
+				// check that the predictor HPA was not created
+				expectResourceDoesNotExist(ctx, &autoscalingv2.HorizontalPodAutoscaler{}, predictorKey)
+
+				// Check that the ISVC was updated
+				expectIsvcToExist(ctx, serviceKey)
+
+				// Check that the ISVC status reflects that it is stopped
+				expectIsvcTrueStoppedStatus(ctx, serviceKey)
+
+				// Resume the inference service
+				updatedIsvc := expectIsvcToExist(ctx, serviceKey)
+				stoppedIsvc := updatedIsvc.DeepCopy()
+				stoppedIsvc.Annotations[constants.StopAnnotationKey] = "false"
+				Expect(k8sClient.Update(ctx, stoppedIsvc)).NotTo(HaveOccurred())
+
 				// Check the deployment
-				expectDeploymentToBeReady(ctx, predictorKey)
+				expectDeploymentToBeReady(context.Background(), predictorKey)
 
 				// check the service
 				expectResourceToExist(context.Background(), &corev1.Service{}, predictorKey)
 
-				// check the http routes
 				// top level http route
 				expectHttpRouteToBeReady(context.Background(), serviceKey)
 				// predictor http route
 				expectHttpRouteToBeReady(context.Background(), predictorKey)
 
 				// check the HPA
-				expectResourceToExist(context.Background(), &autoscalingv2.HorizontalPodAutoscaler{}, predictorKey)
+				expectResourceToExist(ctx, &autoscalingv2.HorizontalPodAutoscaler{}, predictorKey)
 
 				// Check that the ISVC was updated
 				expectIsvcToExist(ctx, serviceKey)
@@ -2907,36 +2806,9 @@
 
 				// Check that the inference service is ready
 				expectIsvcReadyStatus(ctx, serviceKey)
-
-				// Stop the inference service
-				updatedIsvc := expectIsvcToExist(ctx, serviceKey)
-				stoppedIsvc := updatedIsvc.DeepCopy()
-				stoppedIsvc.Annotations[constants.StopAnnotationKey] = "true"
-				Expect(k8sClient.Update(ctx, stoppedIsvc)).NotTo(HaveOccurred())
-
-				// Check that the deployment was deleted
-				expectResourceToBeDeleted(context.Background(), &appsv1.Deployment{}, predictorKey)
-
-				// check that the service was deleted
-				expectResourceToBeDeleted(context.Background(), &corev1.Service{}, predictorKey)
-
-				// check that the http routes were deleted
-				// top level http route
-				expectResourceToBeDeleted(context.Background(), &gatewayapiv1.HTTPRoute{}, serviceKey)
-				// predictor http route
-				expectResourceToBeDeleted(context.Background(), &gatewayapiv1.HTTPRoute{}, predictorKey)
-
-				// check that the HPA was deleted
-				expectResourceToBeDeleted(ctx, &autoscalingv2.HorizontalPodAutoscaler{}, predictorKey)
-
-				// Check that the ISVC was updated
-				expectIsvcToExist(ctx, serviceKey)
-
-				// Check that the ISVC status reflects that it is stopped
-				expectIsvcTrueStoppedStatus(ctx, serviceKey)
 			})
 
-			It("Should delete the ingress/service/deployment/keda/otel when gateway api is disabled and the annotation is updated to true on an existing ISVC", func() {
+			It("Should create the ingress/service/deployment/keda/otel when gateway api is disabled when the annotation is updated to false on an existing ISVC that is stopped", func() {
 				ctx, cancel := context.WithCancel(context.Background())
 				DeferCleanup(cancel)
 
@@ -2957,207 +2829,6 @@
 				defer k8sClient.Delete(ctx, configMap)
 
 				// Setup values
-				serviceName := "stop-edit-ingress-isvc"
-				serviceNamespace := "default"
-				expectedRequest := reconcile.Request{NamespacedName: types.NamespacedName{Name: serviceName, Namespace: serviceNamespace}}
-				serviceKey := expectedRequest.NamespacedName
-				storageUri := "s3://test/mnist/export"
-				qty := resource.MustParse("10Gi")
-				predictorKey := types.NamespacedName{
-					Name:      constants.PredictorServiceName(serviceKey.Name),
-					Namespace: serviceKey.Namespace,
-				}
-
-				// Serving runtime
-				servingRuntime := createServingRuntime(serviceKey.Namespace, "tf-serving-raw")
-				Expect(k8sClient.Create(context.Background(), servingRuntime)).NotTo(HaveOccurred())
-				defer k8sClient.Delete(ctx, servingRuntime)
-
-				// Define InferenceService
-				isvc := defaultIsvc(serviceKey, storageUri, string(constants.AutoscalerClassKeda), qty)
-				isvc.Annotations[constants.StopAnnotationKey] = "false"
-				isvc.Annotations["sidecar.opentelemetry.io/inject"] = "true"
-				isvc.Spec.Predictor.ComponentExtensionSpec.AutoScaling = &v1beta1.AutoScalingSpec{
-					Metrics: []v1beta1.MetricsSpec{
-						{
-							Type: v1beta1.PodMetricSourceType,
-							PodMetric: &v1beta1.PodMetricSource{
-								Metric: v1beta1.PodMetrics{
-									Backend:     v1beta1.OpenTelemetryBackend,
-									MetricNames: []string{"process_cpu_seconds_total"},
-									Query:       "avg(process_cpu_seconds_total)",
-								},
-								Target: v1beta1.MetricTarget{
-									Type:  v1beta1.ValueMetricType,
-									Value: &resource.Quantity{},
-								},
-							},
-						},
-					},
-				}
-				Expect(k8sClient.Create(context.Background(), isvc)).NotTo(HaveOccurred())
-				defer k8sClient.Delete(ctx, isvc)
-
-				expectIsvcToExist(ctx, serviceKey)
-
-				// Check the OpenTelemetry Collector
-				expectResourceToExist(context.Background(), &otelv1beta1.OpenTelemetryCollector{}, predictorKey)
-
-				// Check the deployment
-				expectDeploymentToBeReady(context.Background(), predictorKey)
-
-				// Check the service
-				expectResourceToExist(context.Background(), &corev1.Service{}, predictorKey)
-
-				// Check ingress
-				expectResourceToExist(context.Background(), &netv1.Ingress{}, serviceKey)
-
-				// Check KEDA
-				expectResourceToExist(context.Background(), &kedav1alpha1.ScaledObject{}, predictorKey)
-
-				// Check that the ISVC was updated
-				expectIsvcToExist(ctx, serviceKey)
-
-				// Check that the stopped condition is false
-				expectIsvcFalseStoppedStatus(ctx, serviceKey)
-
-				// Check that the inference service is ready
-				expectIsvcReadyStatus(ctx, serviceKey)
-
-				// Stop the inference service
-				updatedIsvc := expectIsvcToExist(ctx, serviceKey)
-				stoppedIsvc := updatedIsvc.DeepCopy()
-				stoppedIsvc.Annotations[constants.StopAnnotationKey] = "true"
-				Expect(k8sClient.Update(ctx, stoppedIsvc)).NotTo(HaveOccurred())
-
-				// Check that the OpenTelemetry Collector was deleted
-				expectResourceToBeDeleted(context.Background(), &otelv1beta1.OpenTelemetryCollector{}, predictorKey)
-
-				// Check that the deployment was deleted
-				expectResourceToBeDeleted(context.Background(), &appsv1.Deployment{}, predictorKey)
-
-				// check that the service was deleted
-				expectResourceToBeDeleted(context.Background(), &corev1.Service{}, predictorKey)
-
-				// Check that the ingress was deleted
-				expectResourceToBeDeleted(context.Background(), &netv1.Ingress{}, serviceKey)
-
-				// Check that the KEDA autoscaler was deleted
-				expectResourceToBeDeleted(context.Background(), &kedav1alpha1.ScaledObject{}, predictorKey)
-
-				// Check that the ISVC was updated
-				expectIsvcToExist(ctx, serviceKey)
-
-				// Check that the ISVC status reflects that it is stopped
-				expectIsvcTrueStoppedStatus(ctx, serviceKey)
-			})
-
-			It("Should create the httproute/service/deployment/hpa when the annotation is updated to false on an existing ISVC that is stopped", func() {
-				ctx, cancel := context.WithCancel(context.Background())
-				DeferCleanup(cancel)
-
-				// Config map
-				configMap := createInferenceServiceConfigMap()
-				Expect(k8sClient.Create(context.Background(), configMap)).NotTo(HaveOccurred())
-				defer k8sClient.Delete(ctx, configMap)
-
-				// Setup values
-				serviceName := "stop-edit-false-isvc"
-				serviceNamespace := "default"
-				expectedRequest := reconcile.Request{NamespacedName: types.NamespacedName{Name: serviceName, Namespace: serviceNamespace}}
-				serviceKey := expectedRequest.NamespacedName
-				storageUri := "s3://test/mnist/export"
-				qty := resource.MustParse("10Gi")
-				predictorKey := types.NamespacedName{
-					Name:      constants.PredictorServiceName(serviceKey.Name),
-					Namespace: serviceKey.Namespace,
-				}
-
-				// Serving runtime
-				servingRuntime := createServingRuntime(serviceKey.Namespace, "tf-serving-raw")
-				Expect(k8sClient.Create(context.Background(), servingRuntime)).NotTo(HaveOccurred())
-				defer k8sClient.Delete(ctx, servingRuntime)
-
-				// Define InferenceService
-				isvc := defaultIsvc(serviceKey, storageUri, string(constants.AutoscalerClassHPA), qty)
-				isvc.Annotations[constants.StopAnnotationKey] = "true"
-				Expect(k8sClient.Create(context.Background(), isvc)).NotTo(HaveOccurred())
-				defer k8sClient.Delete(ctx, isvc)
-
-				expectIsvcToExist(ctx, serviceKey)
-
-				// Check that the deployment was not created
-				expectResourceDoesNotExist(context.Background(), &appsv1.Deployment{}, predictorKey)
-
-				// check that the service was not created
-				expectResourceDoesNotExist(context.Background(), &corev1.Service{}, predictorKey)
-
-				// check that the http routes were not created
-				// top level http route
-				expectResourceDoesNotExist(context.Background(), &gatewayapiv1.HTTPRoute{}, serviceKey)
-				// predictor http route
-				expectResourceDoesNotExist(context.Background(), &gatewayapiv1.HTTPRoute{}, predictorKey)
-
-				// check that the predictor HPA was not created
-				expectResourceDoesNotExist(ctx, &autoscalingv2.HorizontalPodAutoscaler{}, predictorKey)
-
-				// Check that the ISVC was updated
-				expectIsvcToExist(ctx, serviceKey)
-
-				// Check that the ISVC status reflects that it is stopped
-				expectIsvcTrueStoppedStatus(ctx, serviceKey)
-
-				// Resume the inference service
-				updatedIsvc := expectIsvcToExist(ctx, serviceKey)
-				stoppedIsvc := updatedIsvc.DeepCopy()
-				stoppedIsvc.Annotations[constants.StopAnnotationKey] = "false"
-				Expect(k8sClient.Update(ctx, stoppedIsvc)).NotTo(HaveOccurred())
-
-				// Check the deployment
-				expectDeploymentToBeReady(context.Background(), predictorKey)
-
-				// check the service
-				expectResourceToExist(context.Background(), &corev1.Service{}, predictorKey)
-
-				// top level http route
-				expectHttpRouteToBeReady(context.Background(), serviceKey)
-				// predictor http route
-				expectHttpRouteToBeReady(context.Background(), predictorKey)
-
-				// check the HPA
-				expectResourceToExist(ctx, &autoscalingv2.HorizontalPodAutoscaler{}, predictorKey)
-
-				// Check that the ISVC was updated
-				expectIsvcToExist(ctx, serviceKey)
-
-				// Check that the stopped condition is false
-				expectIsvcFalseStoppedStatus(ctx, serviceKey)
-
-				// Check that the inference service is ready
-				expectIsvcReadyStatus(ctx, serviceKey)
-			})
-
-			It("Should create the ingress/service/deployment/keda/otel when gateway api is disabled when the annotation is updated to false on an existing ISVC that is stopped", func() {
-				ctx, cancel := context.WithCancel(context.Background())
-				DeferCleanup(cancel)
-
-				// Config map
-				configMap := createInferenceServiceConfigMap()
-				configMap.Data["ingress"] = `{
-					"enableGatewayAPI": false,
-					"ingressGateway": "knative-serving/knative-ingress-gateway",
-					"localGateway": "knative-serving/knative-local-gateway",
-					"localGatewayService": "knative-local-gateway.istio-system.svc.cluster.local"
-				}`
-				configMap.Data["opentelemetryCollector"] = `{
-					"scrapeInterval": "5s",
-					"metricReceiverEndpoint": "keda-otel-scaler.keda.svc:4317",
-					"metricScalerEndpoint": "keda-otel-scaler.keda.svc:4318"
-				}`
-				Expect(k8sClient.Create(context.Background(), configMap)).NotTo(HaveOccurred())
-				defer k8sClient.Delete(ctx, configMap)
-
-				// Setup values
 				serviceName := "stop-edit-false-ingress-isvc"
 				serviceNamespace := "default"
 				expectedRequest := reconcile.Request{NamespacedName: types.NamespacedName{Name: serviceName, Namespace: serviceNamespace}}
@@ -4100,1976 +3771,6 @@
 				expectIsvcReadyStatus(ctx, serviceKey)
 				expectIsvcExplainerReadyStatus(ctx, serviceKey)
 			})
-=======
-
-				// Check that the KEDA autoscaler was not created
-				expectResourceDoesNotExist(context.Background(), &kedav1alpha1.ScaledObject{}, predictorKey)
-
-				// Check that the ISVC was updated
-				expectIsvcToExist(ctx, serviceKey)
-
-				// Check that the ISVC status reflects that it is stopped
-				expectIsvcTrueStoppedStatus(ctx, serviceKey)
-			})
-
-			It("Should delete the httproute/service/deployment/hpa when the annotation is updated to true on an existing ISVC", func() {
-				ctx, cancel := context.WithCancel(context.Background())
-				DeferCleanup(cancel)
-
-				// Config map
-				configMap := createInferenceServiceConfigMap()
-				Expect(k8sClient.Create(context.Background(), configMap)).NotTo(HaveOccurred())
-				defer k8sClient.Delete(ctx, configMap)
-
-				// Setup values
-				serviceName := "stop-edit-true-isvc"
-				serviceNamespace := "default"
-				expectedRequest := reconcile.Request{NamespacedName: types.NamespacedName{Name: serviceName, Namespace: serviceNamespace}}
-				serviceKey := expectedRequest.NamespacedName
-				storageUri := "s3://test/mnist/export"
-				qty := resource.MustParse("10Gi")
-				predictorKey := types.NamespacedName{
-					Name:      constants.PredictorServiceName(serviceKey.Name),
-					Namespace: serviceKey.Namespace,
-				}
-
-				// Serving runtime
-				servingRuntime := createServingRuntime(serviceKey.Namespace, "tf-serving-raw")
-				Expect(k8sClient.Create(context.Background(), servingRuntime)).NotTo(HaveOccurred())
-				defer k8sClient.Delete(ctx, servingRuntime)
-
-				// Define InferenceService
-				isvc := defaultIsvc(serviceKey, storageUri, string(constants.AutoscalerClassHPA), qty)
-				isvc.Annotations[constants.StopAnnotationKey] = "false"
-				Expect(k8sClient.Create(context.Background(), isvc)).NotTo(HaveOccurred())
-				defer k8sClient.Delete(ctx, isvc)
-
-				expectIsvcToExist(ctx, serviceKey)
-
-				// Check the deployment
-				expectDeploymentToBeReady(ctx, predictorKey)
-
-				// check the service
-				expectResourceToExist(context.Background(), &corev1.Service{}, predictorKey)
-
-				// check the http routes
-				// top level http route
-				expectHttpRouteToBeReady(context.Background(), serviceKey)
-				// predictor http route
-				expectHttpRouteToBeReady(context.Background(), predictorKey)
-
-				// check the HPA
-				expectResourceToExist(context.Background(), &autoscalingv2.HorizontalPodAutoscaler{}, predictorKey)
-
-				// Check that the ISVC was updated
-				expectIsvcToExist(ctx, serviceKey)
-
-				// Check that the stopped condition is false
-				expectIsvcFalseStoppedStatus(ctx, serviceKey)
-
-				// Check that the inference service is ready
-				expectIsvcReadyStatus(ctx, serviceKey)
-
-				// Stop the inference service
-				updatedIsvc := expectIsvcToExist(ctx, serviceKey)
-				stoppedIsvc := updatedIsvc.DeepCopy()
-				stoppedIsvc.Annotations[constants.StopAnnotationKey] = "true"
-				Expect(k8sClient.Update(ctx, stoppedIsvc)).NotTo(HaveOccurred())
-
-				// Check that the deployment was deleted
-				expectResourceToBeDeleted(context.Background(), &appsv1.Deployment{}, predictorKey)
-
-				// check that the service was deleted
-				expectResourceToBeDeleted(context.Background(), &corev1.Service{}, predictorKey)
-
-				// check that the http routes were deleted
-				// top level http route
-				expectResourceToBeDeleted(context.Background(), &gwapiv1.HTTPRoute{}, serviceKey)
-				// predictor http route
-				expectResourceToBeDeleted(context.Background(), &gwapiv1.HTTPRoute{}, predictorKey)
-
-				// check that the HPA was deleted
-				expectResourceToBeDeleted(ctx, &autoscalingv2.HorizontalPodAutoscaler{}, predictorKey)
-
-				// Check that the ISVC was updated
-				expectIsvcToExist(ctx, serviceKey)
-
-				// Check that the ISVC status reflects that it is stopped
-				expectIsvcTrueStoppedStatus(ctx, serviceKey)
-			})
-
-			It("Should delete the ingress/service/deployment/keda/otel when gateway api is disabled and the annotation is updated to true on an existing ISVC", func() {
-				ctx, cancel := context.WithCancel(context.Background())
-				DeferCleanup(cancel)
-
-				// Config map
-				configMap := createInferenceServiceConfigMap()
-				configMap.Data["ingress"] = `{
-					"enableGatewayAPI": false,
-					"ingressGateway": "knative-serving/knative-ingress-gateway",
-					"localGateway": "knative-serving/knative-local-gateway",
-					"localGatewayService": "knative-local-gateway.istio-system.svc.cluster.local"
-				}`
-				configMap.Data["opentelemetryCollector"] = `{
-					"scrapeInterval": "5s",
-					"metricReceiverEndpoint": "keda-otel-scaler.keda.svc:4317",
-					"metricScalerEndpoint": "keda-otel-scaler.keda.svc:4318"
-				}`
-				Expect(k8sClient.Create(context.Background(), configMap)).NotTo(HaveOccurred())
-				defer k8sClient.Delete(ctx, configMap)
-
-				// Setup values
-				serviceName := "stop-edit-ingress-isvc"
-				serviceNamespace := "default"
-				expectedRequest := reconcile.Request{NamespacedName: types.NamespacedName{Name: serviceName, Namespace: serviceNamespace}}
-				serviceKey := expectedRequest.NamespacedName
-				storageUri := "s3://test/mnist/export"
-				qty := resource.MustParse("10Gi")
-				predictorKey := types.NamespacedName{
-					Name:      constants.PredictorServiceName(serviceKey.Name),
-					Namespace: serviceKey.Namespace,
-				}
-
-				// Serving runtime
-				servingRuntime := createServingRuntime(serviceKey.Namespace, "tf-serving-raw")
-				Expect(k8sClient.Create(context.Background(), servingRuntime)).NotTo(HaveOccurred())
-				defer k8sClient.Delete(ctx, servingRuntime)
-
-				// Define InferenceService
-				isvc := defaultIsvc(serviceKey, storageUri, string(constants.AutoscalerClassKeda), qty)
-				isvc.Annotations[constants.StopAnnotationKey] = "false"
-				isvc.Annotations["sidecar.opentelemetry.io/inject"] = "true"
-				isvc.Spec.Predictor.ComponentExtensionSpec.AutoScaling = &v1beta1.AutoScalingSpec{
-					Metrics: []v1beta1.MetricsSpec{
-						{
-							Type: v1beta1.PodMetricSourceType,
-							PodMetric: &v1beta1.PodMetricSource{
-								Metric: v1beta1.PodMetrics{
-									Backend:     v1beta1.OpenTelemetryBackend,
-									MetricNames: []string{"process_cpu_seconds_total"},
-									Query:       "avg(process_cpu_seconds_total)",
-								},
-								Target: v1beta1.MetricTarget{
-									Type:  v1beta1.ValueMetricType,
-									Value: &resource.Quantity{},
-								},
-							},
-						},
-					},
-				}
-				Expect(k8sClient.Create(context.Background(), isvc)).NotTo(HaveOccurred())
-				defer k8sClient.Delete(ctx, isvc)
-
-				expectIsvcToExist(ctx, serviceKey)
-
-				// Check the OpenTelemetry Collector
-				expectResourceToExist(context.Background(), &otelv1beta1.OpenTelemetryCollector{}, predictorKey)
-
-				// Check the deployment
-				expectDeploymentToBeReady(context.Background(), predictorKey)
-
-				// Check the service
-				expectResourceToExist(context.Background(), &corev1.Service{}, predictorKey)
-
-				// Check ingress
-				expectResourceToExist(context.Background(), &netv1.Ingress{}, serviceKey)
-
-				// Check KEDA
-				expectResourceToExist(context.Background(), &kedav1alpha1.ScaledObject{}, predictorKey)
-
-				// Check that the ISVC was updated
-				expectIsvcToExist(ctx, serviceKey)
-
-				// Check that the stopped condition is false
-				expectIsvcFalseStoppedStatus(ctx, serviceKey)
-
-				// Check that the inference service is ready
-				expectIsvcReadyStatus(ctx, serviceKey)
-
-				// Stop the inference service
-				updatedIsvc := expectIsvcToExist(ctx, serviceKey)
-				stoppedIsvc := updatedIsvc.DeepCopy()
-				stoppedIsvc.Annotations[constants.StopAnnotationKey] = "true"
-				Expect(k8sClient.Update(ctx, stoppedIsvc)).NotTo(HaveOccurred())
-
-				// Check that the OpenTelemetry Collector was deleted
-				expectResourceToBeDeleted(context.Background(), &otelv1beta1.OpenTelemetryCollector{}, predictorKey)
-
-				// Check that the deployment was deleted
-				expectResourceToBeDeleted(context.Background(), &appsv1.Deployment{}, predictorKey)
-
-				// check that the service was deleted
-				expectResourceToBeDeleted(context.Background(), &corev1.Service{}, predictorKey)
-
-				// Check that the ingress was deleted
-				expectResourceToBeDeleted(context.Background(), &netv1.Ingress{}, serviceKey)
-
-				// Check that the KEDA autoscaler was deleted
-				expectResourceToBeDeleted(context.Background(), &kedav1alpha1.ScaledObject{}, predictorKey)
-
-				// Check that the ISVC was updated
-				expectIsvcToExist(ctx, serviceKey)
-
-				// Check that the ISVC status reflects that it is stopped
-				expectIsvcTrueStoppedStatus(ctx, serviceKey)
-			})
-
-			It("Should create the httproute/service/deployment/hpa when the annotation is updated to false on an existing ISVC that is stopped", func() {
-				ctx, cancel := context.WithCancel(context.Background())
-				DeferCleanup(cancel)
-
-				// Config map
-				configMap := createInferenceServiceConfigMap()
-				Expect(k8sClient.Create(context.Background(), configMap)).NotTo(HaveOccurred())
-				defer k8sClient.Delete(ctx, configMap)
-
-				// Setup values
-				serviceName := "stop-edit-false-isvc"
-				serviceNamespace := "default"
-				expectedRequest := reconcile.Request{NamespacedName: types.NamespacedName{Name: serviceName, Namespace: serviceNamespace}}
-				serviceKey := expectedRequest.NamespacedName
-				storageUri := "s3://test/mnist/export"
-				qty := resource.MustParse("10Gi")
-				predictorKey := types.NamespacedName{
-					Name:      constants.PredictorServiceName(serviceKey.Name),
-					Namespace: serviceKey.Namespace,
-				}
-
-				// Serving runtime
-				servingRuntime := createServingRuntime(serviceKey.Namespace, "tf-serving-raw")
-				Expect(k8sClient.Create(context.Background(), servingRuntime)).NotTo(HaveOccurred())
-				defer k8sClient.Delete(ctx, servingRuntime)
-
-				// Define InferenceService
-				isvc := defaultIsvc(serviceKey, storageUri, string(constants.AutoscalerClassHPA), qty)
-				isvc.Annotations[constants.StopAnnotationKey] = "true"
-				Expect(k8sClient.Create(context.Background(), isvc)).NotTo(HaveOccurred())
-				defer k8sClient.Delete(ctx, isvc)
-
-				expectIsvcToExist(ctx, serviceKey)
-
-				// Check that the deployment was not created
-				expectResourceDoesNotExist(context.Background(), &appsv1.Deployment{}, predictorKey)
-
-				// check that the service was not created
-				expectResourceDoesNotExist(context.Background(), &corev1.Service{}, predictorKey)
-
-				// check that the http routes were not created
-				// top level http route
-				expectResourceDoesNotExist(context.Background(), &gwapiv1.HTTPRoute{}, serviceKey)
-				// predictor http route
-				expectResourceDoesNotExist(context.Background(), &gwapiv1.HTTPRoute{}, predictorKey)
-
-				// check that the predictor HPA was not created
-				expectResourceDoesNotExist(ctx, &autoscalingv2.HorizontalPodAutoscaler{}, predictorKey)
-
-				// Check that the ISVC was updated
-				expectIsvcToExist(ctx, serviceKey)
-
-				// Check that the ISVC status reflects that it is stopped
-				expectIsvcTrueStoppedStatus(ctx, serviceKey)
-
-				// Resume the inference service
-				updatedIsvc := expectIsvcToExist(ctx, serviceKey)
-				stoppedIsvc := updatedIsvc.DeepCopy()
-				stoppedIsvc.Annotations[constants.StopAnnotationKey] = "false"
-				Expect(k8sClient.Update(ctx, stoppedIsvc)).NotTo(HaveOccurred())
-
-				// Check the deployment
-				expectDeploymentToBeReady(context.Background(), predictorKey)
-
-				// check the service
-				expectResourceToExist(context.Background(), &corev1.Service{}, predictorKey)
-
-				// top level http route
-				expectHttpRouteToBeReady(context.Background(), serviceKey)
-				// predictor http route
-				expectHttpRouteToBeReady(context.Background(), predictorKey)
-
-				// check the HPA
-				expectResourceToExist(ctx, &autoscalingv2.HorizontalPodAutoscaler{}, predictorKey)
-
-				// Check that the ISVC was updated
-				expectIsvcToExist(ctx, serviceKey)
-
-				// Check that the stopped condition is false
-				expectIsvcFalseStoppedStatus(ctx, serviceKey)
-
-				// Check that the inference service is ready
-				expectIsvcReadyStatus(ctx, serviceKey)
-			})
-
-			It("Should create the ingress/service/deployment/keda/otel when gateway api is disabled when the annotation is updated to false on an existing ISVC that is stopped", func() {
-				ctx, cancel := context.WithCancel(context.Background())
-				DeferCleanup(cancel)
-
-				// Config map
-				configMap := createInferenceServiceConfigMap()
-				configMap.Data["ingress"] = `{
-					"enableGatewayAPI": false,
-					"ingressGateway": "knative-serving/knative-ingress-gateway",
-					"localGateway": "knative-serving/knative-local-gateway",
-					"localGatewayService": "knative-local-gateway.istio-system.svc.cluster.local"
-				}`
-				configMap.Data["opentelemetryCollector"] = `{
-					"scrapeInterval": "5s",
-					"metricReceiverEndpoint": "keda-otel-scaler.keda.svc:4317",
-					"metricScalerEndpoint": "keda-otel-scaler.keda.svc:4318"
-				}`
-				Expect(k8sClient.Create(context.Background(), configMap)).NotTo(HaveOccurred())
-				defer k8sClient.Delete(ctx, configMap)
-
-				// Setup values
-				serviceName := "stop-edit-false-ingress-isvc"
-				serviceNamespace := "default"
-				expectedRequest := reconcile.Request{NamespacedName: types.NamespacedName{Name: serviceName, Namespace: serviceNamespace}}
-				serviceKey := expectedRequest.NamespacedName
-				storageUri := "s3://test/mnist/export"
-				qty := resource.MustParse("10Gi")
-				predictorKey := types.NamespacedName{
-					Name:      constants.PredictorServiceName(serviceKey.Name),
-					Namespace: serviceKey.Namespace,
-				}
-
-				// Serving runtime
-				servingRuntime := createServingRuntime(serviceKey.Namespace, "tf-serving-raw")
-				Expect(k8sClient.Create(context.Background(), servingRuntime)).NotTo(HaveOccurred())
-				defer k8sClient.Delete(ctx, servingRuntime)
-
-				// Define InferenceService
-				isvc := defaultIsvc(serviceKey, storageUri, string(constants.AutoscalerClassKeda), qty)
-				isvc.Annotations[constants.StopAnnotationKey] = "true"
-				isvc.Annotations["sidecar.opentelemetry.io/inject"] = "true"
-				isvc.Spec.Predictor.ComponentExtensionSpec.AutoScaling = &v1beta1.AutoScalingSpec{
-					Metrics: []v1beta1.MetricsSpec{
-						{
-							Type: v1beta1.PodMetricSourceType,
-							PodMetric: &v1beta1.PodMetricSource{
-								Metric: v1beta1.PodMetrics{
-									Backend:     v1beta1.OpenTelemetryBackend,
-									MetricNames: []string{"process_cpu_seconds_total"},
-									Query:       "avg(process_cpu_seconds_total)",
-								},
-								Target: v1beta1.MetricTarget{
-									Type:  v1beta1.ValueMetricType,
-									Value: &resource.Quantity{},
-								},
-							},
-						},
-					},
-				}
-				Expect(k8sClient.Create(context.Background(), isvc)).NotTo(HaveOccurred())
-				defer k8sClient.Delete(ctx, isvc)
-
-				expectIsvcToExist(ctx, serviceKey)
-
-				// Check that the OpenTelemetry Collector was not created
-				expectResourceDoesNotExist(context.Background(), &otelv1beta1.OpenTelemetryCollector{}, predictorKey)
-
-				// Check that the deployment was not created
-				expectResourceDoesNotExist(context.Background(), &appsv1.Deployment{}, predictorKey)
-
-				// check that the service was not created
-				expectResourceDoesNotExist(context.Background(), &corev1.Service{}, predictorKey)
-
-				// Check that the ingress was not created
-				expectResourceDoesNotExist(context.Background(), &netv1.Ingress{}, serviceKey)
-
-				// Check that the KEDA autoscaler was not created
-				expectResourceDoesNotExist(context.Background(), &kedav1alpha1.ScaledObject{}, predictorKey)
-
-				// Check that the ISVC was updated
-				expectIsvcToExist(ctx, serviceKey)
-
-				// Check that the ISVC status reflects that it is stopped
-				expectIsvcTrueStoppedStatus(ctx, serviceKey)
-
-				// Resume the inference service
-				updatedIsvc := expectIsvcToExist(ctx, serviceKey)
-				stoppedIsvc := updatedIsvc.DeepCopy()
-				stoppedIsvc.Annotations[constants.StopAnnotationKey] = "false"
-				Expect(k8sClient.Update(ctx, stoppedIsvc)).NotTo(HaveOccurred())
-
-				// Check the OpenTelemetry Collector
-				expectResourceToExist(context.Background(), &otelv1beta1.OpenTelemetryCollector{}, predictorKey)
-
-				// Check the deployment
-				expectDeploymentToBeReady(context.Background(), predictorKey)
-
-				// Check the service
-				expectResourceToExist(context.Background(), &corev1.Service{}, predictorKey)
-
-				// Check ingress
-				expectResourceToExist(context.Background(), &netv1.Ingress{}, serviceKey)
-
-				// Check KEDA
-				expectResourceToExist(context.Background(), &kedav1alpha1.ScaledObject{}, predictorKey)
-
-				// Check that the ISVC was updated
-				expectIsvcToExist(ctx, serviceKey)
-
-				// Check that the stopped condition is false
-				expectIsvcFalseStoppedStatus(ctx, serviceKey)
-
-				// Check that the inference service is ready
-				expectIsvcReadyStatus(ctx, serviceKey)
-			})
-		})
-
-		Describe("inference service with a transformer", func() {
-			// --- Default values ---
-			defaultTransformerIsvc := func(serviceKey types.NamespacedName, storageUri string, autoscaler string, qty resource.Quantity) *v1beta1.InferenceService {
-				predictor := v1beta1.PredictorSpec{
-					ComponentExtensionSpec: v1beta1.ComponentExtensionSpec{
-						MinReplicas:    ptr.To(int32(1)),
-						MaxReplicas:    3,
-						TimeoutSeconds: ptr.To(int64(30)),
-						AutoScaling: &v1beta1.AutoScalingSpec{
-							Metrics: []v1beta1.MetricsSpec{
-								{
-									Type: v1beta1.ResourceMetricSourceType,
-									Resource: &v1beta1.ResourceMetricSource{
-										Name: v1beta1.ResourceMetricMemory,
-										Target: v1beta1.MetricTarget{
-											Type:         v1beta1.AverageValueMetricType,
-											AverageValue: &qty,
-										},
-									},
-								},
-							},
-						},
-					},
-					Tensorflow: &v1beta1.TFServingSpec{
-						PredictorExtensionSpec: v1beta1.PredictorExtensionSpec{
-							StorageURI:     &storageUri,
-							RuntimeVersion: proto.String("1.14.0"),
-							Container: corev1.Container{
-								Name:      constants.InferenceServiceContainerName,
-								Resources: defaultResource,
-							},
-						},
-					},
-				}
-				transformer := &v1beta1.TransformerSpec{
-					ComponentExtensionSpec: v1beta1.ComponentExtensionSpec{
-						MinReplicas:    ptr.To(int32(1)),
-						MaxReplicas:    1,
-						ScaleTarget:    ptr.To(int32(80)),
-						TimeoutSeconds: ptr.To(int64(30)),
-					},
-					PodSpec: v1beta1.PodSpec{
-						Containers: []corev1.Container{
-							{
-								Image:     "transformer:v1",
-								Resources: defaultResource,
-								Args: []string{
-									"--port=8080",
-								},
-							},
-						},
-					},
-				}
-				isvc := &v1beta1.InferenceService{
-					ObjectMeta: metav1.ObjectMeta{
-						Name:      serviceKey.Name,
-						Namespace: serviceKey.Namespace,
-						Annotations: map[string]string{
-							constants.DeploymentMode:  string(constants.RawDeployment),
-							constants.AutoscalerClass: autoscaler,
-						},
-					},
-					Spec: v1beta1.InferenceServiceSpec{
-						Predictor:   predictor,
-						Transformer: transformer,
-					},
-				}
-
-				isvc.DefaultInferenceService(nil, nil, &v1beta1.SecurityConfig{AutoMountServiceAccountToken: false}, nil)
-				return isvc
-			}
-
-			It("Should keep the transformer httproute/service/deployment/hpa created when the annotation is set to false", func() {
-				ctx, cancel := context.WithCancel(context.Background())
-				DeferCleanup(cancel)
-
-				// Config map
-				configMap := createInferenceServiceConfigMap()
-				Expect(k8sClient.Create(context.Background(), configMap)).NotTo(HaveOccurred())
-				defer k8sClient.Delete(ctx, configMap)
-
-				// Setup values
-				serviceName := "stop-transformer-false-isvc"
-				serviceNamespace := "default"
-				expectedRequest := reconcile.Request{NamespacedName: types.NamespacedName{Name: serviceName, Namespace: serviceNamespace}}
-				serviceKey := expectedRequest.NamespacedName
-				storageUri := "s3://test/mnist/export"
-				qty := resource.MustParse("10Gi")
-				predictorKey := types.NamespacedName{
-					Name:      constants.PredictorServiceName(serviceKey.Name),
-					Namespace: serviceKey.Namespace,
-				}
-				transformerKey := types.NamespacedName{
-					Name:      constants.TransformerServiceName(serviceName),
-					Namespace: serviceKey.Namespace,
-				}
-
-				// Serving runtime
-				servingRuntime := createServingRuntime(serviceKey.Namespace, "tf-serving-raw")
-				Expect(k8sClient.Create(context.Background(), servingRuntime)).NotTo(HaveOccurred())
-				defer k8sClient.Delete(ctx, servingRuntime)
-
-				// Define InferenceService
-				isvc := defaultTransformerIsvc(serviceKey, storageUri, string(constants.AutoscalerClassHPA), qty)
-				isvc.Annotations[constants.StopAnnotationKey] = "false"
-				Expect(k8sClient.Create(context.Background(), isvc)).NotTo(HaveOccurred())
-				defer k8sClient.Delete(ctx, isvc)
-
-				expectIsvcToExist(ctx, serviceKey)
-
-				// Check the predictor deployment
-				expectDeploymentToBeReady(context.Background(), predictorKey)
-				// Check the transformer deployment
-				expectDeploymentToBeReady(context.Background(), transformerKey)
-
-				// check the predictor service
-				expectResourceToExist(context.Background(), &corev1.Service{}, predictorKey)
-				// check the transformer service
-				expectResourceToExist(context.Background(), &corev1.Service{}, transformerKey)
-
-				// top level http route
-				expectHttpRouteToBeReady(context.Background(), serviceKey)
-				// predictor http route
-				expectHttpRouteToBeReady(context.Background(), predictorKey)
-				// transformer http route
-				expectHttpRouteToBeReady(context.Background(), transformerKey)
-
-				// check the predictor HPA
-				expectResourceToExist(ctx, &autoscalingv2.HorizontalPodAutoscaler{}, predictorKey)
-				// check the transformer HPA
-				expectResourceToExist(ctx, &autoscalingv2.HorizontalPodAutoscaler{}, transformerKey)
-
-				// Check that the ISVC was updated
-				expectIsvcToExist(ctx, serviceKey)
-
-				// Check that the stopped condition is false
-				expectIsvcFalseStoppedStatus(ctx, serviceKey)
-
-				// Check that the inference service is ready
-				expectIsvcReadyStatus(ctx, serviceKey)
-				expectIsvcTransformerReadyStatus(ctx, serviceKey)
-			})
-
-			It("Should not create the transformer httproute/service/deployment/hpa when the annotation is set to true", func() {
-				ctx, cancel := context.WithCancel(context.Background())
-				DeferCleanup(cancel)
-
-				// Config map
-				configMap := createInferenceServiceConfigMap()
-				Expect(k8sClient.Create(context.Background(), configMap)).NotTo(HaveOccurred())
-				defer k8sClient.Delete(ctx, configMap)
-
-				// Setup values
-				serviceName := "stop-transformer-true-isvc"
-				serviceNamespace := "default"
-				expectedRequest := reconcile.Request{NamespacedName: types.NamespacedName{Name: serviceName, Namespace: serviceNamespace}}
-				serviceKey := expectedRequest.NamespacedName
-				storageUri := "s3://test/mnist/export"
-				qty := resource.MustParse("10Gi")
-				predictorKey := types.NamespacedName{
-					Name:      constants.PredictorServiceName(serviceKey.Name),
-					Namespace: serviceKey.Namespace,
-				}
-				transformerKey := types.NamespacedName{
-					Name:      constants.TransformerServiceName(serviceName),
-					Namespace: serviceKey.Namespace,
-				}
-
-				// Serving runtime
-				servingRuntime := createServingRuntime(serviceKey.Namespace, "tf-serving-raw")
-				Expect(k8sClient.Create(context.Background(), servingRuntime)).NotTo(HaveOccurred())
-				defer k8sClient.Delete(ctx, servingRuntime)
-
-				// Define InferenceService
-				isvc := defaultTransformerIsvc(serviceKey, storageUri, string(constants.AutoscalerClassHPA), qty)
-				isvc.Annotations[constants.StopAnnotationKey] = "true"
-				Expect(k8sClient.Create(context.Background(), isvc)).NotTo(HaveOccurred())
-				defer k8sClient.Delete(ctx, isvc)
-
-				expectIsvcToExist(ctx, serviceKey)
-
-				// Check that the predictor deployment was not created
-				expectResourceDoesNotExist(context.Background(), &appsv1.Deployment{}, predictorKey)
-				// Check that the transformer deployment was not created
-				expectResourceDoesNotExist(context.Background(), &appsv1.Deployment{}, transformerKey)
-
-				// check that the predictor service was not created
-				expectResourceDoesNotExist(context.Background(), &corev1.Service{}, predictorKey)
-				// check that the transformer service was not created
-				expectResourceDoesNotExist(context.Background(), &corev1.Service{}, transformerKey)
-
-				// check that the http routes were not created
-				// top level http route
-				expectResourceDoesNotExist(context.Background(), &gwapiv1.HTTPRoute{}, serviceKey)
-				// predictor http route
-				expectResourceDoesNotExist(context.Background(), &gwapiv1.HTTPRoute{}, predictorKey)
-				// transformer http route
-				expectResourceDoesNotExist(context.Background(), &gwapiv1.HTTPRoute{}, transformerKey)
-
-				// check that the predictor HPA was not created
-				expectResourceDoesNotExist(ctx, &autoscalingv2.HorizontalPodAutoscaler{}, predictorKey)
-				// check that the transformer HPA was not created
-				expectResourceDoesNotExist(ctx, &autoscalingv2.HorizontalPodAutoscaler{}, transformerKey)
-
-				// Check that the ISVC was updated
-				expectIsvcToExist(ctx, serviceKey)
-
-				// Check that the ISVC status reflects that it is stopped
-				expectIsvcTrueStoppedStatus(ctx, serviceKey)
-			})
-
-			It("Should delete the transformer httproute/service/deployment/hpa when the annotation is updated to true on an existing ISVC", func() {
-				ctx, cancel := context.WithCancel(context.Background())
-				DeferCleanup(cancel)
-
-				// Config map
-				configMap := createInferenceServiceConfigMap()
-				Expect(k8sClient.Create(context.Background(), configMap)).NotTo(HaveOccurred())
-				defer k8sClient.Delete(ctx, configMap)
-
-				// Setup values
-				serviceName := "stop-transformer-edit-true-isvc"
-				serviceNamespace := "default"
-				expectedRequest := reconcile.Request{NamespacedName: types.NamespacedName{Name: serviceName, Namespace: serviceNamespace}}
-				serviceKey := expectedRequest.NamespacedName
-				storageUri := "s3://test/mnist/export"
-				qty := resource.MustParse("10Gi")
-				predictorKey := types.NamespacedName{
-					Name:      constants.PredictorServiceName(serviceKey.Name),
-					Namespace: serviceKey.Namespace,
-				}
-				transformerKey := types.NamespacedName{
-					Name:      constants.TransformerServiceName(serviceName),
-					Namespace: serviceKey.Namespace,
-				}
-
-				// Serving runtime
-				servingRuntime := createServingRuntime(serviceKey.Namespace, "tf-serving-raw")
-				Expect(k8sClient.Create(context.Background(), servingRuntime)).NotTo(HaveOccurred())
-				defer k8sClient.Delete(ctx, servingRuntime)
-
-				// Define InferenceService
-				isvc := defaultTransformerIsvc(serviceKey, storageUri, string(constants.AutoscalerClassHPA), qty)
-				isvc.Annotations[constants.StopAnnotationKey] = "false"
-				Expect(k8sClient.Create(context.Background(), isvc)).NotTo(HaveOccurred())
-				defer k8sClient.Delete(ctx, isvc)
-
-				expectIsvcToExist(ctx, serviceKey)
-
-				// Check the predictor deployment
-				expectDeploymentToBeReady(ctx, predictorKey)
-				// Check the transformer deployment
-				expectDeploymentToBeReady(ctx, transformerKey)
-
-				// check the predictor service
-				expectResourceToExist(context.Background(), &corev1.Service{}, predictorKey)
-				// check the transformer service
-				expectResourceToExist(context.Background(), &corev1.Service{}, transformerKey)
-
-				// top level http route
-				expectHttpRouteToBeReady(context.Background(), serviceKey)
-				// predictor http route
-				expectHttpRouteToBeReady(context.Background(), predictorKey)
-				// transformer http route
-				expectHttpRouteToBeReady(context.Background(), transformerKey)
-
-				// check the predictor HPA
-				expectResourceToExist(context.Background(), &autoscalingv2.HorizontalPodAutoscaler{}, predictorKey)
-				// check the transformer HPA
-				expectResourceToExist(context.Background(), &autoscalingv2.HorizontalPodAutoscaler{}, transformerKey)
-
-				// Check that the ISVC was updated
-				expectIsvcToExist(ctx, serviceKey)
-
-				// Check that the stopped condition is false
-				expectIsvcFalseStoppedStatus(ctx, serviceKey)
-
-				// Check that the inference service is ready
-				expectIsvcReadyStatus(ctx, serviceKey)
-				expectIsvcTransformerReadyStatus(ctx, serviceKey)
-
-				// Stop the inference service
-				updatedIsvc := expectIsvcToExist(ctx, serviceKey)
-				stoppedIsvc := updatedIsvc.DeepCopy()
-				stoppedIsvc.Annotations[constants.StopAnnotationKey] = "true"
-				Expect(k8sClient.Update(ctx, stoppedIsvc)).NotTo(HaveOccurred())
-
-				// Check that the predictor deployment was deleted
-				expectResourceToBeDeleted(context.Background(), &appsv1.Deployment{}, predictorKey)
-				// Check that the transformer deployment was deleted
-				expectResourceToBeDeleted(context.Background(), &appsv1.Deployment{}, transformerKey)
-
-				// check that the predictor service was deleted
-				expectResourceToBeDeleted(context.Background(), &corev1.Service{}, predictorKey)
-				// check that the transformer service was deleted
-				expectResourceToBeDeleted(context.Background(), &corev1.Service{}, transformerKey)
-
-				// check that the http routes were deleted
-				// top level http route
-				expectResourceToBeDeleted(context.Background(), &gwapiv1.HTTPRoute{}, serviceKey)
-				// predictor http route
-				expectResourceToBeDeleted(context.Background(), &gwapiv1.HTTPRoute{}, predictorKey)
-				// transformer http route
-				expectResourceToBeDeleted(context.Background(), &gwapiv1.HTTPRoute{}, transformerKey)
-
-				// check that the predictor HPA was deleted
-				expectResourceToBeDeleted(ctx, &autoscalingv2.HorizontalPodAutoscaler{}, predictorKey)
-				// check that the transformer HPA was deleted
-				expectResourceToBeDeleted(ctx, &autoscalingv2.HorizontalPodAutoscaler{}, transformerKey)
-
-				// Check that the ISVC was updated
-				expectIsvcToExist(ctx, serviceKey)
-
-				// Check that the ISVC status reflects that it is stopped
-				expectIsvcTrueStoppedStatus(ctx, serviceKey)
-			})
-
-			It("Should create the transformer httproute/service/deployment/hpa when the annotation is updated to false on an existing ISVC that is stopped", func() {
-				ctx, cancel := context.WithCancel(context.Background())
-				DeferCleanup(cancel)
-
-				// Config map
-				configMap := createInferenceServiceConfigMap()
-				Expect(k8sClient.Create(context.Background(), configMap)).NotTo(HaveOccurred())
-				defer k8sClient.Delete(ctx, configMap)
-
-				// Setup values
-				serviceName := "stop-transformer-edit-false-isvc"
-				serviceNamespace := "default"
-				expectedRequest := reconcile.Request{NamespacedName: types.NamespacedName{Name: serviceName, Namespace: serviceNamespace}}
-				serviceKey := expectedRequest.NamespacedName
-				storageUri := "s3://test/mnist/export"
-				qty := resource.MustParse("10Gi")
-				predictorKey := types.NamespacedName{
-					Name:      constants.PredictorServiceName(serviceKey.Name),
-					Namespace: serviceKey.Namespace,
-				}
-				transformerKey := types.NamespacedName{
-					Name:      constants.TransformerServiceName(serviceName),
-					Namespace: serviceKey.Namespace,
-				}
-
-				// Serving runtime
-				servingRuntime := createServingRuntime(serviceKey.Namespace, "tf-serving-raw")
-				Expect(k8sClient.Create(context.Background(), servingRuntime)).NotTo(HaveOccurred())
-				defer k8sClient.Delete(ctx, servingRuntime)
-
-				// Define InferenceService
-				isvc := defaultTransformerIsvc(serviceKey, storageUri, string(constants.AutoscalerClassHPA), qty)
-				isvc.Annotations[constants.StopAnnotationKey] = "true"
-				Expect(k8sClient.Create(context.Background(), isvc)).NotTo(HaveOccurred())
-				defer k8sClient.Delete(ctx, isvc)
-
-				expectIsvcToExist(ctx, serviceKey)
-
-				// Check that the predictor deployment was not created
-				expectResourceDoesNotExist(context.Background(), &appsv1.Deployment{}, predictorKey)
-				// Check that the transformer deployment was not created
-				expectResourceDoesNotExist(context.Background(), &appsv1.Deployment{}, transformerKey)
-
-				// check that the predictor service was not created
-				expectResourceDoesNotExist(context.Background(), &corev1.Service{}, predictorKey)
-				// check that the transformer service was not created
-				expectResourceDoesNotExist(context.Background(), &corev1.Service{}, transformerKey)
-
-				// check that the http routes were not created
-				// top level http route
-				expectResourceDoesNotExist(context.Background(), &gwapiv1.HTTPRoute{}, serviceKey)
-				// predictor http route
-				expectResourceDoesNotExist(context.Background(), &gwapiv1.HTTPRoute{}, predictorKey)
-				// transformer http route
-				expectResourceDoesNotExist(context.Background(), &gwapiv1.HTTPRoute{}, transformerKey)
-
-				// check that the predictor HPA was not created
-				expectResourceDoesNotExist(ctx, &autoscalingv2.HorizontalPodAutoscaler{}, predictorKey)
-				// check that the transformer HPA was not created
-				expectResourceDoesNotExist(ctx, &autoscalingv2.HorizontalPodAutoscaler{}, transformerKey)
-
-				// Check that the ISVC was updated
-				expectIsvcToExist(ctx, serviceKey)
-
-				// Check that the ISVC status reflects that it is stopped
-				expectIsvcTrueStoppedStatus(ctx, serviceKey)
-
-				// Resume the inference service
-				updatedIsvc := expectIsvcToExist(ctx, serviceKey)
-				stoppedIsvc := updatedIsvc.DeepCopy()
-				stoppedIsvc.Annotations[constants.StopAnnotationKey] = "false"
-				Expect(k8sClient.Update(ctx, stoppedIsvc)).NotTo(HaveOccurred())
-
-				// Check the predictor deployment
-				expectDeploymentToBeReady(context.Background(), predictorKey)
-				// Check the transformer deployment
-				expectDeploymentToBeReady(context.Background(), transformerKey)
-
-				// check the predictor service
-				expectResourceToExist(context.Background(), &corev1.Service{}, predictorKey)
-				// check the transformer service
-				expectResourceToExist(context.Background(), &corev1.Service{}, transformerKey)
-
-				// top level http route
-				expectHttpRouteToBeReady(context.Background(), serviceKey)
-				// predictor http route
-				expectHttpRouteToBeReady(context.Background(), predictorKey)
-				// transformer http route
-				expectHttpRouteToBeReady(context.Background(), transformerKey)
-
-				// check the predictor HPA
-				expectResourceToExist(ctx, &autoscalingv2.HorizontalPodAutoscaler{}, predictorKey)
-				// check the transformer HPA
-				expectResourceToExist(ctx, &autoscalingv2.HorizontalPodAutoscaler{}, transformerKey)
-
-				// Check that the ISVC was updated
-				expectIsvcToExist(ctx, serviceKey)
-
-				// Check that the stopped condition is false
-				expectIsvcFalseStoppedStatus(ctx, serviceKey)
-
-				// Check that the inference service is ready
-				expectIsvcReadyStatus(ctx, serviceKey)
-				expectIsvcTransformerReadyStatus(ctx, serviceKey)
-			})
-		})
-
-		Describe("inference service with an explainer", func() {
-			// --- Default values ---
-			defaultExplainerIsvc := func(serviceKey types.NamespacedName, storageUri string, autoscaler string, qty resource.Quantity) *v1beta1.InferenceService {
-				predictor := v1beta1.PredictorSpec{
-					ComponentExtensionSpec: v1beta1.ComponentExtensionSpec{
-						MinReplicas:    ptr.To(int32(1)),
-						MaxReplicas:    3,
-						TimeoutSeconds: ptr.To(int64(30)),
-						AutoScaling: &v1beta1.AutoScalingSpec{
-							Metrics: []v1beta1.MetricsSpec{
-								{
-									Type: v1beta1.ResourceMetricSourceType,
-									Resource: &v1beta1.ResourceMetricSource{
-										Name: v1beta1.ResourceMetricMemory,
-										Target: v1beta1.MetricTarget{
-											Type:         v1beta1.AverageValueMetricType,
-											AverageValue: &qty,
-										},
-									},
-								},
-							},
-						},
-					},
-					Tensorflow: &v1beta1.TFServingSpec{
-						PredictorExtensionSpec: v1beta1.PredictorExtensionSpec{
-							StorageURI:     &storageUri,
-							RuntimeVersion: proto.String("1.14.0"),
-							Container: corev1.Container{
-								Name:      constants.InferenceServiceContainerName,
-								Resources: defaultResource,
-							},
-						},
-					},
-				}
-				explainer := &v1beta1.ExplainerSpec{
-					ART: &v1beta1.ARTExplainerSpec{
-						Type: v1beta1.ARTSquareAttackExplainer,
-						ExplainerExtensionSpec: v1beta1.ExplainerExtensionSpec{
-							Config: map[string]string{"nb_classes": "10"},
-							Container: corev1.Container{
-								Name:      constants.InferenceServiceContainerName,
-								Resources: defaultResource,
-							},
-							RuntimeVersion: proto.String("latest"),
-						},
-					},
-					ComponentExtensionSpec: v1beta1.ComponentExtensionSpec{
-						MinReplicas:    ptr.To(int32(1)),
-						MaxReplicas:    2,
-						ScaleTarget:    ptr.To(int32(80)),
-						TimeoutSeconds: ptr.To(int64(30)),
-					},
-				}
-				isvc := &v1beta1.InferenceService{
-					ObjectMeta: metav1.ObjectMeta{
-						Name:      serviceKey.Name,
-						Namespace: serviceKey.Namespace,
-						Annotations: map[string]string{
-							constants.DeploymentMode:  string(constants.RawDeployment),
-							constants.AutoscalerClass: autoscaler,
-						},
-					},
-					Spec: v1beta1.InferenceServiceSpec{
-						Predictor: predictor,
-						Explainer: explainer,
-					},
-				}
-
-				isvc.DefaultInferenceService(nil, nil, &v1beta1.SecurityConfig{AutoMountServiceAccountToken: false}, nil)
-				return isvc
-			}
-
-			It("Should keep the explainer httproute/service/deployment/hpa created when the annotation is set to false", func() {
-				ctx, cancel := context.WithCancel(context.Background())
-				DeferCleanup(cancel)
-
-				// Config map
-				configMap := createInferenceServiceConfigMap()
-				Expect(k8sClient.Create(context.Background(), configMap)).NotTo(HaveOccurred())
-				defer k8sClient.Delete(ctx, configMap)
-
-				// Setup values
-				serviceName := "stop-explainer-false-isvc"
-				serviceNamespace := "default"
-				expectedRequest := reconcile.Request{NamespacedName: types.NamespacedName{Name: serviceName, Namespace: serviceNamespace}}
-				serviceKey := expectedRequest.NamespacedName
-				storageUri := "s3://test/mnist/export"
-				qty := resource.MustParse("10Gi")
-				predictorKey := types.NamespacedName{
-					Name:      constants.PredictorServiceName(serviceKey.Name),
-					Namespace: serviceKey.Namespace,
-				}
-				explainerKey := types.NamespacedName{
-					Name:      constants.ExplainerServiceName(serviceName),
-					Namespace: serviceKey.Namespace,
-				}
-
-				// Serving runtime
-				servingRuntime := createServingRuntime(serviceKey.Namespace, "tf-serving-raw")
-				Expect(k8sClient.Create(context.Background(), servingRuntime)).NotTo(HaveOccurred())
-				defer k8sClient.Delete(ctx, servingRuntime)
-
-				// Define InferenceService
-				isvc := defaultExplainerIsvc(serviceKey, storageUri, string(constants.AutoscalerClassHPA), qty)
-				isvc.Annotations[constants.StopAnnotationKey] = "false"
-				Expect(k8sClient.Create(context.Background(), isvc)).NotTo(HaveOccurred())
-				defer k8sClient.Delete(ctx, isvc)
-
-				expectIsvcToExist(ctx, serviceKey)
-
-				// Check the predictor deployment
-				expectDeploymentToBeReady(context.Background(), predictorKey)
-				// Check the explainer deployment
-				expectDeploymentToBeReady(context.Background(), explainerKey)
-
-				// check the predictor service
-				expectResourceToExist(context.Background(), &corev1.Service{}, predictorKey)
-				// check the explainer service
-				expectResourceToExist(context.Background(), &corev1.Service{}, explainerKey)
-
-				// top level http route
-				expectHttpRouteToBeReady(context.Background(), serviceKey)
-				// predictor http route
-				expectHttpRouteToBeReady(context.Background(), predictorKey)
-				// explainer http route
-				expectHttpRouteToBeReady(context.Background(), explainerKey)
-
-				// check the predictor HPA
-				expectResourceToExist(ctx, &autoscalingv2.HorizontalPodAutoscaler{}, predictorKey)
-				// check the explainer HPA
-				expectResourceToExist(ctx, &autoscalingv2.HorizontalPodAutoscaler{}, explainerKey)
-
-				// Check that the ISVC was updated
-				expectIsvcToExist(ctx, serviceKey)
-
-				// Check that the stopped condition is false
-				expectIsvcFalseStoppedStatus(ctx, serviceKey)
-
-				// Check that the inference service is ready
-				expectIsvcReadyStatus(ctx, serviceKey)
-				expectIsvcExplainerReadyStatus(ctx, serviceKey)
-			})
-
-			It("Should not create the explainer httproute/service/deployment/hpa when the annotation is set to true", func() {
-				ctx, cancel := context.WithCancel(context.Background())
-				DeferCleanup(cancel)
-
-				// Config map
-				configMap := createInferenceServiceConfigMap()
-				Expect(k8sClient.Create(context.Background(), configMap)).NotTo(HaveOccurred())
-				defer k8sClient.Delete(ctx, configMap)
-
-				// Setup values
-				serviceName := "stop-explainer-true-isvc"
-				serviceNamespace := "default"
-				expectedRequest := reconcile.Request{NamespacedName: types.NamespacedName{Name: serviceName, Namespace: serviceNamespace}}
-				serviceKey := expectedRequest.NamespacedName
-				storageUri := "s3://test/mnist/export"
-				qty := resource.MustParse("10Gi")
-				predictorKey := types.NamespacedName{
-					Name:      constants.PredictorServiceName(serviceKey.Name),
-					Namespace: serviceKey.Namespace,
-				}
-				explainerKey := types.NamespacedName{
-					Name:      constants.ExplainerServiceName(serviceName),
-					Namespace: serviceKey.Namespace,
-				}
-
-				// Serving runtime
-				servingRuntime := createServingRuntime(serviceKey.Namespace, "tf-serving-raw")
-				Expect(k8sClient.Create(context.Background(), servingRuntime)).NotTo(HaveOccurred())
-				defer k8sClient.Delete(ctx, servingRuntime)
-
-				// Define InferenceService
-				isvc := defaultExplainerIsvc(serviceKey, storageUri, string(constants.AutoscalerClassHPA), qty)
-				isvc.Annotations[constants.StopAnnotationKey] = "true"
-				Expect(k8sClient.Create(context.Background(), isvc)).NotTo(HaveOccurred())
-				defer k8sClient.Delete(ctx, isvc)
-
-				expectIsvcToExist(ctx, serviceKey)
-
-				// Check that the predictor deployment was not created
-				expectResourceDoesNotExist(context.Background(), &appsv1.Deployment{}, predictorKey)
-				// Check that the explainer deployment was not created
-				expectResourceDoesNotExist(context.Background(), &appsv1.Deployment{}, explainerKey)
-
-				// check that the predictor service was not created
-				expectResourceDoesNotExist(context.Background(), &corev1.Service{}, predictorKey)
-				// check that the explainer service was not created
-				expectResourceDoesNotExist(context.Background(), &corev1.Service{}, explainerKey)
-
-				// check that the http routes were not created
-				// top level http route
-				expectResourceDoesNotExist(context.Background(), &gwapiv1.HTTPRoute{}, serviceKey)
-				// predictor http route
-				expectResourceDoesNotExist(context.Background(), &gwapiv1.HTTPRoute{}, predictorKey)
-				// explainer http route
-				expectResourceDoesNotExist(context.Background(), &gwapiv1.HTTPRoute{}, explainerKey)
-
-				// check that the predictor HPA was not created
-				expectResourceDoesNotExist(ctx, &autoscalingv2.HorizontalPodAutoscaler{}, predictorKey)
-				// check that the explainer HPA was not created
-				expectResourceDoesNotExist(ctx, &autoscalingv2.HorizontalPodAutoscaler{}, explainerKey)
-
-				// Check that the ISVC was updated
-				expectIsvcToExist(ctx, serviceKey)
-
-				// Check that the ISVC status reflects that it is stopped
-				expectIsvcTrueStoppedStatus(ctx, serviceKey)
-			})
-
-			It("Should delete the explainer httproute/service/deployment/hpa when the annotation is updated to true on an existing ISVC", func() {
-				ctx, cancel := context.WithCancel(context.Background())
-				DeferCleanup(cancel)
-
-				// Config map
-				configMap := createInferenceServiceConfigMap()
-				Expect(k8sClient.Create(context.Background(), configMap)).NotTo(HaveOccurred())
-				defer k8sClient.Delete(ctx, configMap)
-
-				// Setup values
-				serviceName := "stop-explainer-edit-true-isvc"
-				serviceNamespace := "default"
-				expectedRequest := reconcile.Request{NamespacedName: types.NamespacedName{Name: serviceName, Namespace: serviceNamespace}}
-				serviceKey := expectedRequest.NamespacedName
-				storageUri := "s3://test/mnist/export"
-				qty := resource.MustParse("10Gi")
-				predictorKey := types.NamespacedName{
-					Name:      constants.PredictorServiceName(serviceKey.Name),
-					Namespace: serviceKey.Namespace,
-				}
-				explainerKey := types.NamespacedName{
-					Name:      constants.ExplainerServiceName(serviceName),
-					Namespace: serviceKey.Namespace,
-				}
-
-				// Serving runtime
-				servingRuntime := createServingRuntime(serviceKey.Namespace, "tf-serving-raw")
-				Expect(k8sClient.Create(context.Background(), servingRuntime)).NotTo(HaveOccurred())
-				defer k8sClient.Delete(ctx, servingRuntime)
-
-				// Define InferenceService
-				isvc := defaultExplainerIsvc(serviceKey, storageUri, string(constants.AutoscalerClassHPA), qty)
-				isvc.Annotations[constants.StopAnnotationKey] = "false"
-				Expect(k8sClient.Create(context.Background(), isvc)).NotTo(HaveOccurred())
-				defer k8sClient.Delete(ctx, isvc)
-
-				expectIsvcToExist(ctx, serviceKey)
-
-				// Check the predictor deployment
-				expectDeploymentToBeReady(ctx, predictorKey)
-				// Check the explainer deployment
-				expectDeploymentToBeReady(ctx, explainerKey)
-
-				// check the predictor service
-				expectResourceToExist(context.Background(), &corev1.Service{}, predictorKey)
-				// check the explainer service
-				expectResourceToExist(context.Background(), &corev1.Service{}, explainerKey)
-
-				// top level http route
-				expectHttpRouteToBeReady(context.Background(), serviceKey)
-				// predictor http route
-				expectHttpRouteToBeReady(context.Background(), predictorKey)
-				// explainer http route
-				expectHttpRouteToBeReady(context.Background(), explainerKey)
-
-				// check the predictor HPA
-				expectResourceToExist(context.Background(), &autoscalingv2.HorizontalPodAutoscaler{}, predictorKey)
-				// check the explainer HPA
-				expectResourceToExist(context.Background(), &autoscalingv2.HorizontalPodAutoscaler{}, explainerKey)
-
-				// Check that the ISVC was updated
-				expectIsvcToExist(ctx, serviceKey)
-
-				// Check that the stopped condition is false
-				expectIsvcFalseStoppedStatus(ctx, serviceKey)
-
-				// Check that the inference service is ready
-				expectIsvcReadyStatus(ctx, serviceKey)
-				expectIsvcExplainerReadyStatus(ctx, serviceKey)
-
-				// Stop the inference service
-				updatedIsvc := expectIsvcToExist(ctx, serviceKey)
-				stoppedIsvc := updatedIsvc.DeepCopy()
-				stoppedIsvc.Annotations[constants.StopAnnotationKey] = "true"
-				Expect(k8sClient.Update(ctx, stoppedIsvc)).NotTo(HaveOccurred())
-
-				// Check that the predictor deployment was deleted
-				expectResourceToBeDeleted(context.Background(), &appsv1.Deployment{}, predictorKey)
-				// Check that the explainer deployment was deleted
-				expectResourceToBeDeleted(context.Background(), &appsv1.Deployment{}, explainerKey)
-
-				// check that the predictor service was deleted
-				expectResourceToBeDeleted(context.Background(), &corev1.Service{}, predictorKey)
-				// check that the explainer service was deleted
-				expectResourceToBeDeleted(context.Background(), &corev1.Service{}, explainerKey)
-
-				// check that the http routes were deleted
-				// top level http route
-				expectResourceToBeDeleted(context.Background(), &gwapiv1.HTTPRoute{}, serviceKey)
-				// predictor http route
-				expectResourceToBeDeleted(context.Background(), &gwapiv1.HTTPRoute{}, predictorKey)
-				// explainer http route
-				expectResourceToBeDeleted(context.Background(), &gwapiv1.HTTPRoute{}, explainerKey)
-
-				// check that the predictor HPA was deleted
-				expectResourceToBeDeleted(ctx, &autoscalingv2.HorizontalPodAutoscaler{}, predictorKey)
-				// check that the explainer HPA was deleted
-				expectResourceToBeDeleted(ctx, &autoscalingv2.HorizontalPodAutoscaler{}, explainerKey)
-
-				// Check that the ISVC was updated
-				expectIsvcToExist(ctx, serviceKey)
-
-				// Check that the ISVC status reflects that it is stopped
-				expectIsvcTrueStoppedStatus(ctx, serviceKey)
-			})
-
-			It("Should create the explainer httproute/service/deployment/hpa when the annotation is updated to false on an existing ISVC that is stopped", func() {
-				ctx, cancel := context.WithCancel(context.Background())
-				DeferCleanup(cancel)
-
-				// Config map
-				configMap := createInferenceServiceConfigMap()
-				Expect(k8sClient.Create(context.Background(), configMap)).NotTo(HaveOccurred())
-				defer k8sClient.Delete(ctx, configMap)
-
-				// Setup values
-				serviceName := "stop-explainer-edit-false-isvc"
-				serviceNamespace := "default"
-				expectedRequest := reconcile.Request{NamespacedName: types.NamespacedName{Name: serviceName, Namespace: serviceNamespace}}
-				serviceKey := expectedRequest.NamespacedName
-				storageUri := "s3://test/mnist/export"
-				qty := resource.MustParse("10Gi")
-				predictorKey := types.NamespacedName{
-					Name:      constants.PredictorServiceName(serviceKey.Name),
-					Namespace: serviceKey.Namespace,
-				}
-				explainerKey := types.NamespacedName{
-					Name:      constants.ExplainerServiceName(serviceName),
-					Namespace: serviceKey.Namespace,
-				}
-
-				// Serving runtime
-				servingRuntime := createServingRuntime(serviceKey.Namespace, "tf-serving-raw")
-				Expect(k8sClient.Create(context.Background(), servingRuntime)).NotTo(HaveOccurred())
-				defer k8sClient.Delete(ctx, servingRuntime)
-
-				// Define InferenceService
-				isvc := defaultExplainerIsvc(serviceKey, storageUri, string(constants.AutoscalerClassHPA), qty)
-				isvc.Annotations[constants.StopAnnotationKey] = "true"
-				Expect(k8sClient.Create(context.Background(), isvc)).NotTo(HaveOccurred())
-				defer k8sClient.Delete(ctx, isvc)
-
-				expectIsvcToExist(ctx, serviceKey)
-
-				// Check that the predictor deployment was not created
-				expectResourceDoesNotExist(context.Background(), &appsv1.Deployment{}, predictorKey)
-				// Check that the explainer deployment was not created
-				expectResourceDoesNotExist(context.Background(), &appsv1.Deployment{}, explainerKey)
-
-				// check that the predictor service was not created
-				expectResourceDoesNotExist(context.Background(), &corev1.Service{}, predictorKey)
-				// check that the explainer service was not created
-				expectResourceDoesNotExist(context.Background(), &corev1.Service{}, explainerKey)
-
-				// check that the http routes were not created
-				// top level http route
-				expectResourceDoesNotExist(context.Background(), &gwapiv1.HTTPRoute{}, serviceKey)
-				// predictor http route
-				expectResourceDoesNotExist(context.Background(), &gwapiv1.HTTPRoute{}, predictorKey)
-				// explainer http route
-				expectResourceDoesNotExist(context.Background(), &gwapiv1.HTTPRoute{}, explainerKey)
-
-				// check that the predictor HPA was not created
-				expectResourceDoesNotExist(ctx, &autoscalingv2.HorizontalPodAutoscaler{}, predictorKey)
-				// check that the explainer HPA was not created
-				expectResourceDoesNotExist(ctx, &autoscalingv2.HorizontalPodAutoscaler{}, explainerKey)
-
-				// Check that the ISVC was updated
-				expectIsvcToExist(ctx, serviceKey)
-
-				// Check that the ISVC status reflects that it is stopped
-				expectIsvcTrueStoppedStatus(ctx, serviceKey)
-
-				// Resume the inference service
-				updatedIsvc := expectIsvcToExist(ctx, serviceKey)
-				stoppedIsvc := updatedIsvc.DeepCopy()
-				stoppedIsvc.Annotations[constants.StopAnnotationKey] = "false"
-				Expect(k8sClient.Update(ctx, stoppedIsvc)).NotTo(HaveOccurred())
-
-				// Check the predictor deployment
-				expectDeploymentToBeReady(context.Background(), predictorKey)
-				// Check the explainer deployment
-				expectDeploymentToBeReady(context.Background(), explainerKey)
-
-				// check the predictor service
-				expectResourceToExist(context.Background(), &corev1.Service{}, predictorKey)
-				// check the explainer service
-				expectResourceToExist(context.Background(), &corev1.Service{}, explainerKey)
-
-				// top level http route
-				expectHttpRouteToBeReady(context.Background(), serviceKey)
-				// predictor http route
-				expectHttpRouteToBeReady(context.Background(), predictorKey)
-				// explainer http route
-				expectHttpRouteToBeReady(context.Background(), explainerKey)
-
-				// check the predictor HPA
-				expectResourceToExist(ctx, &autoscalingv2.HorizontalPodAutoscaler{}, predictorKey)
-				// check the explainer HPA
-				expectResourceToExist(ctx, &autoscalingv2.HorizontalPodAutoscaler{}, explainerKey)
-
-				// Check that the ISVC was updated
-				expectIsvcToExist(ctx, serviceKey)
-
-				// Check that the stopped condition is false
-				expectIsvcFalseStoppedStatus(ctx, serviceKey)
-
-				// Check that the inference service is ready
-				expectIsvcReadyStatus(ctx, serviceKey)
-				expectIsvcExplainerReadyStatus(ctx, serviceKey)
-			})
-		})
-	})
-	Context("When Updating a Serving Runtime", func() {
-		configs := map[string]string{
-			"explainers": `{
-				"alibi": {
-					"image": "kserve/alibi-explainer",
-					"defaultImageVersion": "latest"
-				}
-			}`,
-			"ingress": `{
-				"enableGatewayApi": true,
-				"kserveIngressGateway": "kserve/kserve-ingress-gateway",
-				"ingressGateway": "knative-serving/knative-ingress-gateway",
-				"localGateway": "knative-serving/knative-local-gateway",
-				"localGatewayService": "knative-local-gateway.istio-system.svc.cluster.local",
-				"additionalIngressDomains": ["additional.example.com"]
-			}`,
-			"storageInitializer": `{
-				"image" : "kserve/storage-initializer:latest",
-				"memoryRequest": "100Mi",
-				"memoryLimit": "1Gi",
-				"cpuRequest": "100m",
-				"cpuLimit": "1",
-				"CaBundleConfigMapName": "",
-				"caBundleVolumeMountPath": "/etc/ssl/custom-certs",
-				"enableDirectPvcVolumeMount": false
-			}`,
-		}
-		ctx := context.Background()
-		It("InferenceService should reconcile the deployment if auto-update annotation is not present", func() {
-			// Create configmap
-			isvcNamespace := constants.KServeNamespace
-			configMap := &corev1.ConfigMap{
-				ObjectMeta: metav1.ObjectMeta{
-					Name:      constants.InferenceServiceConfigMapName,
-					Namespace: constants.KServeNamespace,
-				},
-				Data: configs,
-			}
-			Expect(k8sClient.Create(context.TODO(), configMap)).NotTo(HaveOccurred())
-			defer k8sClient.Delete(context.TODO(), configMap)
-			Eventually(func() error {
-				cm := &corev1.ConfigMap{}
-				return k8sClient.Get(context.TODO(), types.NamespacedName{Name: constants.InferenceServiceConfigMapName, Namespace: isvcNamespace}, cm)
-			}, timeout, interval).Should(Succeed())
-			isvcName := "isvc-enable-auto-update-missing"
-			serviceKey := types.NamespacedName{Name: isvcName, Namespace: isvcNamespace}
-			storageUri := "s3://test/mnist/export"
-			servingRuntimeName := "pytorch-serving-auto-update-missing"
-			servingRuntime := &v1alpha1.ServingRuntime{
-				ObjectMeta: metav1.ObjectMeta{
-					Name:      servingRuntimeName,
-					Namespace: isvcNamespace,
-				},
-				Spec: v1alpha1.ServingRuntimeSpec{
-					SupportedModelFormats: []v1alpha1.SupportedModelFormat{
-						{
-							Name:       "pytorch",
-							Version:    proto.String("1"),
-							AutoSelect: proto.Bool(true),
-						},
-					},
-					ServingRuntimePodSpec: v1alpha1.ServingRuntimePodSpec{
-						Labels: map[string]string{
-							"key1": "val1FromSR",
-							"key2": "val2FromSR",
-							"key3": "val3FromSR",
-						},
-						Annotations: map[string]string{
-							"key1": "val1FromSR",
-							"key2": "val2FromSR",
-							"key3": "val3FromSR",
-						},
-						Containers: []corev1.Container{
-							{
-								Name:    constants.InferenceServiceContainerName,
-								Image:   "pytorch/serving:1.14.0",
-								Command: []string{"/usr/bin/pytorch_model_server"},
-								Args: []string{
-									"--port=9000",
-									"--rest_api_port=8080",
-									"--model_base_path=/mnt/models",
-									"--rest_api_timeout_in_ms=60000",
-								},
-								Resources: defaultResource,
-							},
-						},
-						ImagePullSecrets: []corev1.LocalObjectReference{
-							{Name: "sr-image-pull-secret"},
-						},
-					},
-					Disabled: proto.Bool(false),
-				},
-			}
-			Expect(k8sClient.Create(ctx, servingRuntime)).Should(Succeed())
-			Eventually(func() error {
-				return k8sClient.Get(ctx, types.NamespacedName{Name: servingRuntimeName, Namespace: isvcNamespace}, &v1alpha1.ServingRuntime{})
-			}, timeout, interval).Should(Succeed())
-			defer k8sClient.Delete(ctx, servingRuntime)
-
-			// Define InferenceService with auto-update disabled.
-			isvc := &v1beta1.InferenceService{
-				ObjectMeta: metav1.ObjectMeta{
-					Name:      serviceKey.Name,
-					Namespace: isvcNamespace,
-					Annotations: map[string]string{
-						"serving.kserve.io/deploymentMode":              "RawDeployment",
-						"serving.kserve.io/autoscalerClass":             "hpa",
-						"serving.kserve.io/metrics":                     "cpu",
-						"serving.kserve.io/targetUtilizationPercentage": "75",
-					},
-				},
-				Spec: v1beta1.InferenceServiceSpec{
-					Predictor: v1beta1.PredictorSpec{
-						PyTorch: &v1beta1.TorchServeSpec{
-							PredictorExtensionSpec: v1beta1.PredictorExtensionSpec{
-								StorageURI:     &storageUri,
-								RuntimeVersion: proto.String("1.14.0"),
-								Container: corev1.Container{
-									Name:      constants.InferenceServiceContainerName,
-									Resources: defaultResource,
-								},
-							},
-						},
-					},
-				},
-			}
-
-			createdConfigMap := &corev1.ConfigMap{}
-			Eventually(func() error {
-				return k8sClient.Get(context.TODO(), types.NamespacedName{Name: constants.InferenceServiceConfigMapName, Namespace: isvcNamespace}, createdConfigMap)
-			}, timeout, interval).Should(Succeed())
-			isvc.DefaultInferenceService(nil, nil, &v1beta1.SecurityConfig{AutoMountServiceAccountToken: false}, nil)
-			Expect(k8sClient.Create(ctx, isvc)).Should(Succeed())
-			inferenceService := &v1beta1.InferenceService{}
-
-			Eventually(func() bool {
-				err := k8sClient.Get(ctx, serviceKey, inferenceService)
-				return err == nil
-			}, timeout, interval).Should(BeTrue())
-			defer k8sClient.Delete(ctx, isvc)
-
-			originalDeployment := &appsv1.Deployment{}
-			deploymentName := constants.PredictorServiceName(serviceKey.Name)
-			Eventually(func() error {
-				return k8sClient.Get(ctx, types.NamespacedName{Name: deploymentName, Namespace: serviceKey.Namespace}, originalDeployment)
-			}, timeout, interval).Should(Succeed())
-
-			// Update the ServingRuntime spec
-			servingRuntimeToUpdate := &v1alpha1.ServingRuntime{}
-			Expect(k8sClient.Get(ctx, types.NamespacedName{Name: servingRuntimeName, Namespace: isvcNamespace}, servingRuntimeToUpdate)).Should(Succeed())
-			servingRuntimeToUpdate.Spec.ServingRuntimePodSpec.Labels["key1"] = "updatedServingRuntime"
-			Eventually(func() error {
-				return k8sClient.Update(ctx, servingRuntimeToUpdate)
-			}, timeout, interval).Should(Succeed())
-
-			// Wait until the ServingRuntime reflects the updated spec.
-			servingRuntimeAfterUpdate := &v1alpha1.ServingRuntime{}
-			Eventually(func() (string, error) {
-				err := k8sClient.Get(ctx, types.NamespacedName{Name: servingRuntimeName, Namespace: isvcNamespace}, servingRuntimeAfterUpdate)
-				if err != nil {
-					return "", err
-				}
-				return servingRuntimeAfterUpdate.Spec.ServingRuntimePodSpec.Labels["key1"], nil
-			}, timeout, interval).Should(Equal("updatedServingRuntime"))
-			deploymentAfterUpdate := &appsv1.Deployment{}
-			Eventually(func() (string, error) {
-				err := k8sClient.Get(ctx, types.NamespacedName{Name: deploymentName, Namespace: serviceKey.Namespace}, deploymentAfterUpdate)
-				if err != nil {
-					return "", err
-				}
-				return deploymentAfterUpdate.Spec.Template.ObjectMeta.Labels["key1"], nil
-			}, timeout, interval).Should(Equal("updatedServingRuntime"))
-		})
-
-		It("InferenceService should reconcile the deployment if auto-update is enabled ", func() {
-			// Create configmap
-			isvcNamespace := constants.KServeNamespace
-			configMap := &corev1.ConfigMap{
-				ObjectMeta: metav1.ObjectMeta{
-					Name:      constants.InferenceServiceConfigMapName,
-					Namespace: isvcNamespace,
-				},
-				Data: configs,
-			}
-			Expect(k8sClient.Create(context.TODO(), configMap)).NotTo(HaveOccurred())
-			defer k8sClient.Delete(context.TODO(), configMap)
-			Eventually(func() error {
-				cm := &corev1.ConfigMap{}
-				return k8sClient.Get(context.TODO(), types.NamespacedName{Name: constants.InferenceServiceConfigMapName, Namespace: isvcNamespace}, cm)
-			}, timeout, interval).Should(Succeed())
-			isvcName := "isvc-enable-auto-update-true"
-			serviceKey := types.NamespacedName{Name: isvcName, Namespace: isvcNamespace}
-			storageUri := "s3://test/mnist/export"
-			servingRuntimeName := "pytorch-serving-auto-update-true"
-			servingRuntime := &v1alpha1.ServingRuntime{
-				ObjectMeta: metav1.ObjectMeta{
-					Name:      servingRuntimeName,
-					Namespace: isvcNamespace,
-				},
-				Spec: v1alpha1.ServingRuntimeSpec{
-					SupportedModelFormats: []v1alpha1.SupportedModelFormat{
-						{
-							Name:       "pytorch",
-							Version:    proto.String("1"),
-							AutoSelect: proto.Bool(true),
-						},
-					},
-					ServingRuntimePodSpec: v1alpha1.ServingRuntimePodSpec{
-						Labels: map[string]string{
-							"key1": "val1FromSR",
-							"key2": "val2FromSR",
-							"key3": "val3FromSR",
-						},
-						Annotations: map[string]string{
-							"key1": "val1FromSR",
-							"key2": "val2FromSR",
-							"key3": "val3FromSR",
-						},
-						Containers: []corev1.Container{
-							{
-								Name:    constants.InferenceServiceContainerName,
-								Image:   "pytorch/serving:1.14.0",
-								Command: []string{"/usr/bin/pytorch_model_server"},
-								Args: []string{
-									"--port=9000",
-									"--rest_api_port=8080",
-									"--model_base_path=/mnt/models",
-									"--rest_api_timeout_in_ms=60000",
-								},
-								Resources: defaultResource,
-							},
-						},
-						ImagePullSecrets: []corev1.LocalObjectReference{
-							{Name: "sr-image-pull-secret"},
-						},
-					},
-					Disabled: proto.Bool(false),
-				},
-			}
-			Expect(k8sClient.Create(ctx, servingRuntime)).Should(Succeed())
-			Eventually(func() error {
-				return k8sClient.Get(ctx, types.NamespacedName{Name: servingRuntimeName, Namespace: isvcNamespace}, &v1alpha1.ServingRuntime{})
-			}, timeout, interval).Should(Succeed())
-			defer k8sClient.Delete(ctx, servingRuntime)
-			// Define InferenceService with auto-update disabled.
-			isvc := &v1beta1.InferenceService{
-				ObjectMeta: metav1.ObjectMeta{
-					Name:      serviceKey.Name,
-					Namespace: isvcNamespace,
-					Annotations: map[string]string{
-						"serving.kserve.io/deploymentMode":       "RawDeployment",
-						"serving.kserve.io/autoscalerClass":      "external",
-						constants.DisableAutoUpdateAnnotationKey: "false",
-					},
-				},
-				Spec: v1beta1.InferenceServiceSpec{
-					Predictor: v1beta1.PredictorSpec{
-						PyTorch: &v1beta1.TorchServeSpec{
-							PredictorExtensionSpec: v1beta1.PredictorExtensionSpec{
-								StorageURI:     &storageUri,
-								RuntimeVersion: proto.String("1.14.0"),
-								Container: corev1.Container{
-									Name:      constants.InferenceServiceContainerName,
-									Resources: defaultResource,
-								},
-							},
-						},
-					},
-				},
-			}
-			isvc.DefaultInferenceService(nil, nil, &v1beta1.SecurityConfig{AutoMountServiceAccountToken: false}, nil)
-			Expect(k8sClient.Create(ctx, isvc)).Should(Succeed())
-
-			inferenceService := &v1beta1.InferenceService{}
-
-			Eventually(func() bool {
-				err := k8sClient.Get(ctx, serviceKey, inferenceService)
-				return err == nil
-			}, timeout, interval).Should(BeTrue())
-			defer k8sClient.Delete(ctx, isvc)
-
-			originalDeployment := &appsv1.Deployment{}
-			deploymentName := constants.PredictorServiceName(serviceKey.Name)
-			Eventually(func() error {
-				return k8sClient.Get(ctx, types.NamespacedName{Name: deploymentName, Namespace: serviceKey.Namespace}, originalDeployment)
-			}, timeout, interval).Should(Succeed())
-
-			// Update the ServingRuntime spec
-			servingRuntimeToUpdate := &v1alpha1.ServingRuntime{}
-			Expect(k8sClient.Get(ctx, types.NamespacedName{Name: servingRuntimeName, Namespace: isvcNamespace}, servingRuntimeToUpdate)).Should(Succeed())
-			servingRuntimeToUpdate.Spec.ServingRuntimePodSpec.Labels["key1"] = "updatedServingRuntime"
-			Eventually(func() error {
-				return k8sClient.Update(ctx, servingRuntimeToUpdate)
-			}, timeout, interval).Should(Succeed())
-
-			// Wait until the ServingRuntime reflects the updated spec.
-			servingRuntimeAfterUpdate := &v1alpha1.ServingRuntime{}
-			Eventually(func() (string, error) {
-				err := k8sClient.Get(ctx, types.NamespacedName{Name: servingRuntimeName, Namespace: isvcNamespace}, servingRuntimeAfterUpdate)
-				if err != nil {
-					return "", err
-				}
-				return servingRuntimeAfterUpdate.Spec.ServingRuntimePodSpec.Labels["key1"], nil
-			}, timeout, interval).Should(Equal("updatedServingRuntime"))
-			// Wait until the Deployment reflects the update
-			deploymentAfterUpdate := &appsv1.Deployment{}
-			Eventually(func() (string, error) {
-				err := k8sClient.Get(ctx, types.NamespacedName{Name: deploymentName, Namespace: serviceKey.Namespace}, deploymentAfterUpdate)
-				if err != nil {
-					return "", err
-				}
-				return deploymentAfterUpdate.Spec.Template.ObjectMeta.Labels["key1"], nil
-			}, timeout, interval).Should(Equal("updatedServingRuntime"))
-		})
-
-		It("InferenceService should not reconcile the deployment if auto-update is disabled", func() {
-			// Create configmap
-			isvcNamespace := constants.KServeNamespace
-			configMap := &corev1.ConfigMap{
-				ObjectMeta: metav1.ObjectMeta{
-					Name:      constants.InferenceServiceConfigMapName,
-					Namespace: isvcNamespace,
-				},
-				Data: configs,
-			}
-			Expect(k8sClient.Create(context.TODO(), configMap)).NotTo(HaveOccurred())
-			defer k8sClient.Delete(context.TODO(), configMap)
-			Eventually(func() error {
-				cm := &corev1.ConfigMap{}
-				return k8sClient.Get(context.TODO(), types.NamespacedName{Name: constants.InferenceServiceConfigMapName, Namespace: isvcNamespace}, cm)
-			}, timeout, interval).Should(Succeed())
-			isvcName := "isvc-enable-auto-update-false"
-			serviceKey := types.NamespacedName{Name: isvcName, Namespace: isvcNamespace}
-			storageUri := "s3://test/mnist/export"
-			servingRuntimeName := "pytorch-serving-auto-update-false"
-			servingRuntime := &v1alpha1.ServingRuntime{
-				ObjectMeta: metav1.ObjectMeta{
-					Name:      servingRuntimeName,
-					Namespace: isvcNamespace,
-				},
-				Spec: v1alpha1.ServingRuntimeSpec{
-					SupportedModelFormats: []v1alpha1.SupportedModelFormat{
-						{
-							Name:       "pytorch",
-							Version:    proto.String("1"),
-							AutoSelect: proto.Bool(true),
-						},
-					},
-					ServingRuntimePodSpec: v1alpha1.ServingRuntimePodSpec{
-						Labels: map[string]string{
-							"key1": "val1FromSR",
-							"key2": "val2FromSR",
-							"key3": "val3FromSR",
-						},
-						Annotations: map[string]string{
-							"key1": "val1FromSR",
-							"key2": "val2FromSR",
-							"key3": "val3FromSR",
-						},
-						Containers: []corev1.Container{
-							{
-								Name:    constants.InferenceServiceContainerName,
-								Image:   "pytorch/serving:1.14.0",
-								Command: []string{"/usr/bin/pytorch_model_server"},
-								Args: []string{
-									"--port=9000",
-									"--rest_api_port=8080",
-									"--model_base_path=/mnt/models",
-									"--rest_api_timeout_in_ms=60000",
-								},
-								Resources: defaultResource,
-							},
-						},
-						ImagePullSecrets: []corev1.LocalObjectReference{
-							{Name: "sr-image-pull-secret"},
-						},
-					},
-					Disabled: proto.Bool(false),
-				},
-			}
-			Expect(k8sClient.Create(ctx, servingRuntime)).Should(Succeed())
-			Eventually(func() error {
-				return k8sClient.Get(ctx, types.NamespacedName{Name: servingRuntimeName, Namespace: isvcNamespace}, &v1alpha1.ServingRuntime{})
-			}, timeout, interval).Should(Succeed())
-			defer k8sClient.Delete(ctx, servingRuntime)
-
-			// Define InferenceService with auto-update disabled.
-			isvc := &v1beta1.InferenceService{
-				ObjectMeta: metav1.ObjectMeta{
-					Name:      serviceKey.Name,
-					Namespace: isvcNamespace,
-					Annotations: map[string]string{
-						"serving.kserve.io/deploymentMode":       "RawDeployment",
-						"serving.kserve.io/autoscalerClass":      "external",
-						constants.DisableAutoUpdateAnnotationKey: "true",
-					},
-				},
-				Spec: v1beta1.InferenceServiceSpec{
-					Predictor: v1beta1.PredictorSpec{
-						PyTorch: &v1beta1.TorchServeSpec{
-							PredictorExtensionSpec: v1beta1.PredictorExtensionSpec{
-								StorageURI:     &storageUri,
-								RuntimeVersion: proto.String("1.14.0"),
-								Container: corev1.Container{
-									Name:      constants.InferenceServiceContainerName,
-									Resources: defaultResource,
-								},
-							},
-						},
-					},
-				},
-			}
-			isvc.DefaultInferenceService(nil, nil, &v1beta1.SecurityConfig{AutoMountServiceAccountToken: false}, nil)
-			Expect(k8sClient.Create(ctx, isvc)).Should(Succeed())
-
-			inferenceService := &v1beta1.InferenceService{}
-
-			Eventually(func() bool {
-				err := k8sClient.Get(ctx, serviceKey, inferenceService)
-				return err == nil
-			}, timeout, interval).Should(BeTrue())
-			defer k8sClient.Delete(ctx, isvc)
-
-			originalDeployment := &appsv1.Deployment{}
-			deploymentName := constants.PredictorServiceName(serviceKey.Name)
-			Eventually(func() error {
-				return k8sClient.Get(ctx, types.NamespacedName{Name: deploymentName, Namespace: serviceKey.Namespace}, originalDeployment)
-			}, timeout, interval).Should(Succeed())
-
-			predictorReadyCondition := &apis.Condition{
-				Type:   v1beta1.PredictorReady,
-				Status: corev1.ConditionTrue,
-			}
-			ingressReadyCondition := &apis.Condition{
-				Type:   v1beta1.IngressReady,
-				Status: corev1.ConditionTrue,
-			}
-			Expect(k8sClient.Get(ctx, serviceKey, inferenceService)).Should(Succeed())
-			inferenceService.Status.SetCondition(v1beta1.PredictorReady, predictorReadyCondition)
-			inferenceService.Status.SetCondition(v1beta1.IngressReady, ingressReadyCondition)
-			Expect(k8sClient.Status().Update(ctx, inferenceService)).Should(Succeed())
-
-			updatedIsvc := &v1beta1.InferenceService{}
-			Eventually(func() bool {
-				err := k8sClient.Get(ctx, serviceKey, updatedIsvc)
-				if err != nil {
-					return false
-				}
-				return updatedIsvc.Status.IsReady()
-			}, timeout, interval).Should(BeTrue(), "The InferenceService should be ready")
-
-			// Update the ServingRuntime spec
-			servingRuntimeToUpdate := &v1alpha1.ServingRuntime{}
-			Expect(k8sClient.Get(ctx, types.NamespacedName{Name: servingRuntimeName, Namespace: isvcNamespace}, servingRuntimeToUpdate)).Should(Succeed())
-			servingRuntimeToUpdate.Spec.ServingRuntimePodSpec.Labels["key1"] = "updatedServingRuntime"
-			Expect(k8sClient.Update(ctx, servingRuntimeToUpdate)).Should(Succeed())
-
-			// Wait until the ServingRuntime reflects the updated spec.
-			servingRuntimeAfterUpdate := &v1alpha1.ServingRuntime{}
-			Eventually(func() (string, error) {
-				err := k8sClient.Get(ctx, types.NamespacedName{Name: servingRuntimeName, Namespace: isvcNamespace}, servingRuntimeAfterUpdate)
-				if err != nil {
-					return "", err
-				}
-				return servingRuntimeAfterUpdate.Spec.ServingRuntimePodSpec.Labels["key1"], nil
-			}, timeout, interval).Should(Equal("updatedServingRuntime"))
-			// Check to make sure deployment didn't update
-			deploymentAfterUpdate := &appsv1.Deployment{}
-			Consistently(func() (string, error) {
-				if err := k8sClient.Get(ctx, types.NamespacedName{Name: deploymentName, Namespace: serviceKey.Namespace}, deploymentAfterUpdate); err != nil {
-					return "", err
-				}
-				return deploymentAfterUpdate.Spec.Template.ObjectMeta.Labels["key1"], nil
-			}, consistentlyTimeout, interval).Should(Equal("val1FromSR"))
-		})
-		It("InferenceService should reconcile only if the matching serving runtime was updated even if multiple exist", func() {
-			// Create configmap
-			isvcNamespace := constants.KServeNamespace
-			configMap := &corev1.ConfigMap{
-				ObjectMeta: metav1.ObjectMeta{
-					Name:      constants.InferenceServiceConfigMapName,
-					Namespace: isvcNamespace,
-				},
-				Data: configs,
-			}
-			Expect(k8sClient.Create(context.TODO(), configMap)).NotTo(HaveOccurred())
-			defer k8sClient.Delete(context.TODO(), configMap)
-			Eventually(func() error {
-				cm := &corev1.ConfigMap{}
-				return k8sClient.Get(context.TODO(), types.NamespacedName{Name: constants.InferenceServiceConfigMapName, Namespace: isvcNamespace}, cm)
-			}, timeout, interval).Should(Succeed())
-			isvcNamePytorch := "isvc-enable-auto-update-multiple-pytorch"
-			serviceKeyPytorch := types.NamespacedName{Name: isvcNamePytorch, Namespace: isvcNamespace}
-			isvcNameTensorflow := "isvc-enable-auto-update-multiple-tensorflow"
-			serviceKeyTensorflow := types.NamespacedName{Name: isvcNameTensorflow, Namespace: isvcNamespace}
-			storageUri := "s3://test/mnist/export"
-			servingRuntimePytorchName := "pytorch-serving-auto-update-true-multiple"
-			servingRuntimeTensorflowName := "tensorflow-serving-auto-update-true-multiple"
-			pytorchServingRuntime := &v1alpha1.ServingRuntime{
-				ObjectMeta: metav1.ObjectMeta{
-					Name:      servingRuntimePytorchName,
-					Namespace: isvcNamespace,
-				},
-				Spec: v1alpha1.ServingRuntimeSpec{
-					SupportedModelFormats: []v1alpha1.SupportedModelFormat{
-						{
-							Name:       "pytorch",
-							Version:    proto.String("1"),
-							AutoSelect: proto.Bool(true),
-						},
-					},
-					ServingRuntimePodSpec: v1alpha1.ServingRuntimePodSpec{
-						Labels: map[string]string{
-							"key1": "val1FromSR",
-							"key2": "val2FromSR",
-							"key3": "val3FromSR",
-						},
-						Annotations: map[string]string{
-							"key1": "val1FromSR",
-							"key2": "val2FromSR",
-							"key3": "val3FromSR",
-						},
-						Containers: []corev1.Container{
-							{
-								Name:    constants.InferenceServiceContainerName,
-								Image:   "pytorch/serving:1.14.0",
-								Command: []string{"/usr/bin/pytorch_model_server"},
-								Args: []string{
-									"--port=9000",
-									"--rest_api_port=8080",
-									"--model_base_path=/mnt/models",
-									"--rest_api_timeout_in_ms=60000",
-								},
-								Resources: defaultResource,
-							},
-						},
-						ImagePullSecrets: []corev1.LocalObjectReference{
-							{Name: "sr-image-pull-secret"},
-						},
-					},
-					Disabled: proto.Bool(false),
-				},
-			}
-			Expect(k8sClient.Create(ctx, pytorchServingRuntime)).Should(Succeed())
-			Eventually(func() error {
-				return k8sClient.Get(ctx, types.NamespacedName{Name: servingRuntimePytorchName, Namespace: isvcNamespace}, &v1alpha1.ServingRuntime{})
-			}, timeout, interval).Should(Succeed())
-			defer k8sClient.Delete(ctx, pytorchServingRuntime)
-
-			tensorflowServingRuntime := &v1alpha1.ServingRuntime{
-				ObjectMeta: metav1.ObjectMeta{
-					Name:      servingRuntimeTensorflowName,
-					Namespace: isvcNamespace,
-				},
-				Spec: v1alpha1.ServingRuntimeSpec{
-					SupportedModelFormats: []v1alpha1.SupportedModelFormat{
-						{
-							Name:       "tensorflow",
-							Version:    proto.String("1"),
-							AutoSelect: proto.Bool(true),
-						},
-					},
-					ServingRuntimePodSpec: v1alpha1.ServingRuntimePodSpec{
-						Labels: map[string]string{
-							"key1": "val1FromSR",
-							"key2": "val2FromSR",
-							"key3": "val3FromSR",
-						},
-						Annotations: map[string]string{
-							"key1": "val1FromSR",
-							"key2": "val2FromSR",
-							"key3": "val3FromSR",
-						},
-						Containers: []corev1.Container{
-							{
-								Name:    constants.InferenceServiceContainerName,
-								Image:   "tensorflow/serving:1.14.0",
-								Command: []string{"/usr/bin/tensorflow_server_model"},
-								Args: []string{
-									"--port=9000",
-									"--rest_api_port=8080",
-									"--model_base_path=/mnt/models",
-									"--rest_api_timeout_in_ms=60000",
-								},
-								Resources: defaultResource,
-							},
-						},
-						ImagePullSecrets: []corev1.LocalObjectReference{
-							{Name: "sr-image-pull-secret"},
-						},
-					},
-					Disabled: proto.Bool(false),
-				},
-			}
-
-			Expect(k8sClient.Create(ctx, tensorflowServingRuntime)).Should(Succeed())
-			Eventually(func() error {
-				return k8sClient.Get(ctx, types.NamespacedName{Name: servingRuntimeTensorflowName, Namespace: isvcNamespace}, &v1alpha1.ServingRuntime{})
-			}, timeout, interval).Should(Succeed())
-			defer k8sClient.Delete(ctx, tensorflowServingRuntime)
-			// Define InferenceService with auto-update disabled.
-			pytorchIsvc := &v1beta1.InferenceService{
-				ObjectMeta: metav1.ObjectMeta{
-					Name:      serviceKeyPytorch.Name,
-					Namespace: isvcNamespace,
-					Annotations: map[string]string{
-						"serving.kserve.io/deploymentMode":       "RawDeployment",
-						"serving.kserve.io/autoscalerClass":      "external",
-						constants.DisableAutoUpdateAnnotationKey: "false",
-					},
-				},
-				Spec: v1beta1.InferenceServiceSpec{
-					Predictor: v1beta1.PredictorSpec{
-						PyTorch: &v1beta1.TorchServeSpec{
-							PredictorExtensionSpec: v1beta1.PredictorExtensionSpec{
-								StorageURI:     &storageUri,
-								RuntimeVersion: proto.String("1.14.0"),
-								Container: corev1.Container{
-									Name:      constants.InferenceServiceContainerName,
-									Resources: defaultResource,
-								},
-							},
-						},
-					},
-				},
-			}
-			pytorchIsvc.DefaultInferenceService(nil, nil, &v1beta1.SecurityConfig{AutoMountServiceAccountToken: false}, nil)
-			Expect(k8sClient.Create(ctx, pytorchIsvc)).Should(Succeed())
-
-			inferenceService := &v1beta1.InferenceService{}
-
-			Eventually(func() bool {
-				err := k8sClient.Get(ctx, serviceKeyPytorch, inferenceService)
-				return err == nil
-			}, timeout, interval).Should(BeTrue())
-			defer k8sClient.Delete(ctx, pytorchIsvc)
-
-			tensorflowIsvc := &v1beta1.InferenceService{
-				ObjectMeta: metav1.ObjectMeta{
-					Name:      serviceKeyTensorflow.Name,
-					Namespace: isvcNamespace,
-					Annotations: map[string]string{
-						"serving.kserve.io/deploymentMode":       "RawDeployment",
-						"serving.kserve.io/autoscalerClass":      "external",
-						constants.DisableAutoUpdateAnnotationKey: "false",
-					},
-				},
-				Spec: v1beta1.InferenceServiceSpec{
-					Predictor: v1beta1.PredictorSpec{
-						Tensorflow: &v1beta1.TFServingSpec{
-							PredictorExtensionSpec: v1beta1.PredictorExtensionSpec{
-								StorageURI:     &storageUri,
-								RuntimeVersion: proto.String("1.14.0"),
-								Container: corev1.Container{
-									Name:      constants.InferenceServiceContainerName,
-									Resources: defaultResource,
-								},
-							},
-						},
-					},
-				},
-			}
-			tensorflowIsvc.DefaultInferenceService(nil, nil, &v1beta1.SecurityConfig{AutoMountServiceAccountToken: false}, nil)
-			Expect(k8sClient.Create(ctx, tensorflowIsvc)).Should(Succeed())
-
-			inferenceServiceTensorflow := &v1beta1.InferenceService{}
-
-			Eventually(func() bool {
-				err := k8sClient.Get(ctx, serviceKeyTensorflow, inferenceServiceTensorflow)
-				return err == nil
-			}, timeout, interval).Should(BeTrue())
-			defer k8sClient.Delete(ctx, tensorflowIsvc)
-
-			// Update the ServingRuntime spec
-			servingRuntimeToUpdate := &v1alpha1.ServingRuntime{}
-			Expect(k8sClient.Get(ctx, types.NamespacedName{Name: servingRuntimePytorchName, Namespace: isvcNamespace}, servingRuntimeToUpdate)).Should(Succeed())
-			servingRuntimeToUpdate.Spec.ServingRuntimePodSpec.Labels["key1"] = "updatedServingRuntime"
-			Eventually(func() error {
-				return k8sClient.Update(ctx, servingRuntimeToUpdate)
-			}, timeout, interval).Should(Succeed())
-
-			// Wait until the ServingRuntime reflects the updated spec.
-			pytorchServingRuntimeAfterUpdate := &v1alpha1.ServingRuntime{}
-			Eventually(func() (string, error) {
-				err := k8sClient.Get(ctx, types.NamespacedName{Name: servingRuntimePytorchName, Namespace: isvcNamespace}, pytorchServingRuntimeAfterUpdate)
-				if err != nil {
-					return "", err
-				}
-				return pytorchServingRuntimeAfterUpdate.Spec.ServingRuntimePodSpec.Labels["key1"], nil
-			}, timeout, interval).Should(Equal("updatedServingRuntime"))
-			// Wait until the Deployment reflects the update
-			pytorchDeploymentAfterUpdate := &appsv1.Deployment{}
-			deploymentName := constants.PredictorServiceName(serviceKeyPytorch.Name)
-			Eventually(func() (string, error) {
-				err := k8sClient.Get(ctx, types.NamespacedName{Name: deploymentName, Namespace: serviceKeyPytorch.Namespace}, pytorchDeploymentAfterUpdate)
-				if err != nil {
-					return "", err
-				}
-				return pytorchDeploymentAfterUpdate.Spec.Template.Labels["key1"], nil
-			}, timeout, interval).Should(Equal("updatedServingRuntime"))
-
-			tensorFlowDeploymentAfterUpdate := &appsv1.Deployment{}
-			tensorflowDeploymentName := constants.PredictorServiceName(serviceKeyTensorflow.Name)
-			Expect(k8sClient.Get(ctx, types.NamespacedName{Name: tensorflowDeploymentName, Namespace: serviceKeyTensorflow.Namespace}, tensorFlowDeploymentAfterUpdate)).Should(Succeed())
-			Expect(tensorFlowDeploymentAfterUpdate.Spec.Template.ObjectMeta.Labels["key1"]).Should(Equal("val1FromSR"))
->>>>>>> 60ac246b
 		})
 	})
 
@@ -12312,7 +10013,8 @@
 					TransitionStatus:    "InProgress",
 					ModelRevisionStates: &v1beta1.ModelRevisionStates{TargetModelState: "Pending"},
 				},
-				DeploymentMode: string(constants.RawDeployment),
+				DeploymentMode:     string(constants.RawDeployment),
+				ServingRuntimeName: "tf-serving-raw",
 			}
 			Eventually(func() string {
 				isvc := &v1beta1.InferenceService{}
@@ -12833,12 +10535,7 @@
 					TransitionStatus:    "InProgress",
 					ModelRevisionStates: &v1beta1.ModelRevisionStates{TargetModelState: "Pending"},
 				},
-<<<<<<< HEAD
 				DeploymentMode: "RawDeployment",
-=======
-				DeploymentMode:     string(constants.RawDeployment),
-				ServingRuntimeName: "tf-serving-raw",
->>>>>>> 60ac246b
 			}
 			Eventually(func() string {
 				isvc := &v1beta1.InferenceService{}
