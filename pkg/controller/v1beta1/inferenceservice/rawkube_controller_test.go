/*
Copyright 2021 The KServe Authors.

Licensed under the Apache License, Version 2.0 (the "License");
you may not use this file except in compliance with the License.
You may obtain a copy of the License at

    http://www.apache.org/licenses/LICENSE-2.0

Unless required by applicable law or agreed to in writing, software
distributed under the License is distributed on an "AS IS" BASIS,
WITHOUT WARRANTIES OR CONDITIONS OF ANY KIND, either express or implied.
See the License for the specific language governing permissions and
limitations under the License.
*/

package inferenceservice

import (
	"context"
	"fmt"

	"time"

	"github.com/google/go-cmp/cmp"
	"github.com/google/go-cmp/cmp/cmpopts"
	. "github.com/onsi/ginkgo/v2"
	. "github.com/onsi/gomega"
	"google.golang.org/protobuf/proto"
	appsv1 "k8s.io/api/apps/v1"
	autoscalingv2 "k8s.io/api/autoscaling/v2"
	v1 "k8s.io/api/core/v1"
<<<<<<< HEAD

	v1beta1utils "github.com/kserve/kserve/pkg/controller/v1beta1/inferenceservice/utils"
	routev1 "github.com/openshift/api/route/v1"
=======
>>>>>>> 41a09046
	netv1 "k8s.io/api/networking/v1"
	apierr "k8s.io/apimachinery/pkg/api/errors"
	"k8s.io/apimachinery/pkg/api/resource"
	metav1 "k8s.io/apimachinery/pkg/apis/meta/v1"
	"k8s.io/apimachinery/pkg/types"
	"k8s.io/apimachinery/pkg/util/intstr"
	"knative.dev/pkg/apis"
	duckv1 "knative.dev/pkg/apis/duck/v1"
	"sigs.k8s.io/controller-runtime/pkg/reconcile"
	gatewayapiv1 "sigs.k8s.io/gateway-api/apis/v1"

	"github.com/kserve/kserve/pkg/apis/serving/v1alpha1"
	"github.com/kserve/kserve/pkg/apis/serving/v1beta1"
	"github.com/kserve/kserve/pkg/constants"
	"github.com/kserve/kserve/pkg/utils"
)

var _ = Describe("v1beta1 inference service controller", func() {
	// Define utility constants for object names and testing timeouts/durations and intervals.
	const (
		timeout  = time.Second * 60
		interval = time.Millisecond * 250
		domain   = "example.com"
	)
	var (
		defaultResource = v1.ResourceRequirements{
			Limits: v1.ResourceList{
				v1.ResourceCPU:    resource.MustParse("1"),
				v1.ResourceMemory: resource.MustParse("2Gi"),
			},
			Requests: v1.ResourceList{
				v1.ResourceCPU:    resource.MustParse("1"),
				v1.ResourceMemory: resource.MustParse("2Gi"),
			},
		}
		kserveGateway = types.NamespacedName{Name: "kserve-ingress-gateway", Namespace: "kserve"}
	)

	Context("When creating inference service with raw kube predictor", func() {
		configs := map[string]string{
			"explainers": `{
				"alibi": {
					"image": "kserve/alibi-explainer",
					"defaultImageVersion": "latest"
				}
			}`,
			"ingress": `{
				"enableGatewayApi": true,
				"kserveIngressGateway": "kserve/kserve-ingress-gateway",
				"ingressGateway": "knative-serving/knative-ingress-gateway",
				"localGateway": "knative-serving/knative-local-gateway",
				"localGatewayService": "knative-local-gateway.istio-system.svc.cluster.local",
				"additionalIngressDomains": ["additional.example.com"]
			}`,
			"storageInitializer": `{
				"image" : "kserve/storage-initializer:latest",
				"memoryRequest": "100Mi",
				"memoryLimit": "1Gi",
				"cpuRequest": "100m",
				"cpuLimit": "1",
				"CaBundleConfigMapName": "",
				"caBundleVolumeMountPath": "/etc/ssl/custom-certs",
				"enableDirectPvcVolumeMount": false
			}`,
		}

		It("Should have httproute/service/deployment/httproute created", func() {
			By("By creating a new InferenceService")
			// Create configmap
			var configMap = &v1.ConfigMap{
				ObjectMeta: metav1.ObjectMeta{
					Name:      constants.InferenceServiceConfigMapName,
					Namespace: constants.KServeNamespace,
				},
				Data: configs,
			}
			Expect(k8sClient.Create(context.TODO(), configMap)).NotTo(HaveOccurred())
			defer k8sClient.Delete(context.TODO(), configMap)
			// Create ServingRuntime
			servingRuntime := &v1alpha1.ServingRuntime{
				ObjectMeta: metav1.ObjectMeta{
					Name:      "tf-serving-raw",
					Namespace: "default",
				},
				Spec: v1alpha1.ServingRuntimeSpec{
					SupportedModelFormats: []v1alpha1.SupportedModelFormat{
						{
							Name:       "tensorflow",
							Version:    proto.String("1"),
							AutoSelect: proto.Bool(true),
						},
					},
					ServingRuntimePodSpec: v1alpha1.ServingRuntimePodSpec{
						Containers: []v1.Container{
							{
								Name:    "kserve-container",
								Image:   "tensorflow/serving:1.14.0",
								Command: []string{"/usr/bin/tensorflow_model_server"},
								Args: []string{
									"--port=9000",
									"--rest_api_port=8080",
									"--model_base_path=/mnt/models",
									"--rest_api_timeout_in_ms=60000",
								},
								Resources: defaultResource,
							},
						},
					},
					Disabled: proto.Bool(false),
				},
			}
			k8sClient.Create(context.TODO(), servingRuntime)
			defer k8sClient.Delete(context.TODO(), servingRuntime)
			serviceName := "raw-foo"
			var expectedRequest = reconcile.Request{NamespacedName: types.NamespacedName{Name: serviceName, Namespace: "default"}}
			var serviceKey = expectedRequest.NamespacedName
			var storageUri = "s3://test/mnist/export"
			ctx := context.Background()
			isvc := &v1beta1.InferenceService{
				ObjectMeta: metav1.ObjectMeta{
					Name:      serviceKey.Name,
					Namespace: serviceKey.Namespace,
					Annotations: map[string]string{
						"serving.kserve.io/deploymentMode":              "RawDeployment",
						"serving.kserve.io/autoscalerClass":             "hpa",
						"serving.kserve.io/metrics":                     "cpu",
						"serving.kserve.io/targetUtilizationPercentage": "75",
					},
				},
				Spec: v1beta1.InferenceServiceSpec{
					Predictor: v1beta1.PredictorSpec{
						ComponentExtensionSpec: v1beta1.ComponentExtensionSpec{
							MinReplicas:    v1beta1.GetIntReference(1),
							MaxReplicas:    3,
							TimeoutSeconds: utils.ToPointer(int64(30)),
						},
						Tensorflow: &v1beta1.TFServingSpec{
							PredictorExtensionSpec: v1beta1.PredictorExtensionSpec{
								StorageURI:     &storageUri,
								RuntimeVersion: proto.String("1.14.0"),
								Container: v1.Container{
									Name:      constants.InferenceServiceContainerName,
									Resources: defaultResource,
								},
							},
						},
					},
				},
			}
			isvc.DefaultInferenceService(nil, nil, &v1beta1.SecurityConfig{AutoMountServiceAccountToken: false}, nil)
			Expect(k8sClient.Create(ctx, isvc)).Should(Succeed())
			defer k8sClient.Delete(ctx, isvc)

			inferenceService := &v1beta1.InferenceService{}

			Eventually(func() bool {
				err := k8sClient.Get(ctx, serviceKey, inferenceService)
				if err != nil {
					return false
				}
				return true
			}, timeout, interval).Should(BeTrue())

			actualDeployment := &appsv1.Deployment{}
			predictorDeploymentKey := types.NamespacedName{Name: constants.PredictorServiceName(serviceKey.Name),
				Namespace: serviceKey.Namespace}
			Eventually(func() error { return k8sClient.Get(context.TODO(), predictorDeploymentKey, actualDeployment) }, timeout).
				Should(Succeed())
			var replicas int32 = 1
			var revisionHistory int32 = 10
			var progressDeadlineSeconds int32 = 600
			var gracePeriod int64 = 30
			expectedDeployment := &appsv1.Deployment{
				ObjectMeta: metav1.ObjectMeta{
					Name:      predictorDeploymentKey.Name,
					Namespace: predictorDeploymentKey.Namespace,
				},
				Spec: appsv1.DeploymentSpec{
					Replicas: &replicas,
					Selector: &metav1.LabelSelector{
						MatchLabels: map[string]string{
							"app": "isvc." + predictorDeploymentKey.Name,
						},
					},
					Template: v1.PodTemplateSpec{
						ObjectMeta: metav1.ObjectMeta{
							Name:      predictorDeploymentKey.Name,
							Namespace: "default",
							Labels: map[string]string{
								"app":                                 "isvc." + predictorDeploymentKey.Name,
								constants.KServiceComponentLabel:      constants.Predictor.String(),
								constants.InferenceServicePodLabelKey: serviceName,
							},
							Annotations: map[string]string{
								constants.StorageInitializerSourceUriInternalAnnotationKey: *isvc.Spec.Predictor.Model.StorageURI,
								"serving.kserve.io/deploymentMode":                         "RawDeployment",
								"serving.kserve.io/autoscalerClass":                        "hpa",
								"serving.kserve.io/metrics":                                "cpu",
								"serving.kserve.io/targetUtilizationPercentage":            "75",
							},
						},
						Spec: v1.PodSpec{
							Containers: []v1.Container{
								{
									Image: "tensorflow/serving:" +
										*isvc.Spec.Predictor.Model.RuntimeVersion,
									Name:    constants.InferenceServiceContainerName,
									Command: []string{v1beta1.TensorflowEntrypointCommand},
									Args: []string{
										"--port=" + v1beta1.TensorflowServingGRPCPort,
										"--rest_api_port=" + v1beta1.TensorflowServingRestPort,
										"--model_base_path=" + constants.DefaultModelLocalMountPath,
										"--rest_api_timeout_in_ms=60000",
									},
									Resources: defaultResource,
									ReadinessProbe: &v1.Probe{
										ProbeHandler: v1.ProbeHandler{
											TCPSocket: &v1.TCPSocketAction{
												Port: intstr.IntOrString{
													IntVal: 8080,
												},
											},
										},
										InitialDelaySeconds: 0,
										TimeoutSeconds:      1,
										PeriodSeconds:       10,
										SuccessThreshold:    1,
										FailureThreshold:    3,
									},
									TerminationMessagePath:   "/dev/termination-log",
									TerminationMessagePolicy: "File",
									ImagePullPolicy:          "IfNotPresent",
								},
							},
							SchedulerName:                 "default-scheduler",
							RestartPolicy:                 "Always",
							TerminationGracePeriodSeconds: &gracePeriod,
							DNSPolicy:                     "ClusterFirst",
							SecurityContext: &v1.PodSecurityContext{
								SELinuxOptions:      nil,
								WindowsOptions:      nil,
								RunAsUser:           nil,
								RunAsGroup:          nil,
								RunAsNonRoot:        nil,
								SupplementalGroups:  nil,
								FSGroup:             nil,
								Sysctls:             nil,
								FSGroupChangePolicy: nil,
								SeccompProfile:      nil,
							},
							AutomountServiceAccountToken: proto.Bool(false),
						},
					},
					Strategy: appsv1.DeploymentStrategy{
						Type: "RollingUpdate",
						RollingUpdate: &appsv1.RollingUpdateDeployment{
							MaxUnavailable: &intstr.IntOrString{Type: 1, IntVal: 0, StrVal: "25%"},
							MaxSurge:       &intstr.IntOrString{Type: 1, IntVal: 0, StrVal: "25%"},
						},
					},
					RevisionHistoryLimit:    &revisionHistory,
					ProgressDeadlineSeconds: &progressDeadlineSeconds,
				},
			}
			Expect(actualDeployment.Spec).To(BeComparableTo(expectedDeployment.Spec))

			//check service
			actualService := &v1.Service{}
			predictorServiceKey := types.NamespacedName{Name: constants.PredictorServiceName(serviceKey.Name),
				Namespace: serviceKey.Namespace}
			Eventually(func() error { return k8sClient.Get(context.TODO(), predictorServiceKey, actualService) }, timeout).
				Should(Succeed())

			expectedService := &v1.Service{
				ObjectMeta: metav1.ObjectMeta{
					Name:      predictorServiceKey.Name,
					Namespace: predictorServiceKey.Namespace,
				},
				Spec: v1.ServiceSpec{
					Ports: []v1.ServicePort{
						{
							Name:       constants.PredictorServiceName(serviceName),
							Protocol:   "TCP",
							Port:       80,
							TargetPort: intstr.IntOrString{Type: 0, IntVal: 8080, StrVal: ""},
						},
					},
					Type:            "ClusterIP",
					SessionAffinity: "None",
					Selector: map[string]string{
						"app": fmt.Sprintf("isvc.%s", constants.PredictorServiceName(serviceName)),
					},
				},
			}
			actualService.Spec.ClusterIP = ""
			actualService.Spec.ClusterIPs = nil
			actualService.Spec.IPFamilies = nil
			actualService.Spec.IPFamilyPolicy = nil
			actualService.Spec.InternalTrafficPolicy = nil
			Expect(actualService.Spec).To(BeComparableTo(expectedService.Spec))

			//check isvc status
			updatedDeployment := actualDeployment.DeepCopy()
			updatedDeployment.Status.Conditions = []appsv1.DeploymentCondition{
				{
					Type:   appsv1.DeploymentAvailable,
					Status: v1.ConditionTrue,
				},
			}
			Expect(k8sClient.Status().Update(context.TODO(), updatedDeployment)).NotTo(HaveOccurred())

			//check http route
			actualTopLevelHttpRoute := &gatewayapiv1.HTTPRoute{}
			Eventually(func() error {
				return k8sClient.Get(context.TODO(), types.NamespacedName{Name: serviceKey.Name,
					Namespace: serviceKey.Namespace}, actualTopLevelHttpRoute)
			}, timeout).Should(Succeed())
			topLevelHost := fmt.Sprintf("%s-%s.%s", serviceKey.Name, serviceKey.Namespace, "example.com")
			expectedTopLevelHttpRoute := gatewayapiv1.HTTPRoute{
				Spec: gatewayapiv1.HTTPRouteSpec{
					Hostnames: []gatewayapiv1.Hostname{gatewayapiv1.Hostname(topLevelHost), "additional.example.com"},
					Rules: []gatewayapiv1.HTTPRouteRule{
						{
							Matches: []gatewayapiv1.HTTPRouteMatch{
								{
									Path: &gatewayapiv1.HTTPPathMatch{
										Type:  utils.ToPointer(gatewayapiv1.PathMatchRegularExpression),
										Value: utils.ToPointer(constants.FallbackPrefix()),
									},
								},
							},
							Filters: []gatewayapiv1.HTTPRouteFilter{
								{
									Type: gatewayapiv1.HTTPRouteFilterRequestHeaderModifier,
									RequestHeaderModifier: &gatewayapiv1.HTTPHeaderFilter{
										Set: []gatewayapiv1.HTTPHeader{
											{
												Name:  constants.IsvcNameHeader,
												Value: serviceKey.Name,
											},
											{
												Name:  constants.IsvcNamespaceHeader,
												Value: serviceKey.Namespace,
											},
										},
									},
								},
							},
							BackendRefs: []gatewayapiv1.HTTPBackendRef{
								{
									BackendRef: gatewayapiv1.BackendRef{
										BackendObjectReference: gatewayapiv1.BackendObjectReference{
											Group:     (*gatewayapiv1.Group)(utils.ToPointer("")),
											Kind:      utils.ToPointer(gatewayapiv1.Kind(constants.ServiceKind)),
											Name:      gatewayapiv1.ObjectName(predictorServiceKey.Name),
											Namespace: (*gatewayapiv1.Namespace)(utils.ToPointer(serviceKey.Namespace)),
											Port:      (*gatewayapiv1.PortNumber)(utils.ToPointer(int32(constants.CommonDefaultHttpPort))),
										},
										Weight: utils.ToPointer(int32(1)),
									},
								},
							},
							Timeouts: &gatewayapiv1.HTTPRouteTimeouts{
								Request: utils.ToPointer(gatewayapiv1.Duration("30s")),
							},
						},
					},
					CommonRouteSpec: gatewayapiv1.CommonRouteSpec{
						ParentRefs: []gatewayapiv1.ParentReference{
							{
								Name:      gatewayapiv1.ObjectName(kserveGateway.Name),
								Kind:      utils.ToPointer(gatewayapiv1.Kind(constants.GatewayKind)),
								Group:     (*gatewayapiv1.Group)(&gatewayapiv1.GroupVersion.Group),
								Namespace: utils.ToPointer(gatewayapiv1.Namespace(kserveGateway.Namespace)),
							},
						},
					},
				},
			}
			Expect(actualTopLevelHttpRoute.Spec).To(BeComparableTo(expectedTopLevelHttpRoute.Spec))

			actualPredictorHttpRoute := &gatewayapiv1.HTTPRoute{}
			Eventually(func() error {
				return k8sClient.Get(context.TODO(), types.NamespacedName{Name: predictorServiceKey.Name,
					Namespace: serviceKey.Namespace}, actualPredictorHttpRoute)
			}, timeout).Should(Succeed())
			predictorHost := fmt.Sprintf("%s-%s.%s", predictorServiceKey.Name, serviceKey.Namespace, "example.com")
			expectedPredictorHttpRoute := gatewayapiv1.HTTPRoute{
				Spec: gatewayapiv1.HTTPRouteSpec{
					Hostnames: []gatewayapiv1.Hostname{gatewayapiv1.Hostname(predictorHost)},
					Rules: []gatewayapiv1.HTTPRouteRule{
						{
							Matches: []gatewayapiv1.HTTPRouteMatch{
								{
									Path: &gatewayapiv1.HTTPPathMatch{
										Type:  utils.ToPointer(gatewayapiv1.PathMatchRegularExpression),
										Value: utils.ToPointer(constants.FallbackPrefix()),
									},
								},
							},
							Filters: []gatewayapiv1.HTTPRouteFilter{
								{
									Type: gatewayapiv1.HTTPRouteFilterRequestHeaderModifier,
									RequestHeaderModifier: &gatewayapiv1.HTTPHeaderFilter{
										Set: []gatewayapiv1.HTTPHeader{
											{
												Name:  constants.IsvcNameHeader,
												Value: serviceKey.Name,
											},
											{
												Name:  constants.IsvcNamespaceHeader,
												Value: serviceKey.Namespace,
											},
										},
									},
								},
							},
							BackendRefs: []gatewayapiv1.HTTPBackendRef{
								{
									BackendRef: gatewayapiv1.BackendRef{
										BackendObjectReference: gatewayapiv1.BackendObjectReference{
											Group:     (*gatewayapiv1.Group)(utils.ToPointer("")),
											Kind:      utils.ToPointer(gatewayapiv1.Kind(constants.ServiceKind)),
											Name:      gatewayapiv1.ObjectName(predictorServiceKey.Name),
											Namespace: (*gatewayapiv1.Namespace)(utils.ToPointer(serviceKey.Namespace)),
											Port:      (*gatewayapiv1.PortNumber)(utils.ToPointer(int32(constants.CommonDefaultHttpPort))),
										},
										Weight: utils.ToPointer(int32(1)),
									},
								},
							},
							Timeouts: &gatewayapiv1.HTTPRouteTimeouts{
								Request: utils.ToPointer(gatewayapiv1.Duration("30s")),
							},
						},
					},
					CommonRouteSpec: gatewayapiv1.CommonRouteSpec{
						ParentRefs: []gatewayapiv1.ParentReference{
							{
								Name:      gatewayapiv1.ObjectName(kserveGateway.Name),
								Kind:      utils.ToPointer(gatewayapiv1.Kind(constants.GatewayKind)),
								Group:     (*gatewayapiv1.Group)(&gatewayapiv1.GroupVersion.Group),
								Namespace: utils.ToPointer(gatewayapiv1.Namespace(kserveGateway.Namespace)),
							},
						},
					},
				},
			}
			Expect(actualPredictorHttpRoute.Spec).To(BeComparableTo(expectedPredictorHttpRoute.Spec))

			// Mark the Ingress as accepted to make isvc ready
			httpRouteStatus := gatewayapiv1.HTTPRouteStatus{
				RouteStatus: gatewayapiv1.RouteStatus{
					Parents: []gatewayapiv1.RouteParentStatus{
						{
							ParentRef: gatewayapiv1.ParentReference{
								Name:      gatewayapiv1.ObjectName(kserveGateway.Name),
								Kind:      utils.ToPointer(gatewayapiv1.Kind(constants.GatewayKind)),
								Group:     (*gatewayapiv1.Group)(&gatewayapiv1.GroupVersion.Group),
								Namespace: utils.ToPointer(gatewayapiv1.Namespace(kserveGateway.Namespace)),
							},
							ControllerName: "istio.io/gateway-controller",
							Conditions: []metav1.Condition{
								{
									Type:               string(gatewayapiv1.ListenerConditionAccepted),
									Status:             metav1.ConditionTrue,
									Reason:             "Accepted",
									Message:            "Route was valid",
									LastTransitionTime: metav1.Now(),
								},
							},
						},
					},
				},
			}
			actualPredictorHttpRoute.Status = httpRouteStatus
			Expect(k8sClient.Status().Update(context.Background(), actualPredictorHttpRoute)).NotTo(HaveOccurred())
			actualTopLevelHttpRoute.Status = httpRouteStatus
			Expect(k8sClient.Status().Update(context.Background(), actualTopLevelHttpRoute)).NotTo(HaveOccurred())

			// verify if InferenceService status is updated
			expectedIsvcStatus := v1beta1.InferenceServiceStatus{
				Status: duckv1.Status{
					Conditions: duckv1.Conditions{
						{
							Type:   v1beta1.IngressReady,
							Status: "True",
						},
						{
							Type:   v1beta1.PredictorReady,
							Status: "True",
						},
						{
							Type:   apis.ConditionReady,
							Status: "True",
						},
					},
				},
				URL: &apis.URL{
					Scheme: "http",
					Host:   fmt.Sprintf("%s-predictor.%s.svc.cluster.local", serviceKey.Name, serviceKey.Namespace),
				},
				Address: &duckv1.Addressable{
					URL: &apis.URL{
						Scheme: "http",
						Host:   fmt.Sprintf("%s-predictor.%s.svc.cluster.local", serviceKey.Name, serviceKey.Namespace),
					},
				},
				Components: map[v1beta1.ComponentType]v1beta1.ComponentStatusSpec{
					v1beta1.PredictorComponent: {
						LatestCreatedRevision: "",
						//URL: &apis.URL{
						//	Scheme: "http",
						//	Host:   "raw-foo-predictor-default.example.com",
						//},
					},
				},
				ModelStatus: v1beta1.ModelStatus{
					TransitionStatus:    "InProgress",
					ModelRevisionStates: &v1beta1.ModelRevisionStates{TargetModelState: "Pending"},
				},
			}
			Eventually(func() string {
				isvc := &v1beta1.InferenceService{}
				if err := k8sClient.Get(context.TODO(), serviceKey, isvc); err != nil {
					return err.Error()
				}
				return cmp.Diff(&expectedIsvcStatus, &isvc.Status, cmpopts.IgnoreTypes(apis.VolatileTime{}))
			}, timeout).Should(BeEmpty())

			//check HPA
			var minReplicas int32 = 1
			var maxReplicas int32 = 3
			var cpuUtilization int32 = 75
			var stabilizationWindowSeconds int32 = 0
			selectPolicy := autoscalingv2.MaxChangePolicySelect
			actualHPA := &autoscalingv2.HorizontalPodAutoscaler{}
			predictorHPAKey := types.NamespacedName{Name: predictorServiceKey.Name,
				Namespace: serviceKey.Namespace}
			Eventually(func() error { return k8sClient.Get(context.TODO(), predictorHPAKey, actualHPA) }, timeout).
				Should(Succeed())
			expectedHPA := &autoscalingv2.HorizontalPodAutoscaler{
				Spec: autoscalingv2.HorizontalPodAutoscalerSpec{
					ScaleTargetRef: autoscalingv2.CrossVersionObjectReference{
						APIVersion: "apps/v1",
						Kind:       "Deployment",
						Name:       predictorServiceKey.Name,
					},
					MinReplicas: &minReplicas,
					MaxReplicas: maxReplicas,
					Metrics: []autoscalingv2.MetricSpec{
						{
							Type: autoscalingv2.ResourceMetricSourceType,
							Resource: &autoscalingv2.ResourceMetricSource{
								Name: v1.ResourceCPU,
								Target: autoscalingv2.MetricTarget{
									Type:               "Utilization",
									AverageUtilization: &cpuUtilization,
								},
							},
						},
					},
					Behavior: &autoscalingv2.HorizontalPodAutoscalerBehavior{
						ScaleUp: &autoscalingv2.HPAScalingRules{
							StabilizationWindowSeconds: &stabilizationWindowSeconds,
							SelectPolicy:               &selectPolicy,
							Policies: []autoscalingv2.HPAScalingPolicy{
								{
									Type:          "Pods",
									Value:         4,
									PeriodSeconds: 15,
								},
								{
									Type:          "Percent",
									Value:         100,
									PeriodSeconds: 15,
								},
							},
						},
						ScaleDown: &autoscalingv2.HPAScalingRules{
							StabilizationWindowSeconds: nil,
							SelectPolicy:               &selectPolicy,
							Policies: []autoscalingv2.HPAScalingPolicy{
								{
									Type:          "Percent",
									Value:         100,
									PeriodSeconds: 15,
								},
							},
						},
					},
				},
			}
			Expect(actualHPA.Spec).To(BeComparableTo(expectedHPA.Spec))
		})
		It("Should have httproute/service/deployment/hpa created with DeploymentStrategy", func() {
			By("By creating a new InferenceService with DeploymentStrategy in PredictorSpec")
			// Create configmap
			var configMap = &v1.ConfigMap{
				ObjectMeta: metav1.ObjectMeta{
					Name:      constants.InferenceServiceConfigMapName,
					Namespace: constants.KServeNamespace,
				},
				Data: configs,
			}
			Expect(k8sClient.Create(context.TODO(), configMap)).NotTo(HaveOccurred())
			defer k8sClient.Delete(context.TODO(), configMap)
			// Create ServingRuntime
			servingRuntime := &v1alpha1.ServingRuntime{
				ObjectMeta: metav1.ObjectMeta{
					Name:      "tf-serving-raw",
					Namespace: "default",
				},
				Spec: v1alpha1.ServingRuntimeSpec{
					SupportedModelFormats: []v1alpha1.SupportedModelFormat{
						{
							Name:       "tensorflow",
							Version:    proto.String("1"),
							AutoSelect: proto.Bool(true),
						},
					},
					ServingRuntimePodSpec: v1alpha1.ServingRuntimePodSpec{
						Containers: []v1.Container{
							{
								Name:    "kserve-container",
								Image:   "tensorflow/serving:1.14.0",
								Command: []string{"/usr/bin/tensorflow_model_server"},
								Args: []string{
									"--port=9000",
									"--rest_api_port=8080",
									"--model_base_path=/mnt/models",
									"--rest_api_timeout_in_ms=60000",
								},
								Resources: defaultResource,
							},
						},
					},
					Disabled: proto.Bool(false),
				},
			}
			k8sClient.Create(context.TODO(), servingRuntime)
			defer k8sClient.Delete(context.TODO(), servingRuntime)
			serviceName := "raw-foo-customized"
			var expectedRequest = reconcile.Request{NamespacedName: types.NamespacedName{Name: serviceName, Namespace: "default"}}
			var serviceKey = expectedRequest.NamespacedName
			var storageUri = "s3://test/mnist/export"
			predictorDeploymentKey := types.NamespacedName{Name: constants.PredictorServiceName(serviceKey.Name),
				Namespace: serviceKey.Namespace}
			var replicas int32 = 1
			var revisionHistory int32 = 10
			var progressDeadlineSeconds int32 = 600
			var gracePeriod int64 = 30
			ctx := context.Background()
			isvc := &v1beta1.InferenceService{
				ObjectMeta: metav1.ObjectMeta{
					Name:      serviceKey.Name,
					Namespace: serviceKey.Namespace,
					Annotations: map[string]string{
						"serving.kserve.io/deploymentMode":              "RawDeployment",
						"serving.kserve.io/autoscalerClass":             "hpa",
						"serving.kserve.io/metrics":                     "cpu",
						"serving.kserve.io/targetUtilizationPercentage": "75",
					},
				},
				Spec: v1beta1.InferenceServiceSpec{
					Predictor: v1beta1.PredictorSpec{
						ComponentExtensionSpec: v1beta1.ComponentExtensionSpec{
							MinReplicas: v1beta1.GetIntReference(1),
							MaxReplicas: 3,
							DeploymentStrategy: &appsv1.DeploymentStrategy{
								Type: appsv1.RecreateDeploymentStrategyType,
							}},
						Tensorflow: &v1beta1.TFServingSpec{
							PredictorExtensionSpec: v1beta1.PredictorExtensionSpec{
								StorageURI:     &storageUri,
								RuntimeVersion: proto.String("1.14.0"),
								Container: v1.Container{
									Name:      constants.InferenceServiceContainerName,
									Resources: defaultResource,
								},
							},
						},
					},
				},
			}
			isvc.DefaultInferenceService(nil, nil, &v1beta1.SecurityConfig{AutoMountServiceAccountToken: false}, nil)
			Expect(k8sClient.Create(ctx, isvc)).Should(Succeed())
			defer k8sClient.Delete(ctx, isvc)

			inferenceService := &v1beta1.InferenceService{}

			Eventually(func() bool {
				err := k8sClient.Get(ctx, serviceKey, inferenceService)
				if err != nil {
					return false
				}
				return true
			}, timeout, interval).Should(BeTrue())

			actualDeployment := &appsv1.Deployment{}

			Eventually(func() error { return k8sClient.Get(context.TODO(), predictorDeploymentKey, actualDeployment) }, timeout).
				Should(Succeed())

			expectedDeployment := &appsv1.Deployment{
				ObjectMeta: metav1.ObjectMeta{
					Name:      predictorDeploymentKey.Name,
					Namespace: predictorDeploymentKey.Namespace,
				},
				Spec: appsv1.DeploymentSpec{
					Replicas: &replicas,
					Selector: &metav1.LabelSelector{
						MatchLabels: map[string]string{
							"app": "isvc." + predictorDeploymentKey.Name,
						},
					},
					Template: v1.PodTemplateSpec{
						ObjectMeta: metav1.ObjectMeta{
							Name:      predictorDeploymentKey.Name,
							Namespace: "default",
							Labels: map[string]string{
								"app":                                 "isvc." + predictorDeploymentKey.Name,
								constants.KServiceComponentLabel:      constants.Predictor.String(),
								constants.InferenceServicePodLabelKey: serviceName,
							},
							Annotations: map[string]string{
								constants.StorageInitializerSourceUriInternalAnnotationKey: *isvc.Spec.Predictor.Model.StorageURI,
								"serving.kserve.io/deploymentMode":                         "RawDeployment",
								"serving.kserve.io/autoscalerClass":                        "hpa",
								"serving.kserve.io/metrics":                                "cpu",
								"serving.kserve.io/targetUtilizationPercentage":            "75",
							},
						},
						Spec: v1.PodSpec{
							Containers: []v1.Container{
								{
									Image: "tensorflow/serving:" +
										*isvc.Spec.Predictor.Model.RuntimeVersion,
									Name:    constants.InferenceServiceContainerName,
									Command: []string{v1beta1.TensorflowEntrypointCommand},
									Args: []string{
										"--port=" + v1beta1.TensorflowServingGRPCPort,
										"--rest_api_port=" + v1beta1.TensorflowServingRestPort,
										"--model_base_path=" + constants.DefaultModelLocalMountPath,
										"--rest_api_timeout_in_ms=60000",
									},
									Resources: defaultResource,
									ReadinessProbe: &v1.Probe{
										ProbeHandler: v1.ProbeHandler{
											TCPSocket: &v1.TCPSocketAction{
												Port: intstr.IntOrString{
													IntVal: 8080,
												},
											},
										},
										InitialDelaySeconds: 0,
										TimeoutSeconds:      1,
										PeriodSeconds:       10,
										SuccessThreshold:    1,
										FailureThreshold:    3,
									},
									TerminationMessagePath:   "/dev/termination-log",
									TerminationMessagePolicy: "File",
									ImagePullPolicy:          "IfNotPresent",
								},
							},
							SchedulerName:                 "default-scheduler",
							RestartPolicy:                 "Always",
							TerminationGracePeriodSeconds: &gracePeriod,
							DNSPolicy:                     "ClusterFirst",
							SecurityContext: &v1.PodSecurityContext{
								SELinuxOptions:      nil,
								WindowsOptions:      nil,
								RunAsUser:           nil,
								RunAsGroup:          nil,
								RunAsNonRoot:        nil,
								SupplementalGroups:  nil,
								FSGroup:             nil,
								Sysctls:             nil,
								FSGroupChangePolicy: nil,
								SeccompProfile:      nil,
							},
							AutomountServiceAccountToken: proto.Bool(false),
						},
					},
					// This is now customized and different from defaults set via `setDefaultDeploymentSpec`.
					Strategy: appsv1.DeploymentStrategy{
						Type: appsv1.RecreateDeploymentStrategyType,
					},
					RevisionHistoryLimit:    &revisionHistory,
					ProgressDeadlineSeconds: &progressDeadlineSeconds,
				},
			}
			Expect(actualDeployment.Spec).To(BeComparableTo(expectedDeployment.Spec))

			//check service
			actualService := &v1.Service{}
			predictorServiceKey := types.NamespacedName{Name: constants.PredictorServiceName(serviceKey.Name),
				Namespace: serviceKey.Namespace}
			Eventually(func() error { return k8sClient.Get(context.TODO(), predictorServiceKey, actualService) }, timeout).
				Should(Succeed())

			expectedService := &v1.Service{
				ObjectMeta: metav1.ObjectMeta{
					Name:      predictorServiceKey.Name,
					Namespace: predictorServiceKey.Namespace,
				},
				Spec: v1.ServiceSpec{
					Ports: []v1.ServicePort{
						{
							Name:       constants.PredictorServiceName(serviceName),
							Protocol:   "TCP",
							Port:       80,
							TargetPort: intstr.IntOrString{Type: 0, IntVal: 8080, StrVal: ""},
						},
					},
					Type:            "ClusterIP",
					SessionAffinity: "None",
					Selector: map[string]string{
						"app": fmt.Sprintf("isvc.%s", constants.PredictorServiceName(serviceName)),
					},
				},
			}
			actualService.Spec.ClusterIP = ""
			actualService.Spec.ClusterIPs = nil
			actualService.Spec.IPFamilies = nil
			actualService.Spec.IPFamilyPolicy = nil
			actualService.Spec.InternalTrafficPolicy = nil
			Expect(actualService.Spec).To(BeComparableTo(expectedService.Spec))

			//check isvc status
			updatedDeployment := actualDeployment.DeepCopy()
			updatedDeployment.Status.Conditions = []appsv1.DeploymentCondition{
				{
					Type:   appsv1.DeploymentAvailable,
					Status: v1.ConditionTrue,
				},
			}
			Expect(k8sClient.Status().Update(context.TODO(), updatedDeployment)).NotTo(HaveOccurred())

			//check http route
			actualToplevelHttpRoute := &gatewayapiv1.HTTPRoute{}
			Eventually(func() error {
				return k8sClient.Get(context.TODO(), types.NamespacedName{Name: serviceKey.Name,
					Namespace: serviceKey.Namespace}, actualToplevelHttpRoute)
			}, timeout).
				Should(Succeed())
			topLevelHost := fmt.Sprintf("%s-%s.%s", serviceKey.Name, serviceKey.Namespace, "example.com")
			expectedToplevelHttpRoute := gatewayapiv1.HTTPRoute{
				Spec: gatewayapiv1.HTTPRouteSpec{
					Hostnames: []gatewayapiv1.Hostname{gatewayapiv1.Hostname(topLevelHost), "additional.example.com"},
					Rules: []gatewayapiv1.HTTPRouteRule{
						{
							Matches: []gatewayapiv1.HTTPRouteMatch{
								{
									Path: &gatewayapiv1.HTTPPathMatch{
										Type:  utils.ToPointer(gatewayapiv1.PathMatchRegularExpression),
										Value: utils.ToPointer(constants.FallbackPrefix()),
									},
								},
							},
							Filters: []gatewayapiv1.HTTPRouteFilter{
								{
									Type: gatewayapiv1.HTTPRouteFilterRequestHeaderModifier,
									RequestHeaderModifier: &gatewayapiv1.HTTPHeaderFilter{
										Set: []gatewayapiv1.HTTPHeader{
											{
												Name:  constants.IsvcNameHeader,
												Value: serviceKey.Name,
											},
											{
												Name:  constants.IsvcNamespaceHeader,
												Value: serviceKey.Namespace,
											},
										},
									},
								},
							},
							BackendRefs: []gatewayapiv1.HTTPBackendRef{
								{
									BackendRef: gatewayapiv1.BackendRef{
										BackendObjectReference: gatewayapiv1.BackendObjectReference{
											Group:     (*gatewayapiv1.Group)(utils.ToPointer("")),
											Kind:      utils.ToPointer(gatewayapiv1.Kind(constants.ServiceKind)),
											Name:      gatewayapiv1.ObjectName(predictorServiceKey.Name),
											Namespace: (*gatewayapiv1.Namespace)(utils.ToPointer(serviceKey.Namespace)),
											Port:      (*gatewayapiv1.PortNumber)(utils.ToPointer(int32(constants.CommonDefaultHttpPort))),
										},
										Weight: utils.ToPointer(int32(1)),
									},
								},
							},
							Timeouts: &gatewayapiv1.HTTPRouteTimeouts{
								Request: utils.ToPointer(gatewayapiv1.Duration("60s")),
							},
						},
					},
					CommonRouteSpec: gatewayapiv1.CommonRouteSpec{
						ParentRefs: []gatewayapiv1.ParentReference{
							{
								Name:      gatewayapiv1.ObjectName(kserveGateway.Name),
								Kind:      utils.ToPointer(gatewayapiv1.Kind(constants.GatewayKind)),
								Group:     (*gatewayapiv1.Group)(&gatewayapiv1.GroupVersion.Group),
								Namespace: utils.ToPointer(gatewayapiv1.Namespace(kserveGateway.Namespace)),
							},
						},
					},
				},
			}
			Expect(actualToplevelHttpRoute.Spec).To(BeComparableTo(expectedToplevelHttpRoute.Spec))

			actualPredictorHttpRoute := &gatewayapiv1.HTTPRoute{}
			Eventually(func() error {
				return k8sClient.Get(context.TODO(), types.NamespacedName{Name: predictorServiceKey.Name,
					Namespace: serviceKey.Namespace}, actualPredictorHttpRoute)
			}, timeout).
				Should(Succeed())
			predictorHost := fmt.Sprintf("%s-%s.%s", predictorServiceKey.Name, serviceKey.Namespace, "example.com")
			expectedPredictorHttpRoute := gatewayapiv1.HTTPRoute{
				Spec: gatewayapiv1.HTTPRouteSpec{
					Hostnames: []gatewayapiv1.Hostname{gatewayapiv1.Hostname(predictorHost)},
					Rules: []gatewayapiv1.HTTPRouteRule{
						{
							Matches: []gatewayapiv1.HTTPRouteMatch{
								{
									Path: &gatewayapiv1.HTTPPathMatch{
										Type:  utils.ToPointer(gatewayapiv1.PathMatchRegularExpression),
										Value: utils.ToPointer(constants.FallbackPrefix()),
									},
								},
							},
							Filters: []gatewayapiv1.HTTPRouteFilter{
								{
									Type: gatewayapiv1.HTTPRouteFilterRequestHeaderModifier,
									RequestHeaderModifier: &gatewayapiv1.HTTPHeaderFilter{
										Set: []gatewayapiv1.HTTPHeader{
											{
												Name:  constants.IsvcNameHeader,
												Value: serviceKey.Name,
											},
											{
												Name:  constants.IsvcNamespaceHeader,
												Value: serviceKey.Namespace,
											},
										},
									},
								},
							},
							BackendRefs: []gatewayapiv1.HTTPBackendRef{
								{
									BackendRef: gatewayapiv1.BackendRef{
										BackendObjectReference: gatewayapiv1.BackendObjectReference{
											Group:     (*gatewayapiv1.Group)(utils.ToPointer("")),
											Kind:      utils.ToPointer(gatewayapiv1.Kind(constants.ServiceKind)),
											Name:      gatewayapiv1.ObjectName(predictorServiceKey.Name),
											Namespace: (*gatewayapiv1.Namespace)(utils.ToPointer(serviceKey.Namespace)),
											Port:      (*gatewayapiv1.PortNumber)(utils.ToPointer(int32(constants.CommonDefaultHttpPort))),
										},
										Weight: utils.ToPointer(int32(1)),
									},
								},
							},
							Timeouts: &gatewayapiv1.HTTPRouteTimeouts{
								Request: utils.ToPointer(gatewayapiv1.Duration("60s")),
							},
						},
					},
					CommonRouteSpec: gatewayapiv1.CommonRouteSpec{
						ParentRefs: []gatewayapiv1.ParentReference{
							{
								Name:      gatewayapiv1.ObjectName(kserveGateway.Name),
								Kind:      utils.ToPointer(gatewayapiv1.Kind(constants.GatewayKind)),
								Group:     (*gatewayapiv1.Group)(&gatewayapiv1.GroupVersion.Group),
								Namespace: utils.ToPointer(gatewayapiv1.Namespace(kserveGateway.Namespace)),
							},
						},
					},
				},
			}
			Expect(actualPredictorHttpRoute.Spec).To(BeComparableTo(expectedPredictorHttpRoute.Spec))

			// Mark the Ingress as accepted to make isvc ready
			httpRouteStatus := gatewayapiv1.HTTPRouteStatus{
				RouteStatus: gatewayapiv1.RouteStatus{
					Parents: []gatewayapiv1.RouteParentStatus{
						{
							ParentRef: gatewayapiv1.ParentReference{
								Name:      gatewayapiv1.ObjectName(kserveGateway.Name),
								Kind:      utils.ToPointer(gatewayapiv1.Kind(constants.GatewayKind)),
								Group:     (*gatewayapiv1.Group)(&gatewayapiv1.GroupVersion.Group),
								Namespace: utils.ToPointer(gatewayapiv1.Namespace(kserveGateway.Namespace)),
							},
							ControllerName: "istio.io/gateway-controller",
							Conditions: []metav1.Condition{
								{
									Type:               string(gatewayapiv1.ListenerConditionAccepted),
									Status:             metav1.ConditionTrue,
									Reason:             "Accepted",
									Message:            "Route was valid",
									LastTransitionTime: metav1.Now(),
								},
							},
						},
					},
				},
			}
			actualPredictorHttpRoute.Status = httpRouteStatus
			Expect(k8sClient.Status().Update(context.Background(), actualPredictorHttpRoute)).NotTo(HaveOccurred())
			actualToplevelHttpRoute.Status = httpRouteStatus
			Expect(k8sClient.Status().Update(context.Background(), actualToplevelHttpRoute)).NotTo(HaveOccurred())

			// verify if InferenceService status is updated
			expectedIsvcStatus := v1beta1.InferenceServiceStatus{
				Status: duckv1.Status{
					Conditions: duckv1.Conditions{
						{
							Type:   v1beta1.IngressReady,
							Status: "True",
						},
						{
							Type:   v1beta1.PredictorReady,
							Status: "True",
						},
						{
							Type:   apis.ConditionReady,
							Status: "True",
						},
					},
				},
				URL: &apis.URL{
					Scheme: "http",
					Host:   fmt.Sprintf("%s-predictor.%s.svc.cluster.local", serviceKey.Name, serviceKey.Namespace),
				},
				Address: &duckv1.Addressable{
					URL: &apis.URL{
						Scheme: "http",
						Host:   fmt.Sprintf("%s-predictor.%s.svc.cluster.local", serviceKey.Name, serviceKey.Namespace),
					},
				},
				Components: map[v1beta1.ComponentType]v1beta1.ComponentStatusSpec{
					v1beta1.PredictorComponent: {
						LatestCreatedRevision: "",
						//URL: &apis.URL{
						//	Scheme: "http",
						//	Host:   "raw-foo-customized-predictor-default.example.com",
						//},
					},
				},
				ModelStatus: v1beta1.ModelStatus{
					TransitionStatus:    "InProgress",
					ModelRevisionStates: &v1beta1.ModelRevisionStates{TargetModelState: "Pending"},
				},
			}
			Eventually(func() string {
				isvc := &v1beta1.InferenceService{}
				if err := k8sClient.Get(context.TODO(), serviceKey, isvc); err != nil {
					return err.Error()
				}
				return cmp.Diff(&expectedIsvcStatus, &isvc.Status, cmpopts.IgnoreTypes(apis.VolatileTime{}))
			}, timeout).Should(BeEmpty())

			//check HPA
			var minReplicas int32 = 1
			var maxReplicas int32 = 3
			var cpuUtilization int32 = 75
			var stabilizationWindowSeconds int32 = 0
			selectPolicy := autoscalingv2.MaxChangePolicySelect
			actualHPA := &autoscalingv2.HorizontalPodAutoscaler{}
			predictorHPAKey := types.NamespacedName{Name: predictorServiceKey.Name,
				Namespace: serviceKey.Namespace}
			Eventually(func() error { return k8sClient.Get(context.TODO(), predictorHPAKey, actualHPA) }, timeout).
				Should(Succeed())
			expectedHPA := &autoscalingv2.HorizontalPodAutoscaler{
				Spec: autoscalingv2.HorizontalPodAutoscalerSpec{
					ScaleTargetRef: autoscalingv2.CrossVersionObjectReference{
						APIVersion: "apps/v1",
						Kind:       "Deployment",
						Name:       predictorServiceKey.Name,
					},
					MinReplicas: &minReplicas,
					MaxReplicas: maxReplicas,
					Metrics: []autoscalingv2.MetricSpec{
						{
							Type: autoscalingv2.ResourceMetricSourceType,
							Resource: &autoscalingv2.ResourceMetricSource{
								Name: v1.ResourceCPU,
								Target: autoscalingv2.MetricTarget{
									Type:               "Utilization",
									AverageUtilization: &cpuUtilization,
								},
							},
						},
					},
					Behavior: &autoscalingv2.HorizontalPodAutoscalerBehavior{
						ScaleUp: &autoscalingv2.HPAScalingRules{
							StabilizationWindowSeconds: &stabilizationWindowSeconds,
							SelectPolicy:               &selectPolicy,
							Policies: []autoscalingv2.HPAScalingPolicy{
								{
									Type:          "Pods",
									Value:         4,
									PeriodSeconds: 15,
								},
								{
									Type:          "Percent",
									Value:         100,
									PeriodSeconds: 15,
								},
							},
						},
						ScaleDown: &autoscalingv2.HPAScalingRules{
							StabilizationWindowSeconds: nil,
							SelectPolicy:               &selectPolicy,
							Policies: []autoscalingv2.HPAScalingPolicy{
								{
									Type:          "Percent",
									Value:         100,
									PeriodSeconds: 15,
								},
							},
						},
					},
				},
			}
			Expect(actualHPA.Spec).To(BeComparableTo(expectedHPA.Spec))
		})
		It("Should have httproute/service/deployment created", func() {
			By("By creating a new InferenceService with AutoscalerClassExternal")
			// Create configmap
			var configMap = &v1.ConfigMap{
				ObjectMeta: metav1.ObjectMeta{
					Name:      constants.InferenceServiceConfigMapName,
					Namespace: constants.KServeNamespace,
				},
				Data: configs,
			}
			Expect(k8sClient.Create(context.TODO(), configMap)).NotTo(HaveOccurred())
			defer k8sClient.Delete(context.TODO(), configMap)
			// Create ServingRuntime
			servingRuntime := &v1alpha1.ServingRuntime{
				ObjectMeta: metav1.ObjectMeta{
					Name:      "tf-serving-raw",
					Namespace: "default",
				},
				Spec: v1alpha1.ServingRuntimeSpec{
					SupportedModelFormats: []v1alpha1.SupportedModelFormat{
						{
							Name:       "tensorflow",
							Version:    proto.String("1"),
							AutoSelect: proto.Bool(true),
						},
					},
					ServingRuntimePodSpec: v1alpha1.ServingRuntimePodSpec{
						Containers: []v1.Container{
							{
								Name:    "kserve-container",
								Image:   "tensorflow/serving:1.14.0",
								Command: []string{"/usr/bin/tensorflow_model_server"},
								Args: []string{
									"--port=9000",
									"--rest_api_port=8080",
									"--model_base_path=/mnt/models",
									"--rest_api_timeout_in_ms=60000",
								},
								Resources: defaultResource,
							},
						},
					},
					Disabled: proto.Bool(false),
				},
			}
			k8sClient.Create(context.TODO(), servingRuntime)
			defer k8sClient.Delete(context.TODO(), servingRuntime)
			serviceName := "raw-foo-2"
			var expectedRequest = reconcile.Request{NamespacedName: types.NamespacedName{Name: serviceName, Namespace: "default"}}
			var serviceKey = expectedRequest.NamespacedName
			var storageUri = "s3://test/mnist/export"
			ctx := context.Background()
			isvc := &v1beta1.InferenceService{
				ObjectMeta: metav1.ObjectMeta{
					Name:      serviceKey.Name,
					Namespace: serviceKey.Namespace,
					Annotations: map[string]string{
						"serving.kserve.io/deploymentMode":  "RawDeployment",
						"serving.kserve.io/autoscalerClass": "external",
					},
				},
				Spec: v1beta1.InferenceServiceSpec{
					Predictor: v1beta1.PredictorSpec{
						Tensorflow: &v1beta1.TFServingSpec{
							PredictorExtensionSpec: v1beta1.PredictorExtensionSpec{
								StorageURI:     &storageUri,
								RuntimeVersion: proto.String("1.14.0"),
								Container: v1.Container{
									Name:      constants.InferenceServiceContainerName,
									Resources: defaultResource,
								},
							},
						},
					},
				},
			}
			isvc.DefaultInferenceService(nil, nil, &v1beta1.SecurityConfig{AutoMountServiceAccountToken: false}, nil)
			Expect(k8sClient.Create(ctx, isvc)).Should(Succeed())
			defer k8sClient.Delete(ctx, isvc)

			inferenceService := &v1beta1.InferenceService{}

			Eventually(func() bool {
				err := k8sClient.Get(ctx, serviceKey, inferenceService)
				if err != nil {
					return false
				}
				return true
			}, timeout, interval).Should(BeTrue())

			actualDeployment := &appsv1.Deployment{}
			predictorDeploymentKey := types.NamespacedName{Name: constants.PredictorServiceName(serviceKey.Name),
				Namespace: serviceKey.Namespace}
			Eventually(func() error { return k8sClient.Get(context.TODO(), predictorDeploymentKey, actualDeployment) }, timeout).
				Should(Succeed())
			var replicas int32 = 1
			var revisionHistory int32 = 10
			var progressDeadlineSeconds int32 = 600
			var gracePeriod int64 = 30
			expectedDeployment := &appsv1.Deployment{
				ObjectMeta: metav1.ObjectMeta{
					Name:      predictorDeploymentKey.Name,
					Namespace: predictorDeploymentKey.Namespace,
				},
				Spec: appsv1.DeploymentSpec{
					Replicas: &replicas,
					Selector: &metav1.LabelSelector{
						MatchLabels: map[string]string{
							"app": "isvc." + predictorDeploymentKey.Name,
						},
					},
					Template: v1.PodTemplateSpec{
						ObjectMeta: metav1.ObjectMeta{
							Name:      predictorDeploymentKey.Name,
							Namespace: "default",
							Labels: map[string]string{
								"app":                                 "isvc." + predictorDeploymentKey.Name,
								constants.KServiceComponentLabel:      constants.Predictor.String(),
								constants.InferenceServicePodLabelKey: serviceName,
							},
							Annotations: map[string]string{
								constants.StorageInitializerSourceUriInternalAnnotationKey: *isvc.Spec.Predictor.Model.StorageURI,
								"serving.kserve.io/deploymentMode":                         "RawDeployment",
								"serving.kserve.io/autoscalerClass":                        "external",
							},
						},
						Spec: v1.PodSpec{
							Containers: []v1.Container{
								{
									Image: "tensorflow/serving:" +
										*isvc.Spec.Predictor.Model.RuntimeVersion,
									Name:    constants.InferenceServiceContainerName,
									Command: []string{v1beta1.TensorflowEntrypointCommand},
									Args: []string{
										"--port=" + v1beta1.TensorflowServingGRPCPort,
										"--rest_api_port=" + v1beta1.TensorflowServingRestPort,
										"--model_base_path=" + constants.DefaultModelLocalMountPath,
										"--rest_api_timeout_in_ms=60000",
									},
									Resources: defaultResource,
									ReadinessProbe: &v1.Probe{
										ProbeHandler: v1.ProbeHandler{
											TCPSocket: &v1.TCPSocketAction{
												Port: intstr.IntOrString{
													IntVal: 8080,
												},
											},
										},
										InitialDelaySeconds: 0,
										TimeoutSeconds:      1,
										PeriodSeconds:       10,
										SuccessThreshold:    1,
										FailureThreshold:    3,
									},
									TerminationMessagePath:   "/dev/termination-log",
									TerminationMessagePolicy: "File",
									ImagePullPolicy:          "IfNotPresent",
								},
							},
							SchedulerName:                 "default-scheduler",
							RestartPolicy:                 "Always",
							TerminationGracePeriodSeconds: &gracePeriod,
							DNSPolicy:                     "ClusterFirst",
							SecurityContext: &v1.PodSecurityContext{
								SELinuxOptions:      nil,
								WindowsOptions:      nil,
								RunAsUser:           nil,
								RunAsGroup:          nil,
								RunAsNonRoot:        nil,
								SupplementalGroups:  nil,
								FSGroup:             nil,
								Sysctls:             nil,
								FSGroupChangePolicy: nil,
								SeccompProfile:      nil,
							},
							AutomountServiceAccountToken: proto.Bool(false),
						},
					},
					Strategy: appsv1.DeploymentStrategy{
						Type: "RollingUpdate",
						RollingUpdate: &appsv1.RollingUpdateDeployment{
							MaxUnavailable: &intstr.IntOrString{Type: 1, IntVal: 0, StrVal: "25%"},
							MaxSurge:       &intstr.IntOrString{Type: 1, IntVal: 0, StrVal: "25%"},
						},
					},
					RevisionHistoryLimit:    &revisionHistory,
					ProgressDeadlineSeconds: &progressDeadlineSeconds,
				},
			}
			Expect(actualDeployment.Spec).To(BeComparableTo(expectedDeployment.Spec))

			//check service
			actualService := &v1.Service{}
			predictorServiceKey := types.NamespacedName{Name: constants.PredictorServiceName(serviceKey.Name),
				Namespace: serviceKey.Namespace}
			Eventually(func() error { return k8sClient.Get(context.TODO(), predictorServiceKey, actualService) }, timeout).
				Should(Succeed())

			expectedService := &v1.Service{
				ObjectMeta: metav1.ObjectMeta{
					Name:      predictorServiceKey.Name,
					Namespace: predictorServiceKey.Namespace,
				},
				Spec: v1.ServiceSpec{
					Ports: []v1.ServicePort{
						{
							Name:       "raw-foo-2-predictor",
							Protocol:   "TCP",
							Port:       80,
							TargetPort: intstr.IntOrString{Type: 0, IntVal: 8080, StrVal: ""},
						},
					},
					Type:            "ClusterIP",
					SessionAffinity: "None",
					Selector: map[string]string{
						"app": "isvc.raw-foo-2-predictor",
					},
				},
			}
			actualService.Spec.ClusterIP = ""
			actualService.Spec.ClusterIPs = nil
			actualService.Spec.IPFamilies = nil
			actualService.Spec.IPFamilyPolicy = nil
			actualService.Spec.InternalTrafficPolicy = nil
			Expect(actualService.Spec).To(BeComparableTo(expectedService.Spec))

			//check isvc status
			updatedDeployment := actualDeployment.DeepCopy()
			updatedDeployment.Status.Conditions = []appsv1.DeploymentCondition{
				{
					Type:   appsv1.DeploymentAvailable,
					Status: v1.ConditionTrue,
				},
			}
			Expect(k8sClient.Status().Update(context.TODO(), updatedDeployment)).NotTo(HaveOccurred())

			//check http Route
			actualToplevelHttpRoute := &gatewayapiv1.HTTPRoute{}
			Eventually(func() error {
				return k8sClient.Get(context.TODO(), types.NamespacedName{Name: serviceKey.Name,
					Namespace: serviceKey.Namespace}, actualToplevelHttpRoute)
			}, timeout).
				Should(Succeed())
			topLevelHost := fmt.Sprintf("%s-%s.%s", serviceKey.Name, serviceKey.Namespace, "example.com")
			expectedToplevelHttpRoute := gatewayapiv1.HTTPRoute{
				Spec: gatewayapiv1.HTTPRouteSpec{
					Hostnames: []gatewayapiv1.Hostname{gatewayapiv1.Hostname(topLevelHost), "additional.example.com"},
					Rules: []gatewayapiv1.HTTPRouteRule{
						{
							Matches: []gatewayapiv1.HTTPRouteMatch{
								{
									Path: &gatewayapiv1.HTTPPathMatch{
										Type:  utils.ToPointer(gatewayapiv1.PathMatchRegularExpression),
										Value: utils.ToPointer(constants.FallbackPrefix()),
									},
								},
							},
							Filters: []gatewayapiv1.HTTPRouteFilter{
								{
									Type: gatewayapiv1.HTTPRouteFilterRequestHeaderModifier,
									RequestHeaderModifier: &gatewayapiv1.HTTPHeaderFilter{
										Set: []gatewayapiv1.HTTPHeader{
											{
												Name:  constants.IsvcNameHeader,
												Value: serviceKey.Name,
											},
											{
												Name:  constants.IsvcNamespaceHeader,
												Value: serviceKey.Namespace,
											},
										},
									},
								},
							},
							BackendRefs: []gatewayapiv1.HTTPBackendRef{
								{
									BackendRef: gatewayapiv1.BackendRef{
										BackendObjectReference: gatewayapiv1.BackendObjectReference{
											Group:     (*gatewayapiv1.Group)(utils.ToPointer("")),
											Kind:      utils.ToPointer(gatewayapiv1.Kind(constants.ServiceKind)),
											Name:      gatewayapiv1.ObjectName(predictorServiceKey.Name),
											Namespace: (*gatewayapiv1.Namespace)(utils.ToPointer(serviceKey.Namespace)),
											Port:      (*gatewayapiv1.PortNumber)(utils.ToPointer(int32(constants.CommonDefaultHttpPort))),
										},
										Weight: utils.ToPointer(int32(1)),
									},
								},
							},
							Timeouts: &gatewayapiv1.HTTPRouteTimeouts{
								Request: utils.ToPointer(gatewayapiv1.Duration("60s")),
							},
						},
					},
					CommonRouteSpec: gatewayapiv1.CommonRouteSpec{
						ParentRefs: []gatewayapiv1.ParentReference{
							{
								Name:      gatewayapiv1.ObjectName(kserveGateway.Name),
								Kind:      utils.ToPointer(gatewayapiv1.Kind(constants.GatewayKind)),
								Group:     (*gatewayapiv1.Group)(&gatewayapiv1.GroupVersion.Group),
								Namespace: utils.ToPointer(gatewayapiv1.Namespace(kserveGateway.Namespace)),
							},
						},
					},
				},
			}
			Expect(actualToplevelHttpRoute.Spec).To(BeComparableTo(expectedToplevelHttpRoute.Spec))

			actualPredictorHttpRoute := &gatewayapiv1.HTTPRoute{}
			Eventually(func() error {
				return k8sClient.Get(context.TODO(), types.NamespacedName{Name: predictorServiceKey.Name,
					Namespace: serviceKey.Namespace}, actualPredictorHttpRoute)
			}, timeout).
				Should(Succeed())
			predictorHost := fmt.Sprintf("%s-%s.%s", predictorServiceKey.Name, serviceKey.Namespace, "example.com")
			expectedPredictorHttpRoute := gatewayapiv1.HTTPRoute{
				Spec: gatewayapiv1.HTTPRouteSpec{
					Hostnames: []gatewayapiv1.Hostname{gatewayapiv1.Hostname(predictorHost)},
					Rules: []gatewayapiv1.HTTPRouteRule{
						{
							Matches: []gatewayapiv1.HTTPRouteMatch{
								{
									Path: &gatewayapiv1.HTTPPathMatch{
										Type:  utils.ToPointer(gatewayapiv1.PathMatchRegularExpression),
										Value: utils.ToPointer(constants.FallbackPrefix()),
									},
								},
							},
							Filters: []gatewayapiv1.HTTPRouteFilter{
								{
									Type: gatewayapiv1.HTTPRouteFilterRequestHeaderModifier,
									RequestHeaderModifier: &gatewayapiv1.HTTPHeaderFilter{
										Set: []gatewayapiv1.HTTPHeader{
											{
												Name:  constants.IsvcNameHeader,
												Value: serviceKey.Name,
											},
											{
												Name:  constants.IsvcNamespaceHeader,
												Value: serviceKey.Namespace,
											},
										},
									},
								},
							},
							BackendRefs: []gatewayapiv1.HTTPBackendRef{
								{
									BackendRef: gatewayapiv1.BackendRef{
										BackendObjectReference: gatewayapiv1.BackendObjectReference{
											Group:     (*gatewayapiv1.Group)(utils.ToPointer("")),
											Kind:      utils.ToPointer(gatewayapiv1.Kind(constants.ServiceKind)),
											Name:      gatewayapiv1.ObjectName(predictorServiceKey.Name),
											Namespace: (*gatewayapiv1.Namespace)(utils.ToPointer(serviceKey.Namespace)),
											Port:      (*gatewayapiv1.PortNumber)(utils.ToPointer(int32(constants.CommonDefaultHttpPort))),
										},
										Weight: utils.ToPointer(int32(1)),
									},
								},
							},
							Timeouts: &gatewayapiv1.HTTPRouteTimeouts{
								Request: utils.ToPointer(gatewayapiv1.Duration("60s")),
							},
						},
					},
					CommonRouteSpec: gatewayapiv1.CommonRouteSpec{
						ParentRefs: []gatewayapiv1.ParentReference{
							{
								Name:      gatewayapiv1.ObjectName(kserveGateway.Name),
								Kind:      utils.ToPointer(gatewayapiv1.Kind(constants.GatewayKind)),
								Group:     (*gatewayapiv1.Group)(&gatewayapiv1.GroupVersion.Group),
								Namespace: utils.ToPointer(gatewayapiv1.Namespace(kserveGateway.Namespace)),
							},
						},
					},
				},
			}
			Expect(actualPredictorHttpRoute.Spec).To(BeComparableTo(expectedPredictorHttpRoute.Spec))

			// Mark the Ingress as accepted to make isvc ready
			httpRouteStatus := gatewayapiv1.HTTPRouteStatus{
				RouteStatus: gatewayapiv1.RouteStatus{
					Parents: []gatewayapiv1.RouteParentStatus{
						{
							ParentRef: gatewayapiv1.ParentReference{
								Name:      gatewayapiv1.ObjectName(kserveGateway.Name),
								Kind:      utils.ToPointer(gatewayapiv1.Kind(constants.GatewayKind)),
								Group:     (*gatewayapiv1.Group)(&gatewayapiv1.GroupVersion.Group),
								Namespace: utils.ToPointer(gatewayapiv1.Namespace(kserveGateway.Namespace)),
							},
							ControllerName: "istio.io/gateway-controller",
							Conditions: []metav1.Condition{
								{
									Type:               string(gatewayapiv1.ListenerConditionAccepted),
									Status:             metav1.ConditionTrue,
									Reason:             "Accepted",
									Message:            "Route was valid",
									LastTransitionTime: metav1.Now(),
								},
							},
						},
					},
				},
			}
			actualPredictorHttpRoute.Status = httpRouteStatus
			Expect(k8sClient.Status().Update(context.Background(), actualPredictorHttpRoute)).NotTo(HaveOccurred())
			actualToplevelHttpRoute.Status = httpRouteStatus
			Expect(k8sClient.Status().Update(context.Background(), actualToplevelHttpRoute)).NotTo(HaveOccurred())

			// verify if InferenceService status is updated
			expectedIsvcStatus := v1beta1.InferenceServiceStatus{
				Status: duckv1.Status{
					Conditions: duckv1.Conditions{
						{
							Type:   v1beta1.IngressReady,
							Status: "True",
						},
						{
							Type:   v1beta1.PredictorReady,
							Status: "True",
						},
						{
							Type:   apis.ConditionReady,
							Status: "True",
						},
					},
				},
				URL: &apis.URL{
					Scheme: "http",
					Host:   fmt.Sprintf("%s-predictor.%s.svc.cluster.local", serviceKey.Name, serviceKey.Namespace),
				},
				Address: &duckv1.Addressable{
					URL: &apis.URL{
						Scheme: "http",
						Host:   fmt.Sprintf("%s-predictor.%s.svc.cluster.local", serviceKey.Name, serviceKey.Namespace),
					},
				},
				Components: map[v1beta1.ComponentType]v1beta1.ComponentStatusSpec{
					v1beta1.PredictorComponent: {
						LatestCreatedRevision: "",
						//URL: &apis.URL{
						//	Scheme: "http",
						//	Host:   "raw-foo-2-predictor-default.example.com",
						//},
					},
				},
				ModelStatus: v1beta1.ModelStatus{
					TransitionStatus:    "InProgress",
					ModelRevisionStates: &v1beta1.ModelRevisionStates{TargetModelState: "Pending"},
				},
			}
			Eventually(func() string {
				isvc := &v1beta1.InferenceService{}
				if err := k8sClient.Get(context.TODO(), serviceKey, isvc); err != nil {
					return err.Error()
				}
				return cmp.Diff(&expectedIsvcStatus, &isvc.Status, cmpopts.IgnoreTypes(apis.VolatileTime{}))
			}, timeout).Should(BeEmpty())

			//check HPA is not created
			actualHPA := &autoscalingv2.HorizontalPodAutoscaler{}
			predictorHPAKey := types.NamespacedName{Name: constants.DefaultPredictorServiceName(serviceKey.Name),
				Namespace: serviceKey.Namespace}
			Eventually(func() error { return k8sClient.Get(context.TODO(), predictorHPAKey, actualHPA) }, timeout).
				Should(HaveOccurred())

			// Replica should not be nil and it should be set to minReplicas if it was set.
			updated_isvc := &v1beta1.InferenceService{}

			Eventually(func() error {
				return k8sClient.Get(ctx, serviceKey, updated_isvc)
			}, timeout, interval).Should(Succeed())
			if updated_isvc.Labels == nil {
				updated_isvc.Labels = make(map[string]string)
			}
			updated_isvc.Spec.Predictor.ComponentExtensionSpec = v1beta1.ComponentExtensionSpec{
				MinReplicas: utils.ToPointer(2),
			}
			Expect(k8sClient.Update(context.TODO(), updated_isvc)).NotTo(HaveOccurred())

			updatedDeployment_isvc_updated := &appsv1.Deployment{}
			Eventually(func() bool {
				if err := k8sClient.Get(context.TODO(), predictorDeploymentKey, updatedDeployment_isvc_updated); err == nil {
					return updatedDeployment_isvc_updated.Spec.Replicas != nil && *updatedDeployment_isvc_updated.Spec.Replicas == 2
				} else {
					return false
				}
			}, timeout, interval).Should(BeTrue())

		})
		It("Should have no ingress created if labeled as cluster-local", func() {
			By("By creating a new InferenceService")
			// Create configmap
			var configMap = &v1.ConfigMap{
				ObjectMeta: metav1.ObjectMeta{
					Name:      constants.InferenceServiceConfigMapName,
					Namespace: constants.KServeNamespace,
				},
				Data: configs,
			}
			Expect(k8sClient.Create(context.TODO(), configMap)).NotTo(HaveOccurred())
			defer k8sClient.Delete(context.TODO(), configMap)
			// Create ServingRuntime
			servingRuntime := &v1alpha1.ServingRuntime{
				ObjectMeta: metav1.ObjectMeta{
					Name:      "tf-serving-raw",
					Namespace: "default",
				},
				Spec: v1alpha1.ServingRuntimeSpec{
					SupportedModelFormats: []v1alpha1.SupportedModelFormat{
						{
							Name:       "tensorflow",
							Version:    proto.String("1"),
							AutoSelect: proto.Bool(true),
						},
					},
					ServingRuntimePodSpec: v1alpha1.ServingRuntimePodSpec{
						Containers: []v1.Container{
							{
								Name:    "kserve-container",
								Image:   "tensorflow/serving:1.14.0",
								Command: []string{"/usr/bin/tensorflow_model_server"},
								Args: []string{
									"--port=9000",
									"--rest_api_port=8080",
									"--model_base_path=/mnt/models",
									"--rest_api_timeout_in_ms=60000",
								},
								Resources: defaultResource,
							},
						},
					},
					Disabled: proto.Bool(false),
				},
			}
			k8sClient.Create(context.TODO(), servingRuntime)
			defer k8sClient.Delete(context.TODO(), servingRuntime)
			serviceName := "raw-cluster-local"
			var expectedRequest = reconcile.Request{NamespacedName: types.NamespacedName{Name: serviceName, Namespace: "default"}}
			var serviceKey = expectedRequest.NamespacedName
			var storageUri = "s3://test/mnist/export"
			ctx := context.Background()
			isvc := &v1beta1.InferenceService{
				ObjectMeta: metav1.ObjectMeta{
					Name:      serviceKey.Name,
					Namespace: serviceKey.Namespace,
					Annotations: map[string]string{
						"serving.kserve.io/deploymentMode":              "RawDeployment",
						"serving.kserve.io/autoscalerClass":             "hpa",
						"serving.kserve.io/metrics":                     "cpu",
						"serving.kserve.io/targetUtilizationPercentage": "75",
					},
					Labels: map[string]string{
						"networking.kserve.io/visibility": "cluster-local",
					},
				},
				Spec: v1beta1.InferenceServiceSpec{
					Predictor: v1beta1.PredictorSpec{
						ComponentExtensionSpec: v1beta1.ComponentExtensionSpec{
							MinReplicas: v1beta1.GetIntReference(1),
							MaxReplicas: 3,
						},
						Tensorflow: &v1beta1.TFServingSpec{
							PredictorExtensionSpec: v1beta1.PredictorExtensionSpec{
								StorageURI:     &storageUri,
								RuntimeVersion: proto.String("1.14.0"),
								Container: v1.Container{
									Name:      constants.InferenceServiceContainerName,
									Resources: defaultResource,
								},
							},
						},
					},
				},
			}
			isvc.DefaultInferenceService(nil, nil, &v1beta1.SecurityConfig{AutoMountServiceAccountToken: false}, nil)
			Expect(k8sClient.Create(ctx, isvc)).Should(Succeed())

			inferenceService := &v1beta1.InferenceService{}

			Eventually(func() bool {
				err := k8sClient.Get(ctx, serviceKey, inferenceService)
				if err != nil {
					return false
				}
				return true
			}, timeout, interval).Should(BeTrue())
			actualIngress := &netv1.Ingress{}
			predictorIngressKey := types.NamespacedName{Name: serviceKey.Name,
				Namespace: serviceKey.Namespace}
			Consistently(func() error { return k8sClient.Get(context.TODO(), predictorIngressKey, actualIngress) }, timeout).
				ShouldNot(Succeed())
		})
	})
	Context("When creating inference service with raw kube predictor and ingress creation disabled", func() {
		configs := map[string]string{
			"explainers": `{
	             "alibi": {
	                "image": "kfserving/alibi-explainer",
			      "defaultImageVersion": "latest"
	             }
	          }`,
			"ingress": `{
			   "kserveIngressGateway": "kserve/kserve-ingress-gateway",
               "ingressGateway": "knative-serving/knative-ingress-gateway",
               "localGateway": "knative-serving/knative-local-gateway",
               "localGatewayService": "knative-local-gateway.istio-system.svc.cluster.local",
               "ingressDomain": "example.com",
			   "additionalIngressDomains": ["additional.example.com"],
			   "disableIngressCreation": true
            }`,
		}

		It("Should have service/deployment/hpa created and http route should not be created", func() {
			By("By creating a new InferenceService")
			// Create configmap
			var configMap = &v1.ConfigMap{
				ObjectMeta: metav1.ObjectMeta{
					Name:      constants.InferenceServiceConfigMapName,
					Namespace: constants.KServeNamespace,
				},
				Data: configs,
			}
			Expect(k8sClient.Create(context.TODO(), configMap)).NotTo(HaveOccurred())
			defer k8sClient.Delete(context.TODO(), configMap)
			// Create ServingRuntime
			servingRuntime := &v1alpha1.ServingRuntime{
				ObjectMeta: metav1.ObjectMeta{
					Name:      "tf-serving-raw",
					Namespace: "default",
				},
				Spec: v1alpha1.ServingRuntimeSpec{
					SupportedModelFormats: []v1alpha1.SupportedModelFormat{
						{
							Name:       "tensorflow",
							Version:    proto.String("1"),
							AutoSelect: proto.Bool(true),
						},
					},
					ServingRuntimePodSpec: v1alpha1.ServingRuntimePodSpec{
						Containers: []v1.Container{
							{
								Name:    "kserve-container",
								Image:   "tensorflow/serving:1.14.0",
								Command: []string{"/usr/bin/tensorflow_model_server"},
								Args: []string{
									"--port=9000",
									"--rest_api_port=8080",
									"--model_base_path=/mnt/models",
									"--rest_api_timeout_in_ms=60000",
								},
								Resources: defaultResource,
							},
						},
					},
					Disabled: proto.Bool(false),
				},
			}
			k8sClient.Create(context.TODO(), servingRuntime)
			defer k8sClient.Delete(context.TODO(), servingRuntime)
			// Create InferenceService
			serviceName := "raw-foo-no-ingress-class"
			var expectedRequest = reconcile.Request{NamespacedName: types.NamespacedName{Name: serviceName, Namespace: "default"}}
			var serviceKey = expectedRequest.NamespacedName
			var storageUri = "s3://test/mnist/export"
			ctx := context.Background()
			isvc := &v1beta1.InferenceService{
				ObjectMeta: metav1.ObjectMeta{
					Name:      serviceKey.Name,
					Namespace: serviceKey.Namespace,
					Annotations: map[string]string{
						"serving.kserve.io/deploymentMode":              "RawDeployment",
						"serving.kserve.io/autoscalerClass":             "hpa",
						"serving.kserve.io/metrics":                     "cpu",
						"serving.kserve.io/targetUtilizationPercentage": "75",
					},
				},
				Spec: v1beta1.InferenceServiceSpec{
					Predictor: v1beta1.PredictorSpec{
						ComponentExtensionSpec: v1beta1.ComponentExtensionSpec{
							MinReplicas: v1beta1.GetIntReference(1),
							MaxReplicas: 3,
						},
						Tensorflow: &v1beta1.TFServingSpec{
							PredictorExtensionSpec: v1beta1.PredictorExtensionSpec{
								StorageURI:     &storageUri,
								RuntimeVersion: proto.String("1.14.0"),
								Container: v1.Container{
									Name:      constants.InferenceServiceContainerName,
									Resources: defaultResource,
								},
							},
						},
					},
				},
			}
			isvc.DefaultInferenceService(nil, nil, &v1beta1.SecurityConfig{AutoMountServiceAccountToken: false}, nil)
			Expect(k8sClient.Create(ctx, isvc)).Should(Succeed())
			defer k8sClient.Delete(ctx, isvc)

			inferenceService := &v1beta1.InferenceService{}

			Eventually(func() bool {
				err := k8sClient.Get(ctx, serviceKey, inferenceService)
				if err != nil {
					return false
				}
				return true
			}, timeout, interval).Should(BeTrue())

			actualDeployment := &appsv1.Deployment{}
			predictorDeploymentKey := types.NamespacedName{Name: constants.PredictorServiceName(serviceKey.Name),
				Namespace: serviceKey.Namespace}
			Eventually(func() error { return k8sClient.Get(context.TODO(), predictorDeploymentKey, actualDeployment) }, timeout).
				Should(Succeed())
			var replicas int32 = 1
			var revisionHistory int32 = 10
			var progressDeadlineSeconds int32 = 600
			var gracePeriod int64 = 30
			expectedDeployment := &appsv1.Deployment{
				ObjectMeta: metav1.ObjectMeta{
					Name:      predictorDeploymentKey.Name,
					Namespace: predictorDeploymentKey.Namespace,
				},
				Spec: appsv1.DeploymentSpec{
					Replicas: &replicas,
					Selector: &metav1.LabelSelector{
						MatchLabels: map[string]string{
							"app": "isvc." + predictorDeploymentKey.Name,
						},
					},
					Template: v1.PodTemplateSpec{
						ObjectMeta: metav1.ObjectMeta{
							Name:      predictorDeploymentKey.Name,
							Namespace: "default",
							Labels: map[string]string{
								"app":                                 "isvc." + predictorDeploymentKey.Name,
								constants.KServiceComponentLabel:      constants.Predictor.String(),
								constants.InferenceServicePodLabelKey: serviceName,
							},
							Annotations: map[string]string{
								constants.StorageInitializerSourceUriInternalAnnotationKey: *isvc.Spec.Predictor.Model.StorageURI,
								"serving.kserve.io/deploymentMode":                         "RawDeployment",
								"serving.kserve.io/autoscalerClass":                        "hpa",
								"serving.kserve.io/metrics":                                "cpu",
								"serving.kserve.io/targetUtilizationPercentage":            "75",
							},
						},
						Spec: v1.PodSpec{
							Containers: []v1.Container{
								{
									Image: "tensorflow/serving:" +
										*isvc.Spec.Predictor.Model.RuntimeVersion,
									Name:    constants.InferenceServiceContainerName,
									Command: []string{v1beta1.TensorflowEntrypointCommand},
									Args: []string{
										"--port=" + v1beta1.TensorflowServingGRPCPort,
										"--rest_api_port=" + v1beta1.TensorflowServingRestPort,
										"--model_base_path=" + constants.DefaultModelLocalMountPath,
										"--rest_api_timeout_in_ms=60000",
									},
									Resources: defaultResource,
									ReadinessProbe: &v1.Probe{
										ProbeHandler: v1.ProbeHandler{
											TCPSocket: &v1.TCPSocketAction{
												Port: intstr.IntOrString{
													IntVal: 8080,
												},
											},
										},
										InitialDelaySeconds: 0,
										TimeoutSeconds:      1,
										PeriodSeconds:       10,
										SuccessThreshold:    1,
										FailureThreshold:    3,
									},
									TerminationMessagePath:   "/dev/termination-log",
									TerminationMessagePolicy: "File",
									ImagePullPolicy:          "IfNotPresent",
								},
							},
							SchedulerName:                 "default-scheduler",
							RestartPolicy:                 "Always",
							TerminationGracePeriodSeconds: &gracePeriod,
							DNSPolicy:                     "ClusterFirst",
							SecurityContext: &v1.PodSecurityContext{
								SELinuxOptions:      nil,
								WindowsOptions:      nil,
								RunAsUser:           nil,
								RunAsGroup:          nil,
								RunAsNonRoot:        nil,
								SupplementalGroups:  nil,
								FSGroup:             nil,
								Sysctls:             nil,
								FSGroupChangePolicy: nil,
								SeccompProfile:      nil,
							},
							AutomountServiceAccountToken: proto.Bool(false),
						},
					},
					Strategy: appsv1.DeploymentStrategy{
						Type: "RollingUpdate",
						RollingUpdate: &appsv1.RollingUpdateDeployment{
							MaxUnavailable: &intstr.IntOrString{Type: 1, IntVal: 0, StrVal: "25%"},
							MaxSurge:       &intstr.IntOrString{Type: 1, IntVal: 0, StrVal: "25%"},
						},
					},
					RevisionHistoryLimit:    &revisionHistory,
					ProgressDeadlineSeconds: &progressDeadlineSeconds,
				},
			}
			Expect(actualDeployment.Spec).To(BeComparableTo(expectedDeployment.Spec))

			//check service
			actualService := &v1.Service{}
			predictorServiceKey := types.NamespacedName{Name: constants.PredictorServiceName(serviceKey.Name),
				Namespace: serviceKey.Namespace}
			Eventually(func() error { return k8sClient.Get(context.TODO(), predictorServiceKey, actualService) }, timeout).
				Should(Succeed())

			expectedService := &v1.Service{
				ObjectMeta: metav1.ObjectMeta{
					Name:      predictorServiceKey.Name,
					Namespace: predictorServiceKey.Namespace,
				},
				Spec: v1.ServiceSpec{
					Ports: []v1.ServicePort{
						{
							Name:       constants.PredictorServiceName(serviceName),
							Protocol:   "TCP",
							Port:       80,
							TargetPort: intstr.IntOrString{Type: 0, IntVal: 8080, StrVal: ""},
						},
					},
					Type:            "ClusterIP",
					SessionAffinity: "None",
					Selector: map[string]string{
						"app": fmt.Sprintf("isvc.%s", constants.PredictorServiceName(serviceName)),
					},
				},
			}
			actualService.Spec.ClusterIP = ""
			actualService.Spec.ClusterIPs = nil
			actualService.Spec.IPFamilies = nil
			actualService.Spec.IPFamilyPolicy = nil
			actualService.Spec.InternalTrafficPolicy = nil
			Expect(actualService.Spec).To(BeComparableTo(expectedService.Spec))

			//check isvc status
			updatedDeployment := actualDeployment.DeepCopy()
			updatedDeployment.Status.Conditions = []appsv1.DeploymentCondition{
				{
					Type:   appsv1.DeploymentAvailable,
					Status: v1.ConditionTrue,
				},
			}
			Expect(k8sClient.Status().Update(context.TODO(), updatedDeployment)).NotTo(HaveOccurred())

			//check ingress not created
			actualToplevelHttpRoute := &gatewayapiv1.HTTPRoute{}
			Consistently(func() error {
				return k8sClient.Get(context.TODO(), types.NamespacedName{Name: serviceKey.Name,
					Namespace: serviceKey.Namespace}, actualToplevelHttpRoute)
			}, timeout).
				Should(Not(Succeed()))
			actualPredictorHttpRoute := &gatewayapiv1.HTTPRoute{}
			Consistently(func() error {
				return k8sClient.Get(context.TODO(), types.NamespacedName{Name: predictorServiceKey.Name,
					Namespace: serviceKey.Namespace}, actualPredictorHttpRoute)
			}, timeout).
				Should(Not(Succeed()))

			// verify if InferenceService status is updated
			expectedIsvcStatus := v1beta1.InferenceServiceStatus{
				Status: duckv1.Status{
					Conditions: duckv1.Conditions{
						{
							Type:   v1beta1.IngressReady,
							Status: "True",
						},
						{
							Type:   v1beta1.PredictorReady,
							Status: "True",
						},
						{
							Type:   apis.ConditionReady,
							Status: "True",
						},
					},
				},
				URL: &apis.URL{
					Scheme: "http",
					Host:   fmt.Sprintf("%s-default.example.com", serviceName),
				},
				Address: &duckv1.Addressable{
					URL: &apis.URL{
						Scheme: "http",
						Host:   fmt.Sprintf("%s-predictor.%s.svc.cluster.local", serviceKey.Name, serviceKey.Namespace),
					},
				},
				Components: map[v1beta1.ComponentType]v1beta1.ComponentStatusSpec{
					v1beta1.PredictorComponent: {
						LatestCreatedRevision: "",
						URL: &apis.URL{
							Scheme: "http",
							Host:   fmt.Sprintf("%s-predictor-default.example.com", serviceName),
						},
					},
				},
				ModelStatus: v1beta1.ModelStatus{
					TransitionStatus:    "InProgress",
					ModelRevisionStates: &v1beta1.ModelRevisionStates{TargetModelState: "Pending"},
				},
			}
			Eventually(func() string {
				isvc := &v1beta1.InferenceService{}
				if err := k8sClient.Get(context.TODO(), serviceKey, isvc); err != nil {
					return err.Error()
				}
				return cmp.Diff(&expectedIsvcStatus, &isvc.Status, cmpopts.IgnoreTypes(apis.VolatileTime{}))
			}, timeout).Should(BeEmpty())

			//check HPA
			var minReplicas int32 = 1
			var maxReplicas int32 = 3
			var cpuUtilization int32 = 75
			var stabilizationWindowSeconds int32 = 0
			selectPolicy := autoscalingv2.MaxChangePolicySelect
			actualHPA := &autoscalingv2.HorizontalPodAutoscaler{}
			predictorHPAKey := types.NamespacedName{Name: predictorServiceKey.Name,
				Namespace: serviceKey.Namespace}
			Eventually(func() error { return k8sClient.Get(context.TODO(), predictorHPAKey, actualHPA) }, timeout).
				Should(Succeed())
			expectedHPA := &autoscalingv2.HorizontalPodAutoscaler{
				Spec: autoscalingv2.HorizontalPodAutoscalerSpec{
					ScaleTargetRef: autoscalingv2.CrossVersionObjectReference{
						APIVersion: "apps/v1",
						Kind:       "Deployment",
						Name:       predictorServiceKey.Name,
					},
					MinReplicas: &minReplicas,
					MaxReplicas: maxReplicas,
					Metrics: []autoscalingv2.MetricSpec{
						{
							Type: autoscalingv2.ResourceMetricSourceType,
							Resource: &autoscalingv2.ResourceMetricSource{
								Name: v1.ResourceCPU,
								Target: autoscalingv2.MetricTarget{
									Type:               "Utilization",
									AverageUtilization: &cpuUtilization,
								},
							},
						},
					},
					Behavior: &autoscalingv2.HorizontalPodAutoscalerBehavior{
						ScaleUp: &autoscalingv2.HPAScalingRules{
							StabilizationWindowSeconds: &stabilizationWindowSeconds,
							SelectPolicy:               &selectPolicy,
							Policies: []autoscalingv2.HPAScalingPolicy{
								{
									Type:          "Pods",
									Value:         4,
									PeriodSeconds: 15,
								},
								{
									Type:          "Percent",
									Value:         100,
									PeriodSeconds: 15,
								},
							},
						},
						ScaleDown: &autoscalingv2.HPAScalingRules{
							StabilizationWindowSeconds: nil,
							SelectPolicy:               &selectPolicy,
							Policies: []autoscalingv2.HPAScalingPolicy{
								{
									Type:          "Percent",
									Value:         100,
									PeriodSeconds: 15,
								},
							},
						},
					},
				},
			}
			Expect(actualHPA.Spec).To(BeComparableTo(expectedHPA.Spec))
		})
	})
	Context("When creating inference service with raw kube predictor with domain template", func() {
		configs := map[string]string{
			"explainers": `{
               "alibi": {
                  "image": "kfserving/alibi-explainer",
			      "defaultImageVersion": "latest"
               }
            }`,
			"ingress": `{
			   "enableGatewayApi": true,
			   "kserveIngressGateway": "kserve/kserve-ingress-gateway",
               "ingressGateway": "knative-serving/knative-ingress-gateway",
               "localGateway": "knative-serving/knative-local-gateway",
               "localGatewayService": "knative-local-gateway.istio-system.svc.cluster.local",
               "ingressDomain": "example.com",
               "domainTemplate": "{{ .Name }}.{{ .Namespace }}.{{ .IngressDomain }}",
			   "additionalIngressDomains": ["additional.example.com"]
            }`,
		}

		It("Should have httproute/service/deployment/hpa created", func() {
			By("By creating a new InferenceService")
			// Create configmap
			var configMap = &v1.ConfigMap{
				ObjectMeta: metav1.ObjectMeta{
					Name:      constants.InferenceServiceConfigMapName,
					Namespace: constants.KServeNamespace,
				},
				Data: configs,
			}
			Expect(k8sClient.Create(context.TODO(), configMap)).NotTo(HaveOccurred())
			defer k8sClient.Delete(context.TODO(), configMap)
			// Create ServingRuntime
			servingRuntime := &v1alpha1.ServingRuntime{
				ObjectMeta: metav1.ObjectMeta{
					Name:      "tf-serving-raw",
					Namespace: "default",
				},
				Spec: v1alpha1.ServingRuntimeSpec{
					SupportedModelFormats: []v1alpha1.SupportedModelFormat{
						{
							Name:       "tensorflow",
							Version:    proto.String("1"),
							AutoSelect: proto.Bool(true),
						},
					},
					ServingRuntimePodSpec: v1alpha1.ServingRuntimePodSpec{
						Containers: []v1.Container{
							{
								Name:    "kserve-container",
								Image:   "tensorflow/serving:1.14.0",
								Command: []string{"/usr/bin/tensorflow_model_server"},
								Args: []string{
									"--port=9000",
									"--rest_api_port=8080",
									"--model_base_path=/mnt/models",
									"--rest_api_timeout_in_ms=60000",
								},
								Resources: defaultResource,
							},
						},
					},
					Disabled: proto.Bool(false),
				},
			}
			k8sClient.Create(context.TODO(), servingRuntime)
			defer k8sClient.Delete(context.TODO(), servingRuntime)
			// Create InferenceService
			serviceName := "model"
			var expectedRequest = reconcile.Request{NamespacedName: types.NamespacedName{Name: serviceName, Namespace: "default"}}
			var serviceKey = expectedRequest.NamespacedName
			var storageUri = "s3://test/mnist/export"
			ctx := context.Background()
			isvc := &v1beta1.InferenceService{
				ObjectMeta: metav1.ObjectMeta{
					Name:      serviceKey.Name,
					Namespace: serviceKey.Namespace,
					Annotations: map[string]string{
						"serving.kserve.io/deploymentMode":              "RawDeployment",
						"serving.kserve.io/autoscalerClass":             "hpa",
						"serving.kserve.io/metrics":                     "cpu",
						"serving.kserve.io/targetUtilizationPercentage": "75",
					},
				},
				Spec: v1beta1.InferenceServiceSpec{
					Predictor: v1beta1.PredictorSpec{
						ComponentExtensionSpec: v1beta1.ComponentExtensionSpec{
							MinReplicas: v1beta1.GetIntReference(1),
							MaxReplicas: 3,
						},
						Tensorflow: &v1beta1.TFServingSpec{
							PredictorExtensionSpec: v1beta1.PredictorExtensionSpec{
								StorageURI:     &storageUri,
								RuntimeVersion: proto.String("1.14.0"),
								Container: v1.Container{
									Name:      constants.InferenceServiceContainerName,
									Resources: defaultResource,
								},
							},
						},
					},
				},
			}
			isvc.DefaultInferenceService(nil, nil, &v1beta1.SecurityConfig{AutoMountServiceAccountToken: false}, nil)
			Expect(k8sClient.Create(ctx, isvc)).Should(Succeed())
			defer k8sClient.Delete(ctx, isvc)

			inferenceService := &v1beta1.InferenceService{}

			Eventually(func() bool {
				err := k8sClient.Get(ctx, serviceKey, inferenceService)
				if err != nil {
					return false
				}
				return true
			}, timeout, interval).Should(BeTrue())

			actualDeployment := &appsv1.Deployment{}
			predictorDeploymentKey := types.NamespacedName{Name: constants.PredictorServiceName(serviceKey.Name),
				Namespace: serviceKey.Namespace}
			Eventually(func() error { return k8sClient.Get(context.TODO(), predictorDeploymentKey, actualDeployment) }, timeout).
				Should(Succeed())
			var replicas int32 = 1
			var revisionHistory int32 = 10
			var progressDeadlineSeconds int32 = 600
			var gracePeriod int64 = 30
			expectedDeployment := &appsv1.Deployment{
				ObjectMeta: metav1.ObjectMeta{
					Name:      predictorDeploymentKey.Name,
					Namespace: predictorDeploymentKey.Namespace,
				},
				Spec: appsv1.DeploymentSpec{
					Replicas: &replicas,
					Selector: &metav1.LabelSelector{
						MatchLabels: map[string]string{
							"app": "isvc." + predictorDeploymentKey.Name,
						},
					},
					Template: v1.PodTemplateSpec{
						ObjectMeta: metav1.ObjectMeta{
							Name:      predictorDeploymentKey.Name,
							Namespace: "default",
							Labels: map[string]string{
								"app":                                 "isvc." + predictorDeploymentKey.Name,
								constants.KServiceComponentLabel:      constants.Predictor.String(),
								constants.InferenceServicePodLabelKey: serviceName,
							},
							Annotations: map[string]string{
								constants.StorageInitializerSourceUriInternalAnnotationKey: *isvc.Spec.Predictor.Model.StorageURI,
								"serving.kserve.io/deploymentMode":                         "RawDeployment",
								"serving.kserve.io/autoscalerClass":                        "hpa",
								"serving.kserve.io/metrics":                                "cpu",
								"serving.kserve.io/targetUtilizationPercentage":            "75",
							},
						},
						Spec: v1.PodSpec{
							Containers: []v1.Container{
								{
									Image: "tensorflow/serving:" +
										*isvc.Spec.Predictor.Model.RuntimeVersion,
									Name:    constants.InferenceServiceContainerName,
									Command: []string{v1beta1.TensorflowEntrypointCommand},
									Args: []string{
										"--port=" + v1beta1.TensorflowServingGRPCPort,
										"--rest_api_port=" + v1beta1.TensorflowServingRestPort,
										"--model_base_path=" + constants.DefaultModelLocalMountPath,
										"--rest_api_timeout_in_ms=60000",
									},
									Resources: defaultResource,
									ReadinessProbe: &v1.Probe{
										ProbeHandler: v1.ProbeHandler{
											TCPSocket: &v1.TCPSocketAction{
												Port: intstr.IntOrString{
													IntVal: 8080,
												},
											},
										},
										InitialDelaySeconds: 0,
										TimeoutSeconds:      1,
										PeriodSeconds:       10,
										SuccessThreshold:    1,
										FailureThreshold:    3,
									},
									TerminationMessagePath:   "/dev/termination-log",
									TerminationMessagePolicy: "File",
									ImagePullPolicy:          "IfNotPresent",
								},
							},
							SchedulerName:                 "default-scheduler",
							RestartPolicy:                 "Always",
							TerminationGracePeriodSeconds: &gracePeriod,
							DNSPolicy:                     "ClusterFirst",
							SecurityContext: &v1.PodSecurityContext{
								SELinuxOptions:      nil,
								WindowsOptions:      nil,
								RunAsUser:           nil,
								RunAsGroup:          nil,
								RunAsNonRoot:        nil,
								SupplementalGroups:  nil,
								FSGroup:             nil,
								Sysctls:             nil,
								FSGroupChangePolicy: nil,
								SeccompProfile:      nil,
							},
							AutomountServiceAccountToken: proto.Bool(false),
						},
					},
					Strategy: appsv1.DeploymentStrategy{
						Type: "RollingUpdate",
						RollingUpdate: &appsv1.RollingUpdateDeployment{
							MaxUnavailable: &intstr.IntOrString{Type: 1, IntVal: 0, StrVal: "25%"},
							MaxSurge:       &intstr.IntOrString{Type: 1, IntVal: 0, StrVal: "25%"},
						},
					},
					RevisionHistoryLimit:    &revisionHistory,
					ProgressDeadlineSeconds: &progressDeadlineSeconds,
				},
			}
			Expect(actualDeployment.Spec).To(BeComparableTo(expectedDeployment.Spec))

			//check service
			actualService := &v1.Service{}
			predictorServiceKey := types.NamespacedName{Name: constants.PredictorServiceName(serviceKey.Name),
				Namespace: serviceKey.Namespace}
			Eventually(func() error { return k8sClient.Get(context.TODO(), predictorServiceKey, actualService) }, timeout).
				Should(Succeed())

			expectedService := &v1.Service{
				ObjectMeta: metav1.ObjectMeta{
					Name:      predictorServiceKey.Name,
					Namespace: predictorServiceKey.Namespace,
				},
				Spec: v1.ServiceSpec{
					Ports: []v1.ServicePort{
						{
							Name:       constants.PredictorServiceName(serviceName),
							Protocol:   "TCP",
							Port:       80,
							TargetPort: intstr.IntOrString{Type: 0, IntVal: 8080, StrVal: ""},
						},
					},
					Type:            "ClusterIP",
					SessionAffinity: "None",
					Selector: map[string]string{
						"app": fmt.Sprintf("isvc.%s", constants.PredictorServiceName(serviceName)),
					},
				},
			}
			actualService.Spec.ClusterIP = ""
			actualService.Spec.ClusterIPs = nil
			actualService.Spec.IPFamilies = nil
			actualService.Spec.IPFamilyPolicy = nil
			actualService.Spec.InternalTrafficPolicy = nil
			Expect(actualService.Spec).To(BeComparableTo(expectedService.Spec))

			//check isvc status
			updatedDeployment := actualDeployment.DeepCopy()
			updatedDeployment.Status.Conditions = []appsv1.DeploymentCondition{
				{
					Type:   appsv1.DeploymentAvailable,
					Status: v1.ConditionTrue,
				},
			}
			Expect(k8sClient.Status().Update(context.TODO(), updatedDeployment)).NotTo(HaveOccurred())

			//check http route
			actualToplevelHttpRoute := &gatewayapiv1.HTTPRoute{}
			Eventually(func() error {
				return k8sClient.Get(context.TODO(), types.NamespacedName{Name: serviceKey.Name,
					Namespace: serviceKey.Namespace}, actualToplevelHttpRoute)
			}, timeout).
				Should(Succeed())
			topLevelHost := fmt.Sprintf("%s.%s.%s", serviceKey.Name, serviceKey.Namespace, "example.com")
			expectedToplevelHttpRoute := gatewayapiv1.HTTPRoute{
				Spec: gatewayapiv1.HTTPRouteSpec{
					Hostnames: []gatewayapiv1.Hostname{gatewayapiv1.Hostname(topLevelHost), "additional.example.com"},
					Rules: []gatewayapiv1.HTTPRouteRule{
						{
							Matches: []gatewayapiv1.HTTPRouteMatch{
								{
									Path: &gatewayapiv1.HTTPPathMatch{
										Type:  utils.ToPointer(gatewayapiv1.PathMatchRegularExpression),
										Value: utils.ToPointer(constants.FallbackPrefix()),
									},
								},
							},
							Filters: []gatewayapiv1.HTTPRouteFilter{
								{
									Type: gatewayapiv1.HTTPRouteFilterRequestHeaderModifier,
									RequestHeaderModifier: &gatewayapiv1.HTTPHeaderFilter{
										Set: []gatewayapiv1.HTTPHeader{
											{
												Name:  constants.IsvcNameHeader,
												Value: serviceKey.Name,
											},
											{
												Name:  constants.IsvcNamespaceHeader,
												Value: serviceKey.Namespace,
											},
										},
									},
								},
							},
							BackendRefs: []gatewayapiv1.HTTPBackendRef{
								{
									BackendRef: gatewayapiv1.BackendRef{
										BackendObjectReference: gatewayapiv1.BackendObjectReference{
											Group:     (*gatewayapiv1.Group)(utils.ToPointer("")),
											Kind:      utils.ToPointer(gatewayapiv1.Kind(constants.ServiceKind)),
											Name:      gatewayapiv1.ObjectName(predictorServiceKey.Name),
											Namespace: (*gatewayapiv1.Namespace)(utils.ToPointer(serviceKey.Namespace)),
											Port:      (*gatewayapiv1.PortNumber)(utils.ToPointer(int32(constants.CommonDefaultHttpPort))),
										},
										Weight: utils.ToPointer(int32(1)),
									},
								},
							},
							Timeouts: &gatewayapiv1.HTTPRouteTimeouts{
								Request: utils.ToPointer(gatewayapiv1.Duration("60s")),
							},
						},
					},
					CommonRouteSpec: gatewayapiv1.CommonRouteSpec{
						ParentRefs: []gatewayapiv1.ParentReference{
							{
								Name:      gatewayapiv1.ObjectName(kserveGateway.Name),
								Kind:      utils.ToPointer(gatewayapiv1.Kind(constants.GatewayKind)),
								Group:     (*gatewayapiv1.Group)(&gatewayapiv1.GroupVersion.Group),
								Namespace: utils.ToPointer(gatewayapiv1.Namespace(kserveGateway.Namespace)),
							},
						},
					},
				},
			}
			Expect(actualToplevelHttpRoute.Spec).To(BeComparableTo(expectedToplevelHttpRoute.Spec))

			actualPredictorHttpRoute := &gatewayapiv1.HTTPRoute{}
			Eventually(func() error {
				return k8sClient.Get(context.TODO(), types.NamespacedName{Name: predictorServiceKey.Name,
					Namespace: serviceKey.Namespace}, actualPredictorHttpRoute)
			}, timeout).
				Should(Succeed())
			predictorHost := fmt.Sprintf("%s.%s.%s", predictorServiceKey.Name, serviceKey.Namespace, "example.com")
			expectedPredictorHttpRoute := gatewayapiv1.HTTPRoute{
				Spec: gatewayapiv1.HTTPRouteSpec{
					Hostnames: []gatewayapiv1.Hostname{gatewayapiv1.Hostname(predictorHost)},
					Rules: []gatewayapiv1.HTTPRouteRule{
						{
							Matches: []gatewayapiv1.HTTPRouteMatch{
								{
									Path: &gatewayapiv1.HTTPPathMatch{
										Type:  utils.ToPointer(gatewayapiv1.PathMatchRegularExpression),
										Value: utils.ToPointer(constants.FallbackPrefix()),
									},
								},
							},
							Filters: []gatewayapiv1.HTTPRouteFilter{
								{
									Type: gatewayapiv1.HTTPRouteFilterRequestHeaderModifier,
									RequestHeaderModifier: &gatewayapiv1.HTTPHeaderFilter{
										Set: []gatewayapiv1.HTTPHeader{
											{
												Name:  constants.IsvcNameHeader,
												Value: serviceKey.Name,
											},
											{
												Name:  constants.IsvcNamespaceHeader,
												Value: serviceKey.Namespace,
											},
										},
									},
								},
							},
							BackendRefs: []gatewayapiv1.HTTPBackendRef{
								{
									BackendRef: gatewayapiv1.BackendRef{
										BackendObjectReference: gatewayapiv1.BackendObjectReference{
											Group:     (*gatewayapiv1.Group)(utils.ToPointer("")),
											Kind:      utils.ToPointer(gatewayapiv1.Kind(constants.ServiceKind)),
											Name:      gatewayapiv1.ObjectName(predictorServiceKey.Name),
											Namespace: (*gatewayapiv1.Namespace)(utils.ToPointer(serviceKey.Namespace)),
											Port:      (*gatewayapiv1.PortNumber)(utils.ToPointer(int32(constants.CommonDefaultHttpPort))),
										},
										Weight: utils.ToPointer(int32(1)),
									},
								},
							},
							Timeouts: &gatewayapiv1.HTTPRouteTimeouts{
								Request: utils.ToPointer(gatewayapiv1.Duration("60s")),
							},
						},
					},
					CommonRouteSpec: gatewayapiv1.CommonRouteSpec{
						ParentRefs: []gatewayapiv1.ParentReference{
							{
								Name:      gatewayapiv1.ObjectName(kserveGateway.Name),
								Kind:      utils.ToPointer(gatewayapiv1.Kind(constants.GatewayKind)),
								Group:     (*gatewayapiv1.Group)(&gatewayapiv1.GroupVersion.Group),
								Namespace: utils.ToPointer(gatewayapiv1.Namespace(kserveGateway.Namespace)),
							},
						},
					},
				},
			}
			Expect(actualPredictorHttpRoute.Spec).To(BeComparableTo(expectedPredictorHttpRoute.Spec))

			// Mark the Ingress as accepted to make isvc ready
			httpRouteStatus := gatewayapiv1.HTTPRouteStatus{
				RouteStatus: gatewayapiv1.RouteStatus{
					Parents: []gatewayapiv1.RouteParentStatus{
						{
							ParentRef: gatewayapiv1.ParentReference{
								Name:      gatewayapiv1.ObjectName(kserveGateway.Name),
								Kind:      utils.ToPointer(gatewayapiv1.Kind(constants.GatewayKind)),
								Group:     (*gatewayapiv1.Group)(&gatewayapiv1.GroupVersion.Group),
								Namespace: utils.ToPointer(gatewayapiv1.Namespace(kserveGateway.Namespace)),
							},
							ControllerName: "istio.io/gateway-controller",
							Conditions: []metav1.Condition{
								{
									Type:               string(gatewayapiv1.ListenerConditionAccepted),
									Status:             metav1.ConditionTrue,
									Reason:             "Accepted",
									Message:            "Route was valid",
									LastTransitionTime: metav1.Now(),
								},
							},
						},
					},
				},
			}
			actualPredictorHttpRoute.Status = httpRouteStatus
			Expect(k8sClient.Status().Update(context.Background(), actualPredictorHttpRoute)).NotTo(HaveOccurred())
			actualToplevelHttpRoute.Status = httpRouteStatus
			Expect(k8sClient.Status().Update(context.Background(), actualToplevelHttpRoute)).NotTo(HaveOccurred())

			// verify if InferenceService status is updated
			expectedIsvcStatus := v1beta1.InferenceServiceStatus{
				Status: duckv1.Status{
					Conditions: duckv1.Conditions{
						{
							Type:   v1beta1.IngressReady,
							Status: "True",
						},
						{
							Type:   v1beta1.PredictorReady,
							Status: "True",
						},
						{
							Type:   apis.ConditionReady,
							Status: "True",
						},
					},
				},
				URL: &apis.URL{
					Scheme: "http",
					Host:   fmt.Sprintf("%s.%s.%s", serviceName, serviceKey.Namespace, domain),
				},
				Address: &duckv1.Addressable{
					URL: &apis.URL{
						Scheme: "http",
						Host:   fmt.Sprintf("%s-predictor.%s.svc.cluster.local", serviceKey.Name, serviceKey.Namespace),
					},
				},
				Components: map[v1beta1.ComponentType]v1beta1.ComponentStatusSpec{
					v1beta1.PredictorComponent: {
						LatestCreatedRevision: "",
						URL: &apis.URL{
							Scheme: "http",
							Host:   fmt.Sprintf("%s-predictor.%s.%s", serviceName, serviceKey.Namespace, domain),
						},
					},
				},
				ModelStatus: v1beta1.ModelStatus{
					TransitionStatus:    "InProgress",
					ModelRevisionStates: &v1beta1.ModelRevisionStates{TargetModelState: "Pending"},
				},
			}
			Eventually(func() string {
				isvc := &v1beta1.InferenceService{}
				if err := k8sClient.Get(context.TODO(), serviceKey, isvc); err != nil {
					return err.Error()
				}
				return cmp.Diff(&expectedIsvcStatus, &isvc.Status, cmpopts.IgnoreTypes(apis.VolatileTime{}))
			}, timeout).Should(BeEmpty())

			//check HPA
			var minReplicas int32 = 1
			var maxReplicas int32 = 3
			var cpuUtilization int32 = 75
			var stabilizationWindowSeconds int32 = 0
			selectPolicy := autoscalingv2.MaxChangePolicySelect
			actualHPA := &autoscalingv2.HorizontalPodAutoscaler{}
			predictorHPAKey := types.NamespacedName{Name: predictorServiceKey.Name,
				Namespace: serviceKey.Namespace}
			Eventually(func() error { return k8sClient.Get(context.TODO(), predictorHPAKey, actualHPA) }, timeout).
				Should(Succeed())
			expectedHPA := &autoscalingv2.HorizontalPodAutoscaler{
				Spec: autoscalingv2.HorizontalPodAutoscalerSpec{
					ScaleTargetRef: autoscalingv2.CrossVersionObjectReference{
						APIVersion: "apps/v1",
						Kind:       "Deployment",
						Name:       predictorServiceKey.Name,
					},
					MinReplicas: &minReplicas,
					MaxReplicas: maxReplicas,
					Metrics: []autoscalingv2.MetricSpec{
						{
							Type: autoscalingv2.ResourceMetricSourceType,
							Resource: &autoscalingv2.ResourceMetricSource{
								Name: v1.ResourceCPU,
								Target: autoscalingv2.MetricTarget{
									Type:               "Utilization",
									AverageUtilization: &cpuUtilization,
								},
							},
						},
					},
					Behavior: &autoscalingv2.HorizontalPodAutoscalerBehavior{
						ScaleUp: &autoscalingv2.HPAScalingRules{
							StabilizationWindowSeconds: &stabilizationWindowSeconds,
							SelectPolicy:               &selectPolicy,
							Policies: []autoscalingv2.HPAScalingPolicy{
								{
									Type:          "Pods",
									Value:         4,
									PeriodSeconds: 15,
								},
								{
									Type:          "Percent",
									Value:         100,
									PeriodSeconds: 15,
								},
							},
						},
						ScaleDown: &autoscalingv2.HPAScalingRules{
							StabilizationWindowSeconds: nil,
							SelectPolicy:               &selectPolicy,
							Policies: []autoscalingv2.HPAScalingPolicy{
								{
									Type:          "Percent",
									Value:         100,
									PeriodSeconds: 15,
								},
							},
						},
					},
				},
			}
			Expect(actualHPA.Spec).To(BeComparableTo(expectedHPA.Spec))
		})
	})
	Context("When creating inference service with raw kube predictor and transformer", func() {
		configs := map[string]string{
			"explainers": `{
				"alibi": {
					"image": "kserve/alibi-explainer",
					"defaultImageVersion": "latest"
				}
			}`,
			"ingress": `{
				"enableGatewayApi": true,
				"kserveIngressGateway": "kserve/kserve-ingress-gateway",
				"ingressGateway": "knative-serving/knative-ingress-gateway",
				"localGateway": "knative-serving/knative-local-gateway",
				"localGatewayService": "knative-local-gateway.istio-system.svc.cluster.local",
				"additionalIngressDomains": ["additional.example.com"]
			}`,
			"storageInitializer": `{
				"image" : "kserve/storage-initializer:latest",
				"memoryRequest": "100Mi",
				"memoryLimit": "1Gi",
				"cpuRequest": "100m",
				"cpuLimit": "1",
				"CaBundleConfigMapName": "",
				"caBundleVolumeMountPath": "/etc/ssl/custom-certs",
				"enableDirectPvcVolumeMount": false
			}`,
		}

		It("Should have httproute/service/deployment/hpa created for transformer and predictor", func() {
			By("By creating a new InferenceService")
			// Create configmap
			var configMap = &v1.ConfigMap{
				ObjectMeta: metav1.ObjectMeta{
					Name:      constants.InferenceServiceConfigMapName,
					Namespace: constants.KServeNamespace,
				},
				Data: configs,
			}
			Expect(k8sClient.Create(context.TODO(), configMap)).NotTo(HaveOccurred())
			defer k8sClient.Delete(context.TODO(), configMap)
			// Create ServingRuntime
			servingRuntime := &v1alpha1.ServingRuntime{
				ObjectMeta: metav1.ObjectMeta{
					Name:      "tf-serving-raw",
					Namespace: "default",
				},
				Spec: v1alpha1.ServingRuntimeSpec{
					SupportedModelFormats: []v1alpha1.SupportedModelFormat{
						{
							Name:       "tensorflow",
							Version:    proto.String("1"),
							AutoSelect: proto.Bool(true),
						},
					},
					ServingRuntimePodSpec: v1alpha1.ServingRuntimePodSpec{
						Containers: []v1.Container{
							{
								Name:    "kserve-container",
								Image:   "tensorflow/serving:1.14.0",
								Command: []string{"/usr/bin/tensorflow_model_server"},
								Args: []string{
									"--port=9000",
									"--rest_api_port=8080",
									"--model_base_path=/mnt/models",
									"--rest_api_timeout_in_ms=60000",
								},
								Resources: defaultResource,
							},
						},
					},
					Disabled: proto.Bool(false),
				},
			}
			k8sClient.Create(context.TODO(), servingRuntime)
			defer k8sClient.Delete(context.TODO(), servingRuntime)
			serviceName := "raw-foo-trans"
			namespace := "default"
			var expectedRequest = reconcile.Request{NamespacedName: types.NamespacedName{Name: serviceName, Namespace: namespace}}
			var serviceKey = expectedRequest.NamespacedName
			var predictorServiceKey = types.NamespacedName{Name: constants.PredictorServiceName(serviceName),
				Namespace: namespace}
			var transformerServiceKey = types.NamespacedName{Name: constants.TransformerServiceName(serviceName),
				Namespace: namespace}
			var storageUri = "s3://test/mnist/export"
			var minReplicas int32 = 1
			var maxReplicas int32 = 3
			var transformerMinReplicas int32 = 1
			var transformerMaxReplicas int32 = 2
			var transformerCpuUtilization int32 = 80
			var transformerStabilizationWindowSeconds int32 = 0
			transformerSelectPolicy := autoscalingv2.MaxChangePolicySelect
			ctx := context.Background()
			isvc := &v1beta1.InferenceService{
				ObjectMeta: metav1.ObjectMeta{
					Name:      serviceKey.Name,
					Namespace: serviceKey.Namespace,
					Annotations: map[string]string{
						"serving.kserve.io/deploymentMode":              "RawDeployment",
						"serving.kserve.io/autoscalerClass":             "hpa",
						"serving.kserve.io/metrics":                     "cpu",
						"serving.kserve.io/targetUtilizationPercentage": "75",
					},
				},
				Spec: v1beta1.InferenceServiceSpec{
					Predictor: v1beta1.PredictorSpec{
						ComponentExtensionSpec: v1beta1.ComponentExtensionSpec{
							MinReplicas: utils.ToPointer(int(minReplicas)),
							MaxReplicas: int(maxReplicas),
						},
						Tensorflow: &v1beta1.TFServingSpec{
							PredictorExtensionSpec: v1beta1.PredictorExtensionSpec{
								StorageURI:     &storageUri,
								RuntimeVersion: proto.String("1.14.0"),
								Container: v1.Container{
									Name:      constants.InferenceServiceContainerName,
									Resources: defaultResource,
								},
							},
						},
					},
					Transformer: &v1beta1.TransformerSpec{
						ComponentExtensionSpec: v1beta1.ComponentExtensionSpec{
							MinReplicas:    utils.ToPointer(int(transformerMinReplicas)),
							MaxReplicas:    int(transformerMaxReplicas),
							ScaleTarget:    utils.ToPointer(int(transformerCpuUtilization)),
							TimeoutSeconds: utils.ToPointer(int64(30)),
						},
						PodSpec: v1beta1.PodSpec{
							Containers: []v1.Container{
								{
									Image:     "transformer:v1",
									Resources: defaultResource,
									Args: []string{
										"--port=8080",
									},
								},
							},
						},
					},
				},
			}
			isvc.DefaultInferenceService(nil, nil, &v1beta1.SecurityConfig{AutoMountServiceAccountToken: false}, nil)
			Expect(k8sClient.Create(ctx, isvc)).Should(Succeed())
			defer k8sClient.Delete(ctx, isvc)

			inferenceService := &v1beta1.InferenceService{}

			Eventually(func() bool {
				err := k8sClient.Get(ctx, serviceKey, inferenceService)
				if err != nil {
					return false
				}
				return true
			}, timeout, interval).Should(BeTrue())

			// check predictor deployment
			actualPredictorDeployment := &appsv1.Deployment{}
			predictorDeploymentKey := types.NamespacedName{Name: predictorServiceKey.Name,
				Namespace: serviceKey.Namespace}
			Eventually(func() error { return k8sClient.Get(context.TODO(), predictorDeploymentKey, actualPredictorDeployment) }, timeout).
				Should(Succeed())
			var replicas int32 = 1
			var revisionHistory int32 = 10
			var progressDeadlineSeconds int32 = 600
			var gracePeriod int64 = 30
			expectedPredictorDeployment := &appsv1.Deployment{
				ObjectMeta: metav1.ObjectMeta{
					Name:      predictorDeploymentKey.Name,
					Namespace: predictorDeploymentKey.Namespace,
				},
				Spec: appsv1.DeploymentSpec{
					Replicas: &replicas,
					Selector: &metav1.LabelSelector{
						MatchLabels: map[string]string{
							"app": "isvc." + predictorDeploymentKey.Name,
						},
					},
					Template: v1.PodTemplateSpec{
						ObjectMeta: metav1.ObjectMeta{
							Name:      predictorDeploymentKey.Name,
							Namespace: "default",
							Labels: map[string]string{
								"app":                                 "isvc." + predictorDeploymentKey.Name,
								constants.KServiceComponentLabel:      constants.Predictor.String(),
								constants.InferenceServicePodLabelKey: serviceName,
							},
							Annotations: map[string]string{
								constants.StorageInitializerSourceUriInternalAnnotationKey: *isvc.Spec.Predictor.Model.StorageURI,
								"serving.kserve.io/deploymentMode":                         "RawDeployment",
								"serving.kserve.io/autoscalerClass":                        "hpa",
								"serving.kserve.io/metrics":                                "cpu",
								"serving.kserve.io/targetUtilizationPercentage":            "75",
							},
						},
						Spec: v1.PodSpec{
							Containers: []v1.Container{
								{
									Image: "tensorflow/serving:" +
										*isvc.Spec.Predictor.Model.RuntimeVersion,
									Name:    constants.InferenceServiceContainerName,
									Command: []string{v1beta1.TensorflowEntrypointCommand},
									Args: []string{
										"--port=" + v1beta1.TensorflowServingGRPCPort,
										"--rest_api_port=" + v1beta1.TensorflowServingRestPort,
										"--model_base_path=" + constants.DefaultModelLocalMountPath,
										"--rest_api_timeout_in_ms=60000",
									},
									Resources: defaultResource,
									ReadinessProbe: &v1.Probe{
										ProbeHandler: v1.ProbeHandler{
											TCPSocket: &v1.TCPSocketAction{
												Port: intstr.IntOrString{
													IntVal: 8080,
												},
											},
										},
										InitialDelaySeconds: 0,
										TimeoutSeconds:      1,
										PeriodSeconds:       10,
										SuccessThreshold:    1,
										FailureThreshold:    3,
									},
									TerminationMessagePath:   "/dev/termination-log",
									TerminationMessagePolicy: "File",
									ImagePullPolicy:          "IfNotPresent",
								},
							},
							SchedulerName:                 "default-scheduler",
							RestartPolicy:                 "Always",
							TerminationGracePeriodSeconds: &gracePeriod,
							DNSPolicy:                     "ClusterFirst",
							SecurityContext: &v1.PodSecurityContext{
								SELinuxOptions:      nil,
								WindowsOptions:      nil,
								RunAsUser:           nil,
								RunAsGroup:          nil,
								RunAsNonRoot:        nil,
								SupplementalGroups:  nil,
								FSGroup:             nil,
								Sysctls:             nil,
								FSGroupChangePolicy: nil,
								SeccompProfile:      nil,
							},
							AutomountServiceAccountToken: proto.Bool(false),
						},
					},
					Strategy: appsv1.DeploymentStrategy{
						Type: "RollingUpdate",
						RollingUpdate: &appsv1.RollingUpdateDeployment{
							MaxUnavailable: &intstr.IntOrString{Type: 1, IntVal: 0, StrVal: "25%"},
							MaxSurge:       &intstr.IntOrString{Type: 1, IntVal: 0, StrVal: "25%"},
						},
					},
					RevisionHistoryLimit:    &revisionHistory,
					ProgressDeadlineSeconds: &progressDeadlineSeconds,
				},
			}
			Expect(actualPredictorDeployment.Spec).To(BeComparableTo(expectedPredictorDeployment.Spec))

			// check transformer deployment
			actualTransformerDeployment := &appsv1.Deployment{}
			transformerDeploymentKey := types.NamespacedName{Name: transformerServiceKey.Name,
				Namespace: serviceKey.Namespace}
			Eventually(func() error {
				return k8sClient.Get(context.TODO(), transformerDeploymentKey, actualTransformerDeployment)
			}, timeout).
				Should(Succeed())
			expectedTransformerDeployment := &appsv1.Deployment{
				ObjectMeta: metav1.ObjectMeta{
					Name:      transformerDeploymentKey.Name,
					Namespace: transformerDeploymentKey.Namespace,
				},
				Spec: appsv1.DeploymentSpec{
					Replicas: &replicas,
					Selector: &metav1.LabelSelector{
						MatchLabels: map[string]string{
							"app": "isvc." + transformerDeploymentKey.Name,
						},
					},
					Template: v1.PodTemplateSpec{
						ObjectMeta: metav1.ObjectMeta{
							Name:      transformerDeploymentKey.Name,
							Namespace: "default",
							Labels: map[string]string{
								"app":                                 "isvc." + transformerDeploymentKey.Name,
								constants.KServiceComponentLabel:      constants.Transformer.String(),
								constants.InferenceServicePodLabelKey: serviceName,
							},
							Annotations: map[string]string{
								"serving.kserve.io/deploymentMode":              "RawDeployment",
								"serving.kserve.io/autoscalerClass":             "hpa",
								"serving.kserve.io/metrics":                     "cpu",
								"serving.kserve.io/targetUtilizationPercentage": "75",
							},
						},
						Spec: v1.PodSpec{
							Containers: []v1.Container{
								{
									Image: "transformer:v1",
									Name:  constants.InferenceServiceContainerName,
									Args: []string{
										"--port=8080",
										"--model_name",
										serviceKey.Name,
										"--predictor_host",
										fmt.Sprintf("%s.%s", predictorServiceKey.Name, predictorServiceKey.Namespace),
										"--http_port",
										"8080",
									},
									Resources: defaultResource,
									ReadinessProbe: &v1.Probe{
										ProbeHandler: v1.ProbeHandler{
											TCPSocket: &v1.TCPSocketAction{
												Port: intstr.IntOrString{
													IntVal: 8080,
												},
											},
										},
										InitialDelaySeconds: 0,
										TimeoutSeconds:      1,
										PeriodSeconds:       10,
										SuccessThreshold:    1,
										FailureThreshold:    3,
									},
									TerminationMessagePath:   "/dev/termination-log",
									TerminationMessagePolicy: "File",
									ImagePullPolicy:          "IfNotPresent",
								},
							},
							SchedulerName:                 "default-scheduler",
							RestartPolicy:                 "Always",
							TerminationGracePeriodSeconds: &gracePeriod,
							DNSPolicy:                     "ClusterFirst",
							SecurityContext: &v1.PodSecurityContext{
								SELinuxOptions:      nil,
								WindowsOptions:      nil,
								RunAsUser:           nil,
								RunAsGroup:          nil,
								RunAsNonRoot:        nil,
								SupplementalGroups:  nil,
								FSGroup:             nil,
								Sysctls:             nil,
								FSGroupChangePolicy: nil,
								SeccompProfile:      nil,
							},
							AutomountServiceAccountToken: proto.Bool(false),
						},
					},
					Strategy: appsv1.DeploymentStrategy{
						Type: "RollingUpdate",
						RollingUpdate: &appsv1.RollingUpdateDeployment{
							MaxUnavailable: &intstr.IntOrString{Type: 1, IntVal: 0, StrVal: "25%"},
							MaxSurge:       &intstr.IntOrString{Type: 1, IntVal: 0, StrVal: "25%"},
						},
					},
					RevisionHistoryLimit:    &revisionHistory,
					ProgressDeadlineSeconds: &progressDeadlineSeconds,
				},
			}
			Expect(actualTransformerDeployment.Spec).To(BeComparableTo(expectedTransformerDeployment.Spec))

			//check predictor service
			actualPredictorService := &v1.Service{}
			Eventually(func() error { return k8sClient.Get(context.TODO(), predictorServiceKey, actualPredictorService) }, timeout).
				Should(Succeed())
			expectedPredictorService := &v1.Service{
				ObjectMeta: metav1.ObjectMeta{
					Name:      predictorServiceKey.Name,
					Namespace: predictorServiceKey.Namespace,
				},
				Spec: v1.ServiceSpec{
					Ports: []v1.ServicePort{
						{
							Name:       predictorServiceKey.Name,
							Protocol:   "TCP",
							Port:       80,
							TargetPort: intstr.IntOrString{Type: 0, IntVal: 8080, StrVal: ""},
						},
					},
					Type:            "ClusterIP",
					SessionAffinity: "None",
					Selector: map[string]string{
						"app": fmt.Sprintf("isvc.%s", predictorServiceKey.Name),
					},
				},
			}
			actualPredictorService.Spec.ClusterIP = ""
			actualPredictorService.Spec.ClusterIPs = nil
			actualPredictorService.Spec.IPFamilies = nil
			actualPredictorService.Spec.IPFamilyPolicy = nil
			actualPredictorService.Spec.InternalTrafficPolicy = nil
			Expect(actualPredictorService.Spec).To(BeComparableTo(expectedPredictorService.Spec))

			//check transformer service
			actualTransformerService := &v1.Service{}
			Eventually(func() error { return k8sClient.Get(context.TODO(), transformerServiceKey, actualTransformerService) }, timeout).
				Should(Succeed())
			expectedTransformerService := &v1.Service{
				ObjectMeta: metav1.ObjectMeta{
					Name:      transformerServiceKey.Name,
					Namespace: transformerServiceKey.Namespace,
				},
				Spec: v1.ServiceSpec{
					Ports: []v1.ServicePort{
						{
							Name:       transformerServiceKey.Name,
							Protocol:   "TCP",
							Port:       80,
							TargetPort: intstr.IntOrString{Type: 0, IntVal: 8080, StrVal: ""},
						},
					},
					Type:            "ClusterIP",
					SessionAffinity: "None",
					Selector: map[string]string{
						"app": fmt.Sprintf("isvc.%s", transformerServiceKey.Name),
					},
				},
			}
			actualTransformerService.Spec.ClusterIP = ""
			actualTransformerService.Spec.ClusterIPs = nil
			actualTransformerService.Spec.IPFamilies = nil
			actualTransformerService.Spec.IPFamilyPolicy = nil
			actualTransformerService.Spec.InternalTrafficPolicy = nil
			Expect(actualTransformerService.Spec).To(BeComparableTo(expectedTransformerService.Spec))

			// update deployment status to make isvc ready
			updatedPredictorDeployment := actualPredictorDeployment.DeepCopy()
			updatedPredictorDeployment.Status.Conditions = []appsv1.DeploymentCondition{
				{
					Type:   appsv1.DeploymentAvailable,
					Status: v1.ConditionTrue,
				},
			}
			Expect(k8sClient.Status().Update(context.TODO(), updatedPredictorDeployment)).NotTo(HaveOccurred())
			updatedTransformerDeployment := actualTransformerDeployment.DeepCopy()
			updatedTransformerDeployment.Status.Conditions = []appsv1.DeploymentCondition{
				{
					Type:   appsv1.DeploymentAvailable,
					Status: v1.ConditionTrue,
				},
			}
			Expect(k8sClient.Status().Update(context.TODO(), updatedTransformerDeployment)).NotTo(HaveOccurred())

			//check http route
			actualToplevelHttpRoute := &gatewayapiv1.HTTPRoute{}
			Eventually(func() error {
				return k8sClient.Get(context.TODO(), types.NamespacedName{Name: serviceKey.Name,
					Namespace: serviceKey.Namespace}, actualToplevelHttpRoute)
			}, timeout).
				Should(Succeed())
			topLevelHost := fmt.Sprintf("%s-%s.%s", serviceKey.Name, serviceKey.Namespace, "example.com")
			expectedToplevelHttpRoute := gatewayapiv1.HTTPRoute{
				Spec: gatewayapiv1.HTTPRouteSpec{
					Hostnames: []gatewayapiv1.Hostname{gatewayapiv1.Hostname(topLevelHost), "additional.example.com"},
					Rules: []gatewayapiv1.HTTPRouteRule{
						{
							Matches: []gatewayapiv1.HTTPRouteMatch{
								{
									Path: &gatewayapiv1.HTTPPathMatch{
										Type:  utils.ToPointer(gatewayapiv1.PathMatchRegularExpression),
										Value: utils.ToPointer(constants.FallbackPrefix()),
									},
								},
							},
							Filters: []gatewayapiv1.HTTPRouteFilter{
								{
									Type: gatewayapiv1.HTTPRouteFilterRequestHeaderModifier,
									RequestHeaderModifier: &gatewayapiv1.HTTPHeaderFilter{
										Set: []gatewayapiv1.HTTPHeader{
											{
												Name:  constants.IsvcNameHeader,
												Value: serviceKey.Name,
											},
											{
												Name:  constants.IsvcNamespaceHeader,
												Value: serviceKey.Namespace,
											},
										},
									},
								},
							},
							BackendRefs: []gatewayapiv1.HTTPBackendRef{
								{
									BackendRef: gatewayapiv1.BackendRef{
										BackendObjectReference: gatewayapiv1.BackendObjectReference{
											Group:     (*gatewayapiv1.Group)(utils.ToPointer("")),
											Kind:      utils.ToPointer(gatewayapiv1.Kind(constants.ServiceKind)),
											Name:      gatewayapiv1.ObjectName(transformerServiceKey.Name),
											Namespace: (*gatewayapiv1.Namespace)(utils.ToPointer(serviceKey.Namespace)),
											Port:      (*gatewayapiv1.PortNumber)(utils.ToPointer(int32(constants.CommonDefaultHttpPort))),
										},
										Weight: utils.ToPointer(int32(1)),
									},
								},
							},
							Timeouts: &gatewayapiv1.HTTPRouteTimeouts{
								Request: utils.ToPointer(gatewayapiv1.Duration("30s")),
							},
						},
					},
					CommonRouteSpec: gatewayapiv1.CommonRouteSpec{
						ParentRefs: []gatewayapiv1.ParentReference{
							{
								Name:      gatewayapiv1.ObjectName(kserveGateway.Name),
								Kind:      utils.ToPointer(gatewayapiv1.Kind(constants.GatewayKind)),
								Group:     (*gatewayapiv1.Group)(&gatewayapiv1.GroupVersion.Group),
								Namespace: utils.ToPointer(gatewayapiv1.Namespace(kserveGateway.Namespace)),
							},
						},
					},
				},
			}
			Expect(actualToplevelHttpRoute.Spec).To(BeComparableTo(expectedToplevelHttpRoute.Spec))

			actualPredictorHttpRoute := &gatewayapiv1.HTTPRoute{}
			Eventually(func() error {
				return k8sClient.Get(context.TODO(), types.NamespacedName{Name: predictorServiceKey.Name,
					Namespace: serviceKey.Namespace}, actualPredictorHttpRoute)
			}, timeout).
				Should(Succeed())
			predictorHost := fmt.Sprintf("%s-%s.%s", predictorServiceKey.Name, serviceKey.Namespace, "example.com")
			expectedPredictorHttpRoute := gatewayapiv1.HTTPRoute{
				Spec: gatewayapiv1.HTTPRouteSpec{
					Hostnames: []gatewayapiv1.Hostname{gatewayapiv1.Hostname(predictorHost)},
					Rules: []gatewayapiv1.HTTPRouteRule{
						{
							Matches: []gatewayapiv1.HTTPRouteMatch{
								{
									Path: &gatewayapiv1.HTTPPathMatch{
										Type:  utils.ToPointer(gatewayapiv1.PathMatchRegularExpression),
										Value: utils.ToPointer(constants.FallbackPrefix()),
									},
								},
							},
							Filters: []gatewayapiv1.HTTPRouteFilter{
								{
									Type: gatewayapiv1.HTTPRouteFilterRequestHeaderModifier,
									RequestHeaderModifier: &gatewayapiv1.HTTPHeaderFilter{
										Set: []gatewayapiv1.HTTPHeader{
											{
												Name:  constants.IsvcNameHeader,
												Value: serviceKey.Name,
											},
											{
												Name:  constants.IsvcNamespaceHeader,
												Value: serviceKey.Namespace,
											},
										},
									},
								},
							},
							BackendRefs: []gatewayapiv1.HTTPBackendRef{
								{
									BackendRef: gatewayapiv1.BackendRef{
										BackendObjectReference: gatewayapiv1.BackendObjectReference{
											Group:     (*gatewayapiv1.Group)(utils.ToPointer("")),
											Kind:      utils.ToPointer(gatewayapiv1.Kind(constants.ServiceKind)),
											Name:      gatewayapiv1.ObjectName(predictorServiceKey.Name),
											Namespace: (*gatewayapiv1.Namespace)(utils.ToPointer(serviceKey.Namespace)),
											Port:      (*gatewayapiv1.PortNumber)(utils.ToPointer(int32(constants.CommonDefaultHttpPort))),
										},
										Weight: utils.ToPointer(int32(1)),
									},
								},
							},
							Timeouts: &gatewayapiv1.HTTPRouteTimeouts{
								Request: utils.ToPointer(gatewayapiv1.Duration("60s")),
							},
						},
					},
					CommonRouteSpec: gatewayapiv1.CommonRouteSpec{
						ParentRefs: []gatewayapiv1.ParentReference{
							{
								Name:      gatewayapiv1.ObjectName(kserveGateway.Name),
								Kind:      utils.ToPointer(gatewayapiv1.Kind(constants.GatewayKind)),
								Group:     (*gatewayapiv1.Group)(&gatewayapiv1.GroupVersion.Group),
								Namespace: utils.ToPointer(gatewayapiv1.Namespace(kserveGateway.Namespace)),
							},
						},
					},
				},
			}
			Expect(actualPredictorHttpRoute.Spec).To(BeComparableTo(expectedPredictorHttpRoute.Spec))

			actualTransformerHttpRoute := &gatewayapiv1.HTTPRoute{}
			Eventually(func() error {
				return k8sClient.Get(context.TODO(), types.NamespacedName{Name: transformerServiceKey.Name,
					Namespace: serviceKey.Namespace}, actualTransformerHttpRoute)
			}, timeout).
				Should(Succeed())
			transformerHost := fmt.Sprintf("%s-%s.%s", transformerServiceKey.Name, serviceKey.Namespace, "example.com")
			expectedTransformerHttpRoute := gatewayapiv1.HTTPRoute{
				Spec: gatewayapiv1.HTTPRouteSpec{
					Hostnames: []gatewayapiv1.Hostname{gatewayapiv1.Hostname(transformerHost)},
					Rules: []gatewayapiv1.HTTPRouteRule{
						{
							Matches: []gatewayapiv1.HTTPRouteMatch{
								{
									Path: &gatewayapiv1.HTTPPathMatch{
										Type:  utils.ToPointer(gatewayapiv1.PathMatchRegularExpression),
										Value: utils.ToPointer(constants.FallbackPrefix()),
									},
								},
							},
							Filters: []gatewayapiv1.HTTPRouteFilter{
								{
									Type: gatewayapiv1.HTTPRouteFilterRequestHeaderModifier,
									RequestHeaderModifier: &gatewayapiv1.HTTPHeaderFilter{
										Set: []gatewayapiv1.HTTPHeader{
											{
												Name:  constants.IsvcNameHeader,
												Value: serviceKey.Name,
											},
											{
												Name:  constants.IsvcNamespaceHeader,
												Value: serviceKey.Namespace,
											},
										},
									},
								},
							},
							BackendRefs: []gatewayapiv1.HTTPBackendRef{
								{
									BackendRef: gatewayapiv1.BackendRef{
										BackendObjectReference: gatewayapiv1.BackendObjectReference{
											Group:     (*gatewayapiv1.Group)(utils.ToPointer("")),
											Kind:      utils.ToPointer(gatewayapiv1.Kind(constants.ServiceKind)),
											Name:      gatewayapiv1.ObjectName(transformerServiceKey.Name),
											Namespace: (*gatewayapiv1.Namespace)(utils.ToPointer(serviceKey.Namespace)),
											Port:      (*gatewayapiv1.PortNumber)(utils.ToPointer(int32(constants.CommonDefaultHttpPort))),
										},
										Weight: utils.ToPointer(int32(1)),
									},
								},
							},
							Timeouts: &gatewayapiv1.HTTPRouteTimeouts{
								Request: utils.ToPointer(gatewayapiv1.Duration("30s")),
							},
						},
					},
					CommonRouteSpec: gatewayapiv1.CommonRouteSpec{
						ParentRefs: []gatewayapiv1.ParentReference{
							{
								Name:      gatewayapiv1.ObjectName(kserveGateway.Name),
								Kind:      utils.ToPointer(gatewayapiv1.Kind(constants.GatewayKind)),
								Group:     (*gatewayapiv1.Group)(&gatewayapiv1.GroupVersion.Group),
								Namespace: utils.ToPointer(gatewayapiv1.Namespace(kserveGateway.Namespace)),
							},
						},
					},
				},
			}
			Expect(actualTransformerHttpRoute.Spec).To(BeComparableTo(expectedTransformerHttpRoute.Spec))

			// Mark the Ingress as accepted to make isvc ready
			httpRouteStatus := gatewayapiv1.HTTPRouteStatus{
				RouteStatus: gatewayapiv1.RouteStatus{
					Parents: []gatewayapiv1.RouteParentStatus{
						{
							ParentRef: gatewayapiv1.ParentReference{
								Name:      gatewayapiv1.ObjectName(kserveGateway.Name),
								Kind:      utils.ToPointer(gatewayapiv1.Kind(constants.GatewayKind)),
								Group:     (*gatewayapiv1.Group)(&gatewayapiv1.GroupVersion.Group),
								Namespace: utils.ToPointer(gatewayapiv1.Namespace(kserveGateway.Namespace)),
							},
							ControllerName: "istio.io/gateway-controller",
							Conditions: []metav1.Condition{
								{
									Type:               string(gatewayapiv1.ListenerConditionAccepted),
									Status:             metav1.ConditionTrue,
									Reason:             "Accepted",
									Message:            "Route was valid",
									LastTransitionTime: metav1.Now(),
								},
							},
						},
					},
				},
			}
			actualPredictorHttpRoute.Status = httpRouteStatus
			Expect(k8sClient.Status().Update(context.Background(), actualPredictorHttpRoute)).NotTo(HaveOccurred())
			actualTransformerHttpRoute.Status = httpRouteStatus
			Expect(k8sClient.Status().Update(context.Background(), actualTransformerHttpRoute)).NotTo(HaveOccurred())
			actualToplevelHttpRoute.Status = httpRouteStatus
			Expect(k8sClient.Status().Update(context.Background(), actualToplevelHttpRoute)).NotTo(HaveOccurred())

			// verify if InferenceService status is updated
			expectedIsvcStatus := v1beta1.InferenceServiceStatus{
				Status: duckv1.Status{
					Conditions: duckv1.Conditions{
						{
							Type:   v1beta1.IngressReady,
							Status: "True",
						},
						{
							Type:   v1beta1.PredictorReady,
							Status: "True",
						},
						{
							Type:   apis.ConditionReady,
							Status: "True",
						},
						{
							Type:     v1beta1.TransformerReady,
							Status:   "True",
							Severity: "Info",
						},
					},
				},
				URL: &apis.URL{
					Scheme: "http",
					Host:   fmt.Sprintf("%s-%s.example.com", serviceKey.Name, serviceKey.Namespace),
				},
				Address: &duckv1.Addressable{
					URL: &apis.URL{
						Scheme: "http",
						Host:   fmt.Sprintf("%s.%s.svc.cluster.local", transformerServiceKey.Name, serviceKey.Namespace),
					},
				},
				Components: map[v1beta1.ComponentType]v1beta1.ComponentStatusSpec{
					v1beta1.PredictorComponent: {
						LatestCreatedRevision: "",
						URL: &apis.URL{
							Scheme: "http",
							Host:   fmt.Sprintf("%s-%s.example.com", predictorServiceKey.Name, serviceKey.Namespace),
						},
					},
					v1beta1.TransformerComponent: {
						LatestCreatedRevision: "",
						URL: &apis.URL{
							Scheme: "http",
							Host:   fmt.Sprintf("%s-%s.example.com", transformerServiceKey.Name, serviceKey.Namespace),
						},
					},
				},
				ModelStatus: v1beta1.ModelStatus{
					TransitionStatus:    "InProgress",
					ModelRevisionStates: &v1beta1.ModelRevisionStates{TargetModelState: "Pending"},
				},
			}
			Eventually(func() string {
				isvc := &v1beta1.InferenceService{}
				if err := k8sClient.Get(context.TODO(), serviceKey, isvc); err != nil {
					return err.Error()
				}
				return cmp.Diff(&expectedIsvcStatus, &isvc.Status, cmpopts.IgnoreTypes(apis.VolatileTime{}))
			}, timeout).Should(BeEmpty())

			//check predictor HPA
			var cpuUtilization int32 = 75
			var stabilizationWindowSeconds int32 = 0
			selectPolicy := autoscalingv2.MaxChangePolicySelect
			actualPredictorHPA := &autoscalingv2.HorizontalPodAutoscaler{}
			predictorHPAKey := types.NamespacedName{Name: predictorServiceKey.Name,
				Namespace: serviceKey.Namespace}
			Eventually(func() error { return k8sClient.Get(context.TODO(), predictorHPAKey, actualPredictorHPA) }, timeout).
				Should(Succeed())
			expectedPredictorHPA := &autoscalingv2.HorizontalPodAutoscaler{
				Spec: autoscalingv2.HorizontalPodAutoscalerSpec{
					ScaleTargetRef: autoscalingv2.CrossVersionObjectReference{
						APIVersion: "apps/v1",
						Kind:       "Deployment",
						Name:       predictorServiceKey.Name,
					},
					MinReplicas: &minReplicas,
					MaxReplicas: maxReplicas,
					Metrics: []autoscalingv2.MetricSpec{
						{
							Type: autoscalingv2.ResourceMetricSourceType,
							Resource: &autoscalingv2.ResourceMetricSource{
								Name: v1.ResourceCPU,
								Target: autoscalingv2.MetricTarget{
									Type:               "Utilization",
									AverageUtilization: &cpuUtilization,
								},
							},
						},
					},
					Behavior: &autoscalingv2.HorizontalPodAutoscalerBehavior{
						ScaleUp: &autoscalingv2.HPAScalingRules{
							StabilizationWindowSeconds: &stabilizationWindowSeconds,
							SelectPolicy:               &selectPolicy,
							Policies: []autoscalingv2.HPAScalingPolicy{
								{
									Type:          "Pods",
									Value:         4,
									PeriodSeconds: 15,
								},
								{
									Type:          "Percent",
									Value:         100,
									PeriodSeconds: 15,
								},
							},
						},
						ScaleDown: &autoscalingv2.HPAScalingRules{
							StabilizationWindowSeconds: nil,
							SelectPolicy:               &selectPolicy,
							Policies: []autoscalingv2.HPAScalingPolicy{
								{
									Type:          "Percent",
									Value:         100,
									PeriodSeconds: 15,
								},
							},
						},
					},
				},
			}
			Expect(actualPredictorHPA.Spec).To(BeComparableTo(expectedPredictorHPA.Spec))

			// check transformer HPA
			actualTransformerHPA := &autoscalingv2.HorizontalPodAutoscaler{}
			transformerHPAKey := types.NamespacedName{Name: transformerServiceKey.Name,
				Namespace: serviceKey.Namespace}
			Eventually(func() error { return k8sClient.Get(context.TODO(), transformerHPAKey, actualTransformerHPA) }, timeout).
				Should(Succeed())
			expectedTransformerHPA := &autoscalingv2.HorizontalPodAutoscaler{
				Spec: autoscalingv2.HorizontalPodAutoscalerSpec{
					ScaleTargetRef: autoscalingv2.CrossVersionObjectReference{
						APIVersion: "apps/v1",
						Kind:       "Deployment",
						Name:       transformerServiceKey.Name,
					},
					MinReplicas: &transformerMinReplicas,
					MaxReplicas: transformerMaxReplicas,
					Metrics: []autoscalingv2.MetricSpec{
						{
							Type: autoscalingv2.ResourceMetricSourceType,
							Resource: &autoscalingv2.ResourceMetricSource{
								Name: v1.ResourceCPU,
								Target: autoscalingv2.MetricTarget{
									Type:               "Utilization",
									AverageUtilization: &transformerCpuUtilization,
								},
							},
						},
					},
					Behavior: &autoscalingv2.HorizontalPodAutoscalerBehavior{
						ScaleUp: &autoscalingv2.HPAScalingRules{
							StabilizationWindowSeconds: &transformerStabilizationWindowSeconds,
							SelectPolicy:               &transformerSelectPolicy,
							Policies: []autoscalingv2.HPAScalingPolicy{
								{
									Type:          "Pods",
									Value:         4,
									PeriodSeconds: 15,
								},
								{
									Type:          "Percent",
									Value:         100,
									PeriodSeconds: 15,
								},
							},
						},
						ScaleDown: &autoscalingv2.HPAScalingRules{
							StabilizationWindowSeconds: nil,
							SelectPolicy:               &transformerSelectPolicy,
							Policies: []autoscalingv2.HPAScalingPolicy{
								{
									Type:          "Percent",
									Value:         100,
									PeriodSeconds: 15,
								},
							},
						},
					},
				},
			}
			Expect(actualTransformerHPA.Spec).To(BeComparableTo(expectedTransformerHPA.Spec))
		})
	})
	Context("When creating inference service with raw kube predictor and explainer", func() {
		configs := map[string]string{
			"explainers": `{
				"art": {
					"image": "kserve/art-explainer",
					"defaultImageVersion": "latest"
				}
			}`,
			"ingress": `{
				"enableGatewayApi": true,
				"kserveIngressGateway": "kserve/kserve-ingress-gateway",
				"ingressGateway": "knative-serving/knative-ingress-gateway",
				"localGateway": "knative-serving/knative-local-gateway",
				"localGatewayService": "knative-local-gateway.istio-system.svc.cluster.local",
				"additionalIngressDomains": ["additional.example.com"]
			}`,
			"storageInitializer": `{
				"image" : "kserve/storage-initializer:latest",
				"memoryRequest": "100Mi",
				"memoryLimit": "1Gi",
				"cpuRequest": "100m",
				"cpuLimit": "1",
				"CaBundleConfigMapName": "",
				"caBundleVolumeMountPath": "/etc/ssl/custom-certs",
				"enableDirectPvcVolumeMount": false
			}`,
		}

		It("Should have httproute/service/deployment/hpa created for explainer and predictor", func() {
			By("By creating a new InferenceService")
			// Create configmap
			var configMap = &v1.ConfigMap{
				ObjectMeta: metav1.ObjectMeta{
					Name:      constants.InferenceServiceConfigMapName,
					Namespace: constants.KServeNamespace,
				},
				Data: configs,
			}
			Expect(k8sClient.Create(context.TODO(), configMap)).NotTo(HaveOccurred())
			defer k8sClient.Delete(context.TODO(), configMap)
			// Create ServingRuntime
			servingRuntime := &v1alpha1.ServingRuntime{
				ObjectMeta: metav1.ObjectMeta{
					Name:      "tf-serving-raw",
					Namespace: "default",
				},
				Spec: v1alpha1.ServingRuntimeSpec{
					SupportedModelFormats: []v1alpha1.SupportedModelFormat{
						{
							Name:       "tensorflow",
							Version:    proto.String("1"),
							AutoSelect: proto.Bool(true),
						},
					},
					ServingRuntimePodSpec: v1alpha1.ServingRuntimePodSpec{
						Containers: []v1.Container{
							{
								Name:    "kserve-container",
								Image:   "tensorflow/serving:1.14.0",
								Command: []string{"/usr/bin/tensorflow_model_server"},
								Args: []string{
									"--port=9000",
									"--rest_api_port=8080",
									"--model_base_path=/mnt/models",
									"--rest_api_timeout_in_ms=60000",
								},
								Resources: defaultResource,
							},
						},
					},
					Disabled: proto.Bool(false),
				},
			}
			k8sClient.Create(context.TODO(), servingRuntime)
			defer k8sClient.Delete(context.TODO(), servingRuntime)
			serviceName := "raw-foo-exp"
			namespace := "default"
			var expectedRequest = reconcile.Request{NamespacedName: types.NamespacedName{Name: serviceName, Namespace: namespace}}
			var serviceKey = expectedRequest.NamespacedName
			var predictorServiceKey = types.NamespacedName{Name: constants.PredictorServiceName(serviceName),
				Namespace: namespace}
			var explainerServiceKey = types.NamespacedName{Name: constants.ExplainerServiceName(serviceName),
				Namespace: namespace}
			var storageUri = "s3://test/mnist/export"
			var minReplicas int32 = 1
			var maxReplicas int32 = 3
			var explainerMinReplicas int32 = 1
			var explainerMaxReplicas int32 = 2
			var explainerCpuUtilization int32 = 80
			var explainerStabilizationWindowSeconds int32 = 0
			ExplainerSelectPolicy := autoscalingv2.MaxChangePolicySelect
			ctx := context.Background()
			isvc := &v1beta1.InferenceService{
				ObjectMeta: metav1.ObjectMeta{
					Name:      serviceKey.Name,
					Namespace: serviceKey.Namespace,
					Annotations: map[string]string{
						"serving.kserve.io/deploymentMode":              "RawDeployment",
						"serving.kserve.io/autoscalerClass":             "hpa",
						"serving.kserve.io/metrics":                     "cpu",
						"serving.kserve.io/targetUtilizationPercentage": "75",
					},
				},
				Spec: v1beta1.InferenceServiceSpec{
					Predictor: v1beta1.PredictorSpec{
						ComponentExtensionSpec: v1beta1.ComponentExtensionSpec{
							MinReplicas: utils.ToPointer(int(minReplicas)),
							MaxReplicas: int(maxReplicas),
						},
						Tensorflow: &v1beta1.TFServingSpec{
							PredictorExtensionSpec: v1beta1.PredictorExtensionSpec{
								StorageURI:     &storageUri,
								RuntimeVersion: proto.String("1.14.0"),
								Container: v1.Container{
									Name:      constants.InferenceServiceContainerName,
									Resources: defaultResource,
								},
							},
						},
					},
					Explainer: &v1beta1.ExplainerSpec{
						ART: &v1beta1.ARTExplainerSpec{
							Type: v1beta1.ARTSquareAttackExplainer,
							ExplainerExtensionSpec: v1beta1.ExplainerExtensionSpec{
								Config: map[string]string{"nb_classes": "10"},
								Container: v1.Container{
									Name:      constants.InferenceServiceContainerName,
									Resources: defaultResource,
								},
							},
						},
						ComponentExtensionSpec: v1beta1.ComponentExtensionSpec{
							MinReplicas:    utils.ToPointer(int(explainerMinReplicas)),
							MaxReplicas:    int(explainerMaxReplicas),
							ScaleTarget:    utils.ToPointer(int(explainerCpuUtilization)),
							TimeoutSeconds: utils.ToPointer(int64(30)),
						},
					},
				},
			}
			isvcConfig, err := v1beta1.NewInferenceServicesConfig(clientset)
			Expect(err).NotTo(HaveOccurred())
			isvc.DefaultInferenceService(isvcConfig, nil, &v1beta1.SecurityConfig{AutoMountServiceAccountToken: false}, nil)
			Expect(k8sClient.Create(ctx, isvc)).Should(Succeed())
			defer k8sClient.Delete(ctx, isvc)

			inferenceService := &v1beta1.InferenceService{}

			Eventually(func() bool {
				err := k8sClient.Get(ctx, serviceKey, inferenceService)
				if err != nil {
					return false
				}
				return true
			}, timeout, interval).Should(BeTrue())

			// check predictor deployment
			actualPredictorDeployment := &appsv1.Deployment{}
			predictorDeploymentKey := types.NamespacedName{Name: predictorServiceKey.Name,
				Namespace: serviceKey.Namespace}
			Eventually(func() error { return k8sClient.Get(context.TODO(), predictorDeploymentKey, actualPredictorDeployment) }, timeout).
				Should(Succeed())
			var replicas int32 = 1
			var revisionHistory int32 = 10
			var progressDeadlineSeconds int32 = 600
			var gracePeriod int64 = 30
			expectedPredictorDeployment := &appsv1.Deployment{
				ObjectMeta: metav1.ObjectMeta{
					Name:      predictorDeploymentKey.Name,
					Namespace: predictorDeploymentKey.Namespace,
				},
				Spec: appsv1.DeploymentSpec{
					Replicas: &replicas,
					Selector: &metav1.LabelSelector{
						MatchLabels: map[string]string{
							"app": "isvc." + predictorDeploymentKey.Name,
						},
					},
					Template: v1.PodTemplateSpec{
						ObjectMeta: metav1.ObjectMeta{
							Name:      predictorDeploymentKey.Name,
							Namespace: "default",
							Labels: map[string]string{
								"app":                                 "isvc." + predictorDeploymentKey.Name,
								constants.KServiceComponentLabel:      constants.Predictor.String(),
								constants.InferenceServicePodLabelKey: serviceName,
							},
							Annotations: map[string]string{
								constants.StorageInitializerSourceUriInternalAnnotationKey: *isvc.Spec.Predictor.Model.StorageURI,
								"serving.kserve.io/deploymentMode":                         "RawDeployment",
								"serving.kserve.io/autoscalerClass":                        "hpa",
								"serving.kserve.io/metrics":                                "cpu",
								"serving.kserve.io/targetUtilizationPercentage":            "75",
							},
						},
						Spec: v1.PodSpec{
							Containers: []v1.Container{
								{
									Image: "tensorflow/serving:" +
										*isvc.Spec.Predictor.Model.RuntimeVersion,
									Name:    constants.InferenceServiceContainerName,
									Command: []string{v1beta1.TensorflowEntrypointCommand},
									Args: []string{
										"--port=" + v1beta1.TensorflowServingGRPCPort,
										"--rest_api_port=" + v1beta1.TensorflowServingRestPort,
										"--model_base_path=" + constants.DefaultModelLocalMountPath,
										"--rest_api_timeout_in_ms=60000",
									},
									Resources: defaultResource,
									ReadinessProbe: &v1.Probe{
										ProbeHandler: v1.ProbeHandler{
											TCPSocket: &v1.TCPSocketAction{
												Port: intstr.IntOrString{
													IntVal: 8080,
												},
											},
										},
										InitialDelaySeconds: 0,
										TimeoutSeconds:      1,
										PeriodSeconds:       10,
										SuccessThreshold:    1,
										FailureThreshold:    3,
									},
									TerminationMessagePath:   "/dev/termination-log",
									TerminationMessagePolicy: "File",
									ImagePullPolicy:          "IfNotPresent",
								},
							},
							SchedulerName:                 "default-scheduler",
							RestartPolicy:                 "Always",
							TerminationGracePeriodSeconds: &gracePeriod,
							DNSPolicy:                     "ClusterFirst",
							SecurityContext: &v1.PodSecurityContext{
								SELinuxOptions:      nil,
								WindowsOptions:      nil,
								RunAsUser:           nil,
								RunAsGroup:          nil,
								RunAsNonRoot:        nil,
								SupplementalGroups:  nil,
								FSGroup:             nil,
								Sysctls:             nil,
								FSGroupChangePolicy: nil,
								SeccompProfile:      nil,
							},
							AutomountServiceAccountToken: proto.Bool(false),
						},
					},
					Strategy: appsv1.DeploymentStrategy{
						Type: "RollingUpdate",
						RollingUpdate: &appsv1.RollingUpdateDeployment{
							MaxUnavailable: &intstr.IntOrString{Type: 1, IntVal: 0, StrVal: "25%"},
							MaxSurge:       &intstr.IntOrString{Type: 1, IntVal: 0, StrVal: "25%"},
						},
					},
					RevisionHistoryLimit:    &revisionHistory,
					ProgressDeadlineSeconds: &progressDeadlineSeconds,
				},
			}
			Expect(actualPredictorDeployment.Spec).To(BeComparableTo(expectedPredictorDeployment.Spec))

			// check Explainer deployment
			actualExplainerDeployment := &appsv1.Deployment{}
			explainerDeploymentKey := types.NamespacedName{Name: explainerServiceKey.Name,
				Namespace: serviceKey.Namespace}
			Eventually(func() error {
				return k8sClient.Get(context.TODO(), explainerDeploymentKey, actualExplainerDeployment)
			}, timeout).
				Should(Succeed())
			expectedExplainerDeployment := &appsv1.Deployment{
				ObjectMeta: metav1.ObjectMeta{
					Name:      explainerDeploymentKey.Name,
					Namespace: explainerDeploymentKey.Namespace,
				},
				Spec: appsv1.DeploymentSpec{
					Replicas: &replicas,
					Selector: &metav1.LabelSelector{
						MatchLabels: map[string]string{
							"app": "isvc." + explainerDeploymentKey.Name,
						},
					},
					Template: v1.PodTemplateSpec{
						ObjectMeta: metav1.ObjectMeta{
							Name:      explainerDeploymentKey.Name,
							Namespace: "default",
							Labels: map[string]string{
								"app":                                 "isvc." + explainerDeploymentKey.Name,
								constants.KServiceComponentLabel:      constants.Explainer.String(),
								constants.InferenceServicePodLabelKey: serviceName,
							},
							Annotations: map[string]string{
								"serving.kserve.io/deploymentMode":              "RawDeployment",
								"serving.kserve.io/autoscalerClass":             "hpa",
								"serving.kserve.io/metrics":                     "cpu",
								"serving.kserve.io/targetUtilizationPercentage": "75",
							},
						},
						Spec: v1.PodSpec{
							Containers: []v1.Container{
								{
									Image: "kserve/art-explainer:latest",
									Name:  constants.InferenceServiceContainerName,
									Args: []string{
										"--model_name",
										serviceKey.Name,
										"--http_port",
										"8080",
										"--predictor_host",
										fmt.Sprintf("%s.%s", predictorServiceKey.Name, predictorServiceKey.Namespace),
										"--adversary_type",
										"SquareAttack",
										"--nb_classes",
										"10",
									},
									Resources: defaultResource,
									ReadinessProbe: &v1.Probe{
										ProbeHandler: v1.ProbeHandler{
											TCPSocket: &v1.TCPSocketAction{
												Port: intstr.IntOrString{
													IntVal: 8080,
												},
											},
										},
										InitialDelaySeconds: 0,
										TimeoutSeconds:      1,
										PeriodSeconds:       10,
										SuccessThreshold:    1,
										FailureThreshold:    3,
									},
									TerminationMessagePath:   "/dev/termination-log",
									TerminationMessagePolicy: "File",
									ImagePullPolicy:          "IfNotPresent",
								},
							},
							SchedulerName:                 "default-scheduler",
							RestartPolicy:                 "Always",
							TerminationGracePeriodSeconds: &gracePeriod,
							DNSPolicy:                     "ClusterFirst",
							SecurityContext: &v1.PodSecurityContext{
								SELinuxOptions:      nil,
								WindowsOptions:      nil,
								RunAsUser:           nil,
								RunAsGroup:          nil,
								RunAsNonRoot:        nil,
								SupplementalGroups:  nil,
								FSGroup:             nil,
								Sysctls:             nil,
								FSGroupChangePolicy: nil,
								SeccompProfile:      nil,
							},
							AutomountServiceAccountToken: proto.Bool(false),
						},
					},
					Strategy: appsv1.DeploymentStrategy{
						Type: "RollingUpdate",
						RollingUpdate: &appsv1.RollingUpdateDeployment{
							MaxUnavailable: &intstr.IntOrString{Type: 1, IntVal: 0, StrVal: "25%"},
							MaxSurge:       &intstr.IntOrString{Type: 1, IntVal: 0, StrVal: "25%"},
						},
					},
					RevisionHistoryLimit:    &revisionHistory,
					ProgressDeadlineSeconds: &progressDeadlineSeconds,
				},
			}
			Expect(actualExplainerDeployment.Spec).To(BeComparableTo(expectedExplainerDeployment.Spec))

			//check predictor service
			actualPredictorService := &v1.Service{}
			Eventually(func() error { return k8sClient.Get(context.TODO(), predictorServiceKey, actualPredictorService) }, timeout).
				Should(Succeed())
			expectedPredictorService := &v1.Service{
				ObjectMeta: metav1.ObjectMeta{
					Name:      predictorServiceKey.Name,
					Namespace: predictorServiceKey.Namespace,
				},
				Spec: v1.ServiceSpec{
					Ports: []v1.ServicePort{
						{
							Name:       predictorServiceKey.Name,
							Protocol:   "TCP",
							Port:       80,
							TargetPort: intstr.IntOrString{Type: 0, IntVal: 8080, StrVal: ""},
						},
					},
					Type:            "ClusterIP",
					SessionAffinity: "None",
					Selector: map[string]string{
						"app": fmt.Sprintf("isvc.%s", predictorServiceKey.Name),
					},
				},
			}
			actualPredictorService.Spec.ClusterIP = ""
			actualPredictorService.Spec.ClusterIPs = nil
			actualPredictorService.Spec.IPFamilies = nil
			actualPredictorService.Spec.IPFamilyPolicy = nil
			actualPredictorService.Spec.InternalTrafficPolicy = nil
			Expect(actualPredictorService.Spec).To(BeComparableTo(expectedPredictorService.Spec))

			//check Explainer service
			actualExplainerService := &v1.Service{}
			Eventually(func() error { return k8sClient.Get(context.TODO(), explainerServiceKey, actualExplainerService) }, timeout).
				Should(Succeed())
			expectedExplainerService := &v1.Service{
				ObjectMeta: metav1.ObjectMeta{
					Name:      explainerServiceKey.Name,
					Namespace: explainerServiceKey.Namespace,
				},
				Spec: v1.ServiceSpec{
					Ports: []v1.ServicePort{
						{
							Name:       explainerServiceKey.Name,
							Protocol:   "TCP",
							Port:       80,
							TargetPort: intstr.IntOrString{Type: 0, IntVal: 8080, StrVal: ""},
						},
					},
					Type:            "ClusterIP",
					SessionAffinity: "None",
					Selector: map[string]string{
						"app": fmt.Sprintf("isvc.%s", explainerServiceKey.Name),
					},
				},
			}
			actualExplainerService.Spec.ClusterIP = ""
			actualExplainerService.Spec.ClusterIPs = nil
			actualExplainerService.Spec.IPFamilies = nil
			actualExplainerService.Spec.IPFamilyPolicy = nil
			actualExplainerService.Spec.InternalTrafficPolicy = nil
			Expect(actualExplainerService.Spec).To(BeComparableTo(expectedExplainerService.Spec))

			// update deployment status to make isvc ready
			updatedPredictorDeployment := actualPredictorDeployment.DeepCopy()
			updatedPredictorDeployment.Status.Conditions = []appsv1.DeploymentCondition{
				{
					Type:   appsv1.DeploymentAvailable,
					Status: v1.ConditionTrue,
				},
			}
			Expect(k8sClient.Status().Update(context.TODO(), updatedPredictorDeployment)).NotTo(HaveOccurred())
			updatedExplainerDeployment := actualExplainerDeployment.DeepCopy()
			updatedExplainerDeployment.Status.Conditions = []appsv1.DeploymentCondition{
				{
					Type:   appsv1.DeploymentAvailable,
					Status: v1.ConditionTrue,
				},
			}
			Expect(k8sClient.Status().Update(context.TODO(), updatedExplainerDeployment)).NotTo(HaveOccurred())

			//check http route
			actualToplevelHttpRoute := &gatewayapiv1.HTTPRoute{}
			Eventually(func() error {
				return k8sClient.Get(context.TODO(), types.NamespacedName{Name: serviceKey.Name,
					Namespace: serviceKey.Namespace}, actualToplevelHttpRoute)
			}, timeout).Should(Succeed())
			topLevelHost := fmt.Sprintf("%s-%s.%s", serviceKey.Name, serviceKey.Namespace, "example.com")
			expectedToplevelHttpRoute := gatewayapiv1.HTTPRoute{
				Spec: gatewayapiv1.HTTPRouteSpec{
					Hostnames: []gatewayapiv1.Hostname{gatewayapiv1.Hostname(topLevelHost), "additional.example.com"},
					Rules: []gatewayapiv1.HTTPRouteRule{
						{
							Matches: []gatewayapiv1.HTTPRouteMatch{
								{
									Path: &gatewayapiv1.HTTPPathMatch{
										Type:  utils.ToPointer(gatewayapiv1.PathMatchRegularExpression),
										Value: utils.ToPointer(constants.ExplainPrefix()),
									},
								},
							},
							Filters: []gatewayapiv1.HTTPRouteFilter{
								{
									Type: gatewayapiv1.HTTPRouteFilterRequestHeaderModifier,
									RequestHeaderModifier: &gatewayapiv1.HTTPHeaderFilter{
										Set: []gatewayapiv1.HTTPHeader{
											{
												Name:  constants.IsvcNameHeader,
												Value: serviceKey.Name,
											},
											{
												Name:  constants.IsvcNamespaceHeader,
												Value: serviceKey.Namespace,
											},
										},
									},
								},
							},
							BackendRefs: []gatewayapiv1.HTTPBackendRef{
								{
									BackendRef: gatewayapiv1.BackendRef{
										BackendObjectReference: gatewayapiv1.BackendObjectReference{
											Group:     (*gatewayapiv1.Group)(utils.ToPointer("")),
											Kind:      utils.ToPointer(gatewayapiv1.Kind(constants.ServiceKind)),
											Name:      gatewayapiv1.ObjectName(explainerServiceKey.Name),
											Namespace: (*gatewayapiv1.Namespace)(utils.ToPointer(serviceKey.Namespace)),
											Port:      (*gatewayapiv1.PortNumber)(utils.ToPointer(int32(constants.CommonDefaultHttpPort))),
										},
										Weight: utils.ToPointer(int32(1)),
									},
								},
							},
							Timeouts: &gatewayapiv1.HTTPRouteTimeouts{
								Request: utils.ToPointer(gatewayapiv1.Duration("30s")),
							},
						},
						{
							Matches: []gatewayapiv1.HTTPRouteMatch{
								{
									Path: &gatewayapiv1.HTTPPathMatch{
										Type:  utils.ToPointer(gatewayapiv1.PathMatchRegularExpression),
										Value: utils.ToPointer(constants.FallbackPrefix()),
									},
								},
							},
							Filters: []gatewayapiv1.HTTPRouteFilter{
								{
									Type: gatewayapiv1.HTTPRouteFilterRequestHeaderModifier,
									RequestHeaderModifier: &gatewayapiv1.HTTPHeaderFilter{
										Set: []gatewayapiv1.HTTPHeader{
											{
												Name:  constants.IsvcNameHeader,
												Value: serviceKey.Name,
											},
											{
												Name:  constants.IsvcNamespaceHeader,
												Value: serviceKey.Namespace,
											},
										},
									},
								},
							},
							BackendRefs: []gatewayapiv1.HTTPBackendRef{
								{
									BackendRef: gatewayapiv1.BackendRef{
										BackendObjectReference: gatewayapiv1.BackendObjectReference{
											Group:     (*gatewayapiv1.Group)(utils.ToPointer("")),
											Kind:      utils.ToPointer(gatewayapiv1.Kind(constants.ServiceKind)),
											Name:      gatewayapiv1.ObjectName(predictorServiceKey.Name),
											Namespace: (*gatewayapiv1.Namespace)(utils.ToPointer(serviceKey.Namespace)),
											Port:      (*gatewayapiv1.PortNumber)(utils.ToPointer(int32(constants.CommonDefaultHttpPort))),
										},
										Weight: utils.ToPointer(int32(1)),
									},
								},
							},
							Timeouts: &gatewayapiv1.HTTPRouteTimeouts{
								Request: utils.ToPointer(gatewayapiv1.Duration("60s")),
							},
						},
					},
					CommonRouteSpec: gatewayapiv1.CommonRouteSpec{
						ParentRefs: []gatewayapiv1.ParentReference{
							{
								Name:      gatewayapiv1.ObjectName(kserveGateway.Name),
								Kind:      utils.ToPointer(gatewayapiv1.Kind(constants.GatewayKind)),
								Group:     (*gatewayapiv1.Group)(&gatewayapiv1.GroupVersion.Group),
								Namespace: utils.ToPointer(gatewayapiv1.Namespace(kserveGateway.Namespace)),
							},
						},
					},
				},
			}
			Expect(actualToplevelHttpRoute.Spec).To(BeComparableTo(expectedToplevelHttpRoute.Spec))

			actualPredictorHttpRoute := &gatewayapiv1.HTTPRoute{}
			Eventually(func() error {
				return k8sClient.Get(context.TODO(), types.NamespacedName{Name: predictorServiceKey.Name,
					Namespace: serviceKey.Namespace}, actualPredictorHttpRoute)
			}, timeout).
				Should(Succeed())
			predictorHost := fmt.Sprintf("%s-%s.%s", predictorServiceKey.Name, serviceKey.Namespace, "example.com")
			expectedPredictorHttpRoute := gatewayapiv1.HTTPRoute{
				Spec: gatewayapiv1.HTTPRouteSpec{
					Hostnames: []gatewayapiv1.Hostname{gatewayapiv1.Hostname(predictorHost)},
					Rules: []gatewayapiv1.HTTPRouteRule{
						{
							Matches: []gatewayapiv1.HTTPRouteMatch{
								{
									Path: &gatewayapiv1.HTTPPathMatch{
										Type:  utils.ToPointer(gatewayapiv1.PathMatchRegularExpression),
										Value: utils.ToPointer(constants.FallbackPrefix()),
									},
								},
							},
							Filters: []gatewayapiv1.HTTPRouteFilter{
								{
									Type: gatewayapiv1.HTTPRouteFilterRequestHeaderModifier,
									RequestHeaderModifier: &gatewayapiv1.HTTPHeaderFilter{
										Set: []gatewayapiv1.HTTPHeader{
											{
												Name:  constants.IsvcNameHeader,
												Value: serviceKey.Name,
											},
											{
												Name:  constants.IsvcNamespaceHeader,
												Value: serviceKey.Namespace,
											},
										},
									},
								},
							},
							BackendRefs: []gatewayapiv1.HTTPBackendRef{
								{
									BackendRef: gatewayapiv1.BackendRef{
										BackendObjectReference: gatewayapiv1.BackendObjectReference{
											Group:     (*gatewayapiv1.Group)(utils.ToPointer("")),
											Kind:      utils.ToPointer(gatewayapiv1.Kind(constants.ServiceKind)),
											Name:      gatewayapiv1.ObjectName(predictorServiceKey.Name),
											Namespace: (*gatewayapiv1.Namespace)(utils.ToPointer(serviceKey.Namespace)),
											Port:      (*gatewayapiv1.PortNumber)(utils.ToPointer(int32(constants.CommonDefaultHttpPort))),
										},
										Weight: utils.ToPointer(int32(1)),
									},
								},
							},
							Timeouts: &gatewayapiv1.HTTPRouteTimeouts{
								Request: utils.ToPointer(gatewayapiv1.Duration("60s")),
							},
						},
					},
					CommonRouteSpec: gatewayapiv1.CommonRouteSpec{
						ParentRefs: []gatewayapiv1.ParentReference{
							{
								Name:      gatewayapiv1.ObjectName(kserveGateway.Name),
								Kind:      utils.ToPointer(gatewayapiv1.Kind(constants.GatewayKind)),
								Group:     (*gatewayapiv1.Group)(&gatewayapiv1.GroupVersion.Group),
								Namespace: utils.ToPointer(gatewayapiv1.Namespace(kserveGateway.Namespace)),
							},
						},
					},
				},
			}
			Expect(actualPredictorHttpRoute.Spec).To(BeComparableTo(expectedPredictorHttpRoute.Spec))

			actualExplainerHttpRoute := &gatewayapiv1.HTTPRoute{}
			Eventually(func() error {
				return k8sClient.Get(context.TODO(), types.NamespacedName{Name: explainerServiceKey.Name,
					Namespace: serviceKey.Namespace}, actualExplainerHttpRoute)
			}, timeout).
				Should(Succeed())
			explainerHost := fmt.Sprintf("%s-%s.%s", explainerServiceKey.Name, serviceKey.Namespace, "example.com")
			expectedExplainerHttpRoute := gatewayapiv1.HTTPRoute{
				Spec: gatewayapiv1.HTTPRouteSpec{
					Hostnames: []gatewayapiv1.Hostname{gatewayapiv1.Hostname(explainerHost)},
					Rules: []gatewayapiv1.HTTPRouteRule{
						{
							Matches: []gatewayapiv1.HTTPRouteMatch{
								{
									Path: &gatewayapiv1.HTTPPathMatch{
										Type:  utils.ToPointer(gatewayapiv1.PathMatchRegularExpression),
										Value: utils.ToPointer(constants.FallbackPrefix()),
									},
								},
							},
							Filters: []gatewayapiv1.HTTPRouteFilter{
								{
									Type: gatewayapiv1.HTTPRouteFilterRequestHeaderModifier,
									RequestHeaderModifier: &gatewayapiv1.HTTPHeaderFilter{
										Set: []gatewayapiv1.HTTPHeader{
											{
												Name:  constants.IsvcNameHeader,
												Value: serviceKey.Name,
											},
											{
												Name:  constants.IsvcNamespaceHeader,
												Value: serviceKey.Namespace,
											},
										},
									},
								},
							},
							BackendRefs: []gatewayapiv1.HTTPBackendRef{
								{
									BackendRef: gatewayapiv1.BackendRef{
										BackendObjectReference: gatewayapiv1.BackendObjectReference{
											Group:     (*gatewayapiv1.Group)(utils.ToPointer("")),
											Kind:      utils.ToPointer(gatewayapiv1.Kind(constants.ServiceKind)),
											Name:      gatewayapiv1.ObjectName(explainerServiceKey.Name),
											Namespace: (*gatewayapiv1.Namespace)(utils.ToPointer(serviceKey.Namespace)),
											Port:      (*gatewayapiv1.PortNumber)(utils.ToPointer(int32(constants.CommonDefaultHttpPort))),
										},
										Weight: utils.ToPointer(int32(1)),
									},
								},
							},
							Timeouts: &gatewayapiv1.HTTPRouteTimeouts{
								Request: utils.ToPointer(gatewayapiv1.Duration("30s")),
							},
						},
					},
					CommonRouteSpec: gatewayapiv1.CommonRouteSpec{
						ParentRefs: []gatewayapiv1.ParentReference{
							{
								Name:      gatewayapiv1.ObjectName(kserveGateway.Name),
								Kind:      utils.ToPointer(gatewayapiv1.Kind(constants.GatewayKind)),
								Group:     (*gatewayapiv1.Group)(&gatewayapiv1.GroupVersion.Group),
								Namespace: utils.ToPointer(gatewayapiv1.Namespace(kserveGateway.Namespace)),
							},
						},
					},
				},
			}
			Expect(actualExplainerHttpRoute.Spec).To(BeComparableTo(expectedExplainerHttpRoute.Spec))

			// Mark the Ingress as accepted to make isvc ready
			httpRouteStatus := gatewayapiv1.HTTPRouteStatus{
				RouteStatus: gatewayapiv1.RouteStatus{
					Parents: []gatewayapiv1.RouteParentStatus{
						{
							ParentRef: gatewayapiv1.ParentReference{
								Name:      gatewayapiv1.ObjectName(kserveGateway.Name),
								Kind:      utils.ToPointer(gatewayapiv1.Kind(constants.GatewayKind)),
								Group:     (*gatewayapiv1.Group)(&gatewayapiv1.GroupVersion.Group),
								Namespace: utils.ToPointer(gatewayapiv1.Namespace(kserveGateway.Namespace)),
							},
							ControllerName: "istio.io/gateway-controller",
							Conditions: []metav1.Condition{
								{
									Type:               string(gatewayapiv1.ListenerConditionAccepted),
									Status:             metav1.ConditionTrue,
									Reason:             "Accepted",
									Message:            "Route was valid",
									LastTransitionTime: metav1.Now(),
								},
							},
						},
					},
				},
			}
			actualPredictorHttpRoute.Status = httpRouteStatus
			Expect(k8sClient.Status().Update(context.Background(), actualPredictorHttpRoute)).NotTo(HaveOccurred())
			actualExplainerHttpRoute.Status = httpRouteStatus
			Expect(k8sClient.Status().Update(context.Background(), actualExplainerHttpRoute)).NotTo(HaveOccurred())
			actualToplevelHttpRoute.Status = httpRouteStatus
			Expect(k8sClient.Status().Update(context.Background(), actualToplevelHttpRoute)).NotTo(HaveOccurred())

			// verify if InferenceService status is updated
			expectedIsvcStatus := v1beta1.InferenceServiceStatus{
				Status: duckv1.Status{
					Conditions: duckv1.Conditions{
						{
							Type:     v1beta1.ExplainerReady,
							Status:   "True",
							Severity: "Info",
						},
						{
							Type:   v1beta1.IngressReady,
							Status: "True",
						},
						{
							Type:   v1beta1.PredictorReady,
							Status: "True",
						},
						{
							Type:   apis.ConditionReady,
							Status: "True",
						},
					},
				},
				URL: &apis.URL{
					Scheme: "http",
					Host:   fmt.Sprintf("%s-%s.example.com", serviceKey.Name, serviceKey.Namespace),
				},
				Address: &duckv1.Addressable{
					URL: &apis.URL{
						Scheme: "http",
						Host:   fmt.Sprintf("%s.%s.svc.cluster.local", predictorServiceKey.Name, serviceKey.Namespace),
					},
				},
				Components: map[v1beta1.ComponentType]v1beta1.ComponentStatusSpec{
					v1beta1.PredictorComponent: {
						LatestCreatedRevision: "",
						URL: &apis.URL{
							Scheme: "http",
							Host:   fmt.Sprintf("%s-%s.example.com", predictorServiceKey.Name, serviceKey.Namespace),
						},
					},
					v1beta1.ExplainerComponent: {
						LatestCreatedRevision: "",
						URL: &apis.URL{
							Scheme: "http",
							Host:   fmt.Sprintf("%s-%s.example.com", explainerServiceKey.Name, serviceKey.Namespace),
						},
					},
				},
				ModelStatus: v1beta1.ModelStatus{
					TransitionStatus:    "InProgress",
					ModelRevisionStates: &v1beta1.ModelRevisionStates{TargetModelState: "Pending"},
				},
			}
			Eventually(func() string {
				isvc := &v1beta1.InferenceService{}
				if err := k8sClient.Get(context.TODO(), serviceKey, isvc); err != nil {
					return err.Error()
				}
				return cmp.Diff(&expectedIsvcStatus, &isvc.Status, cmpopts.IgnoreTypes(apis.VolatileTime{}))
			}, timeout).Should(BeEmpty())

			//check predictor HPA
			var cpuUtilization int32 = 75
			var stabilizationWindowSeconds int32 = 0
			selectPolicy := autoscalingv2.MaxChangePolicySelect
			actualPredictorHPA := &autoscalingv2.HorizontalPodAutoscaler{}
			predictorHPAKey := types.NamespacedName{Name: predictorServiceKey.Name,
				Namespace: serviceKey.Namespace}
			Eventually(func() error { return k8sClient.Get(context.TODO(), predictorHPAKey, actualPredictorHPA) }, timeout).
				Should(Succeed())
			expectedPredictorHPA := &autoscalingv2.HorizontalPodAutoscaler{
				Spec: autoscalingv2.HorizontalPodAutoscalerSpec{
					ScaleTargetRef: autoscalingv2.CrossVersionObjectReference{
						APIVersion: "apps/v1",
						Kind:       "Deployment",
						Name:       predictorServiceKey.Name,
					},
					MinReplicas: &minReplicas,
					MaxReplicas: maxReplicas,
					Metrics: []autoscalingv2.MetricSpec{
						{
							Type: autoscalingv2.ResourceMetricSourceType,
							Resource: &autoscalingv2.ResourceMetricSource{
								Name: v1.ResourceCPU,
								Target: autoscalingv2.MetricTarget{
									Type:               "Utilization",
									AverageUtilization: &cpuUtilization,
								},
							},
						},
					},
					Behavior: &autoscalingv2.HorizontalPodAutoscalerBehavior{
						ScaleUp: &autoscalingv2.HPAScalingRules{
							StabilizationWindowSeconds: &stabilizationWindowSeconds,
							SelectPolicy:               &selectPolicy,
							Policies: []autoscalingv2.HPAScalingPolicy{
								{
									Type:          "Pods",
									Value:         4,
									PeriodSeconds: 15,
								},
								{
									Type:          "Percent",
									Value:         100,
									PeriodSeconds: 15,
								},
							},
						},
						ScaleDown: &autoscalingv2.HPAScalingRules{
							StabilizationWindowSeconds: nil,
							SelectPolicy:               &selectPolicy,
							Policies: []autoscalingv2.HPAScalingPolicy{
								{
									Type:          "Percent",
									Value:         100,
									PeriodSeconds: 15,
								},
							},
						},
					},
				},
			}
			Expect(actualPredictorHPA.Spec).To(BeComparableTo(expectedPredictorHPA.Spec))

			// check Explainer HPA
			actualExplainerHPA := &autoscalingv2.HorizontalPodAutoscaler{}
			explainerHPAKey := types.NamespacedName{Name: explainerServiceKey.Name,
				Namespace: serviceKey.Namespace}
			Eventually(func() error { return k8sClient.Get(context.TODO(), explainerHPAKey, actualExplainerHPA) }, timeout).
				Should(Succeed())
			expectedExplainerHPA := &autoscalingv2.HorizontalPodAutoscaler{
				Spec: autoscalingv2.HorizontalPodAutoscalerSpec{
					ScaleTargetRef: autoscalingv2.CrossVersionObjectReference{
						APIVersion: "apps/v1",
						Kind:       "Deployment",
						Name:       explainerServiceKey.Name,
					},
					MinReplicas: &explainerMinReplicas,
					MaxReplicas: explainerMaxReplicas,
					Metrics: []autoscalingv2.MetricSpec{
						{
							Type: autoscalingv2.ResourceMetricSourceType,
							Resource: &autoscalingv2.ResourceMetricSource{
								Name: v1.ResourceCPU,
								Target: autoscalingv2.MetricTarget{
									Type:               "Utilization",
									AverageUtilization: &explainerCpuUtilization,
								},
							},
						},
					},
					Behavior: &autoscalingv2.HorizontalPodAutoscalerBehavior{
						ScaleUp: &autoscalingv2.HPAScalingRules{
							StabilizationWindowSeconds: &explainerStabilizationWindowSeconds,
							SelectPolicy:               &ExplainerSelectPolicy,
							Policies: []autoscalingv2.HPAScalingPolicy{
								{
									Type:          "Pods",
									Value:         4,
									PeriodSeconds: 15,
								},
								{
									Type:          "Percent",
									Value:         100,
									PeriodSeconds: 15,
								},
							},
						},
						ScaleDown: &autoscalingv2.HPAScalingRules{
							StabilizationWindowSeconds: nil,
							SelectPolicy:               &ExplainerSelectPolicy,
							Policies: []autoscalingv2.HPAScalingPolicy{
								{
									Type:          "Percent",
									Value:         100,
									PeriodSeconds: 15,
								},
							},
						},
					},
				},
			}
			Expect(actualExplainerHPA.Spec).To(BeComparableTo(expectedExplainerHPA.Spec))
		})
	})
	Context("When creating inference service with raw kube path based routing predictor", func() {
		configs := map[string]string{
			"explainers": `{
				"alibi": {
					"image": "kserve/alibi-explainer",
					"defaultImageVersion": "latest"
				}
			}`,
			"ingress": `{
				"enableGatewayApi": true,
				"kserveIngressGateway": "kserve/kserve-ingress-gateway",
				"ingressGateway": "knative-serving/knative-ingress-gateway",
				"localGateway": "knative-serving/knative-local-gateway",
				"localGatewayService": "knative-local-gateway.istio-system.svc.cluster.local",
				"additionalIngressDomains": ["additional.example.com"],
				"ingressDomain": "example.com",
				"pathTemplate": "/serving/{{ .Namespace }}/{{ .Name }}"
			}`,
			"storageInitializer": `{
				"image" : "kserve/storage-initializer:latest",
				"memoryRequest": "100Mi",
				"memoryLimit": "1Gi",
				"cpuRequest": "100m",
				"cpuLimit": "1",
				"CaBundleConfigMapName": "",
				"caBundleVolumeMountPath": "/etc/ssl/custom-certs",
				"enableDirectPvcVolumeMount": false
			}`,
		}

		It("Should have httproute/service/deployment/hpa created", func() {
			By("By creating a new InferenceService")
			// Create configmap
			var configMap = &v1.ConfigMap{
				ObjectMeta: metav1.ObjectMeta{
					Name:      constants.InferenceServiceConfigMapName,
					Namespace: constants.KServeNamespace,
				},
				Data: configs,
			}
			Expect(k8sClient.Create(context.TODO(), configMap)).NotTo(HaveOccurred())
			defer k8sClient.Delete(context.TODO(), configMap)
			// Create ServingRuntime
			servingRuntime := &v1alpha1.ServingRuntime{
				ObjectMeta: metav1.ObjectMeta{
					Name:      "tf-serving-raw",
					Namespace: "default",
				},
				Spec: v1alpha1.ServingRuntimeSpec{
					SupportedModelFormats: []v1alpha1.SupportedModelFormat{
						{
							Name:       "tensorflow",
							Version:    proto.String("1"),
							AutoSelect: proto.Bool(true),
						},
					},
					ServingRuntimePodSpec: v1alpha1.ServingRuntimePodSpec{
						Containers: []v1.Container{
							{
								Name:    "kserve-container",
								Image:   "tensorflow/serving:1.14.0",
								Command: []string{"/usr/bin/tensorflow_model_server"},
								Args: []string{
									"--port=9000",
									"--rest_api_port=8080",
									"--model_base_path=/mnt/models",
									"--rest_api_timeout_in_ms=60000",
								},
								Resources: defaultResource,
							},
						},
					},
					Disabled: proto.Bool(false),
				},
			}
			k8sClient.Create(context.TODO(), servingRuntime)
			defer k8sClient.Delete(context.TODO(), servingRuntime)
			serviceName := "raw-foo-path"
			var expectedRequest = reconcile.Request{NamespacedName: types.NamespacedName{Name: serviceName, Namespace: "default"}}
			var serviceKey = expectedRequest.NamespacedName
			var storageUri = "s3://test/mnist/export"
			ctx := context.Background()
			isvc := &v1beta1.InferenceService{
				ObjectMeta: metav1.ObjectMeta{
					Name:      serviceKey.Name,
					Namespace: serviceKey.Namespace,
					Annotations: map[string]string{
						"serving.kserve.io/deploymentMode":              "RawDeployment",
						"serving.kserve.io/autoscalerClass":             "hpa",
						"serving.kserve.io/metrics":                     "cpu",
						"serving.kserve.io/targetUtilizationPercentage": "75",
					},
				},
				Spec: v1beta1.InferenceServiceSpec{
					Predictor: v1beta1.PredictorSpec{
						ComponentExtensionSpec: v1beta1.ComponentExtensionSpec{
							MinReplicas:    v1beta1.GetIntReference(1),
							MaxReplicas:    3,
							TimeoutSeconds: utils.ToPointer(int64(30)),
						},
						Tensorflow: &v1beta1.TFServingSpec{
							PredictorExtensionSpec: v1beta1.PredictorExtensionSpec{
								StorageURI:     &storageUri,
								RuntimeVersion: proto.String("1.14.0"),
								Container: v1.Container{
									Name:      constants.InferenceServiceContainerName,
									Resources: defaultResource,
								},
							},
						},
					},
				},
			}
			isvc.DefaultInferenceService(nil, nil, &v1beta1.SecurityConfig{AutoMountServiceAccountToken: false}, nil)
			Expect(k8sClient.Create(ctx, isvc)).Should(Succeed())
			defer k8sClient.Delete(ctx, isvc)

			inferenceService := &v1beta1.InferenceService{}

			Eventually(func() bool {
				err := k8sClient.Get(ctx, serviceKey, inferenceService)
				if err != nil {
					return false
				}
				return true
			}, timeout, interval).Should(BeTrue())

			actualDeployment := &appsv1.Deployment{}
			predictorDeploymentKey := types.NamespacedName{Name: constants.PredictorServiceName(serviceKey.Name),
				Namespace: serviceKey.Namespace}
			Eventually(func() error { return k8sClient.Get(context.TODO(), predictorDeploymentKey, actualDeployment) }, timeout).
				Should(Succeed())
			var replicas int32 = 1
			var revisionHistory int32 = 10
			var progressDeadlineSeconds int32 = 600
			var gracePeriod int64 = 30
			expectedDeployment := &appsv1.Deployment{
				ObjectMeta: metav1.ObjectMeta{
					Name:      predictorDeploymentKey.Name,
					Namespace: predictorDeploymentKey.Namespace,
				},
				Spec: appsv1.DeploymentSpec{
					Replicas: &replicas,
					Selector: &metav1.LabelSelector{
						MatchLabels: map[string]string{
							"app": "isvc." + predictorDeploymentKey.Name,
						},
					},
					Template: v1.PodTemplateSpec{
						ObjectMeta: metav1.ObjectMeta{
							Name:      predictorDeploymentKey.Name,
							Namespace: "default",
							Labels: map[string]string{
								"app":                                 "isvc." + predictorDeploymentKey.Name,
								constants.KServiceComponentLabel:      constants.Predictor.String(),
								constants.InferenceServicePodLabelKey: serviceName,
							},
							Annotations: map[string]string{
								constants.StorageInitializerSourceUriInternalAnnotationKey: *isvc.Spec.Predictor.Model.StorageURI,
								"serving.kserve.io/deploymentMode":                         "RawDeployment",
								"serving.kserve.io/autoscalerClass":                        "hpa",
								"serving.kserve.io/metrics":                                "cpu",
								"serving.kserve.io/targetUtilizationPercentage":            "75",
							},
						},
						Spec: v1.PodSpec{
							Containers: []v1.Container{
								{
									Image: "tensorflow/serving:" +
										*isvc.Spec.Predictor.Model.RuntimeVersion,
									Name:    constants.InferenceServiceContainerName,
									Command: []string{v1beta1.TensorflowEntrypointCommand},
									Args: []string{
										"--port=" + v1beta1.TensorflowServingGRPCPort,
										"--rest_api_port=" + v1beta1.TensorflowServingRestPort,
										"--model_base_path=" + constants.DefaultModelLocalMountPath,
										"--rest_api_timeout_in_ms=60000",
									},
									Resources: defaultResource,
									ReadinessProbe: &v1.Probe{
										ProbeHandler: v1.ProbeHandler{
											TCPSocket: &v1.TCPSocketAction{
												Port: intstr.IntOrString{
													IntVal: 8080,
												},
											},
										},
										InitialDelaySeconds: 0,
										TimeoutSeconds:      1,
										PeriodSeconds:       10,
										SuccessThreshold:    1,
										FailureThreshold:    3,
									},
									TerminationMessagePath:   "/dev/termination-log",
									TerminationMessagePolicy: "File",
									ImagePullPolicy:          "IfNotPresent",
								},
							},
							SchedulerName:                 "default-scheduler",
							RestartPolicy:                 "Always",
							TerminationGracePeriodSeconds: &gracePeriod,
							DNSPolicy:                     "ClusterFirst",
							SecurityContext: &v1.PodSecurityContext{
								SELinuxOptions:      nil,
								WindowsOptions:      nil,
								RunAsUser:           nil,
								RunAsGroup:          nil,
								RunAsNonRoot:        nil,
								SupplementalGroups:  nil,
								FSGroup:             nil,
								Sysctls:             nil,
								FSGroupChangePolicy: nil,
								SeccompProfile:      nil,
							},
							AutomountServiceAccountToken: proto.Bool(false),
						},
					},
					Strategy: appsv1.DeploymentStrategy{
						Type: "RollingUpdate",
						RollingUpdate: &appsv1.RollingUpdateDeployment{
							MaxUnavailable: &intstr.IntOrString{Type: 1, IntVal: 0, StrVal: "25%"},
							MaxSurge:       &intstr.IntOrString{Type: 1, IntVal: 0, StrVal: "25%"},
						},
					},
					RevisionHistoryLimit:    &revisionHistory,
					ProgressDeadlineSeconds: &progressDeadlineSeconds,
				},
			}
			Expect(actualDeployment.Spec).To(BeComparableTo(expectedDeployment.Spec))

			//check service
			actualService := &v1.Service{}
			predictorServiceKey := types.NamespacedName{Name: constants.PredictorServiceName(serviceKey.Name),
				Namespace: serviceKey.Namespace}
			Eventually(func() error { return k8sClient.Get(context.TODO(), predictorServiceKey, actualService) }, timeout).
				Should(Succeed())

			expectedService := &v1.Service{
				ObjectMeta: metav1.ObjectMeta{
					Name:      predictorServiceKey.Name,
					Namespace: predictorServiceKey.Namespace,
				},
				Spec: v1.ServiceSpec{
					Ports: []v1.ServicePort{
						{
							Name:       constants.PredictorServiceName(serviceName),
							Protocol:   "TCP",
							Port:       80,
							TargetPort: intstr.IntOrString{Type: 0, IntVal: 8080, StrVal: ""},
						},
					},
					Type:            "ClusterIP",
					SessionAffinity: "None",
					Selector: map[string]string{
						"app": fmt.Sprintf("isvc.%s", constants.PredictorServiceName(serviceName)),
					},
				},
			}
			actualService.Spec.ClusterIP = ""
			actualService.Spec.ClusterIPs = nil
			actualService.Spec.IPFamilies = nil
			actualService.Spec.IPFamilyPolicy = nil
			actualService.Spec.InternalTrafficPolicy = nil
			Expect(actualService.Spec).To(BeComparableTo(expectedService.Spec))

			//check isvc status
			updatedDeployment := actualDeployment.DeepCopy()
			updatedDeployment.Status.Conditions = []appsv1.DeploymentCondition{
				{
					Type:   appsv1.DeploymentAvailable,
					Status: v1.ConditionTrue,
				},
			}
			Expect(k8sClient.Status().Update(context.TODO(), updatedDeployment)).NotTo(HaveOccurred())

			//check http route
			actualToplevelHttpRoute := &gatewayapiv1.HTTPRoute{}
			Eventually(func() error {
				return k8sClient.Get(context.TODO(), types.NamespacedName{Name: serviceKey.Name,
					Namespace: serviceKey.Namespace}, actualToplevelHttpRoute)
			}, timeout).
				Should(Succeed())
			topLevelHost := fmt.Sprintf("%s-%s.%s", serviceKey.Name, serviceKey.Namespace, "example.com")
			prefixUrlPath := fmt.Sprintf("/serving/%s/%s", serviceKey.Namespace, serviceKey.Name)
			expectedToplevelHttpRoute := gatewayapiv1.HTTPRoute{
				Spec: gatewayapiv1.HTTPRouteSpec{
					Hostnames: []gatewayapiv1.Hostname{gatewayapiv1.Hostname(topLevelHost), "additional.example.com", "example.com"},
					Rules: []gatewayapiv1.HTTPRouteRule{
						{
							Matches: []gatewayapiv1.HTTPRouteMatch{
								{
									Path: &gatewayapiv1.HTTPPathMatch{
										Type:  utils.ToPointer(gatewayapiv1.PathMatchRegularExpression),
										Value: utils.ToPointer(constants.FallbackPrefix()),
									},
								},
							},
							Filters: []gatewayapiv1.HTTPRouteFilter{
								{
									Type: gatewayapiv1.HTTPRouteFilterRequestHeaderModifier,
									RequestHeaderModifier: &gatewayapiv1.HTTPHeaderFilter{
										Set: []gatewayapiv1.HTTPHeader{
											{
												Name:  constants.IsvcNameHeader,
												Value: serviceKey.Name,
											},
											{
												Name:  constants.IsvcNamespaceHeader,
												Value: serviceKey.Namespace,
											},
										},
									},
								},
							},
							BackendRefs: []gatewayapiv1.HTTPBackendRef{
								{
									BackendRef: gatewayapiv1.BackendRef{
										BackendObjectReference: gatewayapiv1.BackendObjectReference{
											Group:     (*gatewayapiv1.Group)(utils.ToPointer("")),
											Kind:      utils.ToPointer(gatewayapiv1.Kind(constants.ServiceKind)),
											Name:      gatewayapiv1.ObjectName(predictorServiceKey.Name),
											Namespace: (*gatewayapiv1.Namespace)(utils.ToPointer(serviceKey.Namespace)),
											Port:      (*gatewayapiv1.PortNumber)(utils.ToPointer(int32(constants.CommonDefaultHttpPort))),
										},
										Weight: utils.ToPointer(int32(1)),
									},
								},
							},
							Timeouts: &gatewayapiv1.HTTPRouteTimeouts{
								Request: utils.ToPointer(gatewayapiv1.Duration("30s")),
							},
						},
						{
							Matches: []gatewayapiv1.HTTPRouteMatch{
								{
									Path: &gatewayapiv1.HTTPPathMatch{
										Type:  utils.ToPointer(gatewayapiv1.PathMatchRegularExpression),
										Value: utils.ToPointer(prefixUrlPath + "/"),
									},
								},
							},
							Filters: []gatewayapiv1.HTTPRouteFilter{
								{
									Type: gatewayapiv1.HTTPRouteFilterRequestHeaderModifier,
									RequestHeaderModifier: &gatewayapiv1.HTTPHeaderFilter{
										Set: []gatewayapiv1.HTTPHeader{
											{
												Name:  constants.IsvcNameHeader,
												Value: serviceKey.Name,
											},
											{
												Name:  constants.IsvcNamespaceHeader,
												Value: serviceKey.Namespace,
											},
										},
									},
								},
							},
							BackendRefs: []gatewayapiv1.HTTPBackendRef{
								{
									BackendRef: gatewayapiv1.BackendRef{
										BackendObjectReference: gatewayapiv1.BackendObjectReference{
											Group:     (*gatewayapiv1.Group)(utils.ToPointer("")),
											Kind:      utils.ToPointer(gatewayapiv1.Kind(constants.ServiceKind)),
											Name:      gatewayapiv1.ObjectName(predictorServiceKey.Name),
											Namespace: (*gatewayapiv1.Namespace)(utils.ToPointer(serviceKey.Namespace)),
											Port:      (*gatewayapiv1.PortNumber)(utils.ToPointer(int32(constants.CommonDefaultHttpPort))),
										},
										Weight: utils.ToPointer(int32(1)),
									},
								},
							},
							Timeouts: &gatewayapiv1.HTTPRouteTimeouts{
								Request: utils.ToPointer(gatewayapiv1.Duration("30s")),
							},
						},
					},
					CommonRouteSpec: gatewayapiv1.CommonRouteSpec{
						ParentRefs: []gatewayapiv1.ParentReference{
							{
								Name:      gatewayapiv1.ObjectName(kserveGateway.Name),
								Kind:      utils.ToPointer(gatewayapiv1.Kind(constants.GatewayKind)),
								Group:     (*gatewayapiv1.Group)(&gatewayapiv1.GroupVersion.Group),
								Namespace: utils.ToPointer(gatewayapiv1.Namespace(kserveGateway.Namespace)),
							},
						},
					},
				},
			}
			Expect(actualToplevelHttpRoute.Spec).To(BeComparableTo(expectedToplevelHttpRoute.Spec))

			actualPredictorHttpRoute := &gatewayapiv1.HTTPRoute{}
			Eventually(func() error {
				return k8sClient.Get(context.TODO(), types.NamespacedName{Name: predictorServiceKey.Name,
					Namespace: serviceKey.Namespace}, actualPredictorHttpRoute)
			}, timeout).
				Should(Succeed())
			predictorHost := fmt.Sprintf("%s-%s.%s", predictorServiceKey.Name, serviceKey.Namespace, "example.com")
			expectedPredictorHttpRoute := gatewayapiv1.HTTPRoute{
				Spec: gatewayapiv1.HTTPRouteSpec{
					Hostnames: []gatewayapiv1.Hostname{gatewayapiv1.Hostname(predictorHost)},
					Rules: []gatewayapiv1.HTTPRouteRule{
						{
							Matches: []gatewayapiv1.HTTPRouteMatch{
								{
									Path: &gatewayapiv1.HTTPPathMatch{
										Type:  utils.ToPointer(gatewayapiv1.PathMatchRegularExpression),
										Value: utils.ToPointer(constants.FallbackPrefix()),
									},
								},
							},
							Filters: []gatewayapiv1.HTTPRouteFilter{
								{
									Type: gatewayapiv1.HTTPRouteFilterRequestHeaderModifier,
									RequestHeaderModifier: &gatewayapiv1.HTTPHeaderFilter{
										Set: []gatewayapiv1.HTTPHeader{
											{
												Name:  constants.IsvcNameHeader,
												Value: serviceKey.Name,
											},
											{
												Name:  constants.IsvcNamespaceHeader,
												Value: serviceKey.Namespace,
											},
										},
									},
								},
							},
							BackendRefs: []gatewayapiv1.HTTPBackendRef{
								{
									BackendRef: gatewayapiv1.BackendRef{
										BackendObjectReference: gatewayapiv1.BackendObjectReference{
											Group:     (*gatewayapiv1.Group)(utils.ToPointer("")),
											Kind:      utils.ToPointer(gatewayapiv1.Kind(constants.ServiceKind)),
											Name:      gatewayapiv1.ObjectName(predictorServiceKey.Name),
											Namespace: (*gatewayapiv1.Namespace)(utils.ToPointer(serviceKey.Namespace)),
											Port:      (*gatewayapiv1.PortNumber)(utils.ToPointer(int32(constants.CommonDefaultHttpPort))),
										},
										Weight: utils.ToPointer(int32(1)),
									},
								},
							},
							Timeouts: &gatewayapiv1.HTTPRouteTimeouts{
								Request: utils.ToPointer(gatewayapiv1.Duration("30s")),
							},
						},
					},
					CommonRouteSpec: gatewayapiv1.CommonRouteSpec{
						ParentRefs: []gatewayapiv1.ParentReference{
							{
								Name:      gatewayapiv1.ObjectName(kserveGateway.Name),
								Kind:      utils.ToPointer(gatewayapiv1.Kind(constants.GatewayKind)),
								Group:     (*gatewayapiv1.Group)(&gatewayapiv1.GroupVersion.Group),
								Namespace: utils.ToPointer(gatewayapiv1.Namespace(kserveGateway.Namespace)),
							},
						},
					},
				},
			}
			Expect(actualPredictorHttpRoute.Spec).To(BeComparableTo(expectedPredictorHttpRoute.Spec))

			// Mark the Ingress as accepted to make isvc ready
			httpRouteStatus := gatewayapiv1.HTTPRouteStatus{
				RouteStatus: gatewayapiv1.RouteStatus{
					Parents: []gatewayapiv1.RouteParentStatus{
						{
							ParentRef: gatewayapiv1.ParentReference{
								Name:      gatewayapiv1.ObjectName(kserveGateway.Name),
								Kind:      utils.ToPointer(gatewayapiv1.Kind(constants.GatewayKind)),
								Group:     (*gatewayapiv1.Group)(&gatewayapiv1.GroupVersion.Group),
								Namespace: utils.ToPointer(gatewayapiv1.Namespace(kserveGateway.Namespace)),
							},
							ControllerName: "istio.io/gateway-controller",
							Conditions: []metav1.Condition{
								{
									Type:               string(gatewayapiv1.ListenerConditionAccepted),
									Status:             metav1.ConditionTrue,
									Reason:             "Accepted",
									Message:            "Route was valid",
									LastTransitionTime: metav1.Now(),
								},
							},
						},
					},
				},
			}
			actualPredictorHttpRoute.Status = httpRouteStatus
			Expect(k8sClient.Status().Update(context.Background(), actualPredictorHttpRoute)).NotTo(HaveOccurred())
			actualToplevelHttpRoute.Status = httpRouteStatus
			Expect(k8sClient.Status().Update(context.Background(), actualToplevelHttpRoute)).NotTo(HaveOccurred())

			// verify if InferenceService status is updated
			expectedIsvcStatus := v1beta1.InferenceServiceStatus{
				Status: duckv1.Status{
					Conditions: duckv1.Conditions{
						{
							Type:   v1beta1.IngressReady,
							Status: "True",
						},
						{
							Type:   v1beta1.PredictorReady,
							Status: "True",
						},
						{
							Type:   apis.ConditionReady,
							Status: "True",
						},
					},
				},
				URL: &apis.URL{
					Scheme: "http",
					Host:   fmt.Sprintf("%s-%s.example.com", serviceKey.Name, serviceKey.Namespace),
				},
				Address: &duckv1.Addressable{
					URL: &apis.URL{
						Scheme: "http",
						Host:   fmt.Sprintf("%s-predictor.%s.svc.cluster.local", serviceKey.Name, serviceKey.Namespace),
					},
				},
				Components: map[v1beta1.ComponentType]v1beta1.ComponentStatusSpec{
					v1beta1.PredictorComponent: {
						LatestCreatedRevision: "",
						URL: &apis.URL{
							Scheme: "http",
							Host:   fmt.Sprintf("%s-%s.example.com", predictorServiceKey.Name, serviceKey.Namespace),
						},
					},
				},
				ModelStatus: v1beta1.ModelStatus{
					TransitionStatus:    "InProgress",
					ModelRevisionStates: &v1beta1.ModelRevisionStates{TargetModelState: "Pending"},
				},
			}
			Eventually(func() string {
				isvc := &v1beta1.InferenceService{}
				if err := k8sClient.Get(context.TODO(), serviceKey, isvc); err != nil {
					return err.Error()
				}
				return cmp.Diff(&expectedIsvcStatus, &isvc.Status, cmpopts.IgnoreTypes(apis.VolatileTime{}))
			}, timeout).Should(BeEmpty())

			//check HPA
			var minReplicas int32 = 1
			var maxReplicas int32 = 3
			var cpuUtilization int32 = 75
			var stabilizationWindowSeconds int32 = 0
			selectPolicy := autoscalingv2.MaxChangePolicySelect
			actualHPA := &autoscalingv2.HorizontalPodAutoscaler{}
			predictorHPAKey := types.NamespacedName{Name: predictorServiceKey.Name,
				Namespace: serviceKey.Namespace}
			Eventually(func() error { return k8sClient.Get(context.TODO(), predictorHPAKey, actualHPA) }, timeout).
				Should(Succeed())
			expectedHPA := &autoscalingv2.HorizontalPodAutoscaler{
				Spec: autoscalingv2.HorizontalPodAutoscalerSpec{
					ScaleTargetRef: autoscalingv2.CrossVersionObjectReference{
						APIVersion: "apps/v1",
						Kind:       "Deployment",
						Name:       predictorServiceKey.Name,
					},
					MinReplicas: &minReplicas,
					MaxReplicas: maxReplicas,
					Metrics: []autoscalingv2.MetricSpec{
						{
							Type: autoscalingv2.ResourceMetricSourceType,
							Resource: &autoscalingv2.ResourceMetricSource{
								Name: v1.ResourceCPU,
								Target: autoscalingv2.MetricTarget{
									Type:               "Utilization",
									AverageUtilization: &cpuUtilization,
								},
							},
						},
					},
					Behavior: &autoscalingv2.HorizontalPodAutoscalerBehavior{
						ScaleUp: &autoscalingv2.HPAScalingRules{
							StabilizationWindowSeconds: &stabilizationWindowSeconds,
							SelectPolicy:               &selectPolicy,
							Policies: []autoscalingv2.HPAScalingPolicy{
								{
									Type:          "Pods",
									Value:         4,
									PeriodSeconds: 15,
								},
								{
									Type:          "Percent",
									Value:         100,
									PeriodSeconds: 15,
								},
							},
						},
						ScaleDown: &autoscalingv2.HPAScalingRules{
							StabilizationWindowSeconds: nil,
							SelectPolicy:               &selectPolicy,
							Policies: []autoscalingv2.HPAScalingPolicy{
								{
									Type:          "Percent",
									Value:         100,
									PeriodSeconds: 15,
								},
							},
						},
					},
				},
			}
			Expect(actualHPA.Spec).To(BeComparableTo(expectedHPA.Spec))
		})
	})
	Context("When creating inference service with raw kube path based routing predictor and transformer", func() {
		configs := map[string]string{
			"explainers": `{
				"alibi": {
					"image": "kserve/alibi-explainer",
					"defaultImageVersion": "latest"
				}
			}`,
			"ingress": `{
				"enableGatewayApi": true,
				"kserveIngressGateway": "kserve/kserve-ingress-gateway",
				"ingressGateway": "knative-serving/knative-ingress-gateway",
				"localGateway": "knative-serving/knative-local-gateway",
				"localGatewayService": "knative-local-gateway.istio-system.svc.cluster.local",
				"additionalIngressDomains": ["additional.example.com"],
				"ingressDomain": "example.com",
				"pathTemplate": "/serving/{{ .Namespace }}/{{ .Name }}"
			}`,
			"storageInitializer": `{
				"image" : "kserve/storage-initializer:latest",
				"memoryRequest": "100Mi",
				"memoryLimit": "1Gi",
				"cpuRequest": "100m",
				"cpuLimit": "1",
				"CaBundleConfigMapName": "",
				"caBundleVolumeMountPath": "/etc/ssl/custom-certs",
				"enableDirectPvcVolumeMount": false
			}`,
		}

		It("Should have ingress/service/deployment/hpa created for transformer and predictor", func() {
			By("By creating a new InferenceService")
			// Create configmap
			var configMap = &v1.ConfigMap{
				ObjectMeta: metav1.ObjectMeta{
					Name:      constants.InferenceServiceConfigMapName,
					Namespace: constants.KServeNamespace,
				},
				Data: configs,
			}
			Expect(k8sClient.Create(context.TODO(), configMap)).NotTo(HaveOccurred())
			defer k8sClient.Delete(context.TODO(), configMap)
			// Create ServingRuntime
			servingRuntime := &v1alpha1.ServingRuntime{
				ObjectMeta: metav1.ObjectMeta{
					Name:      "tf-serving-raw",
					Namespace: "default",
				},
				Spec: v1alpha1.ServingRuntimeSpec{
					SupportedModelFormats: []v1alpha1.SupportedModelFormat{
						{
							Name:       "tensorflow",
							Version:    proto.String("1"),
							AutoSelect: proto.Bool(true),
						},
					},
					ServingRuntimePodSpec: v1alpha1.ServingRuntimePodSpec{
						Containers: []v1.Container{
							{
								Name:    "kserve-container",
								Image:   "tensorflow/serving:1.14.0",
								Command: []string{"/usr/bin/tensorflow_model_server"},
								Args: []string{
									"--port=9000",
									"--rest_api_port=8080",
									"--model_base_path=/mnt/models",
									"--rest_api_timeout_in_ms=60000",
								},
								Resources: defaultResource,
							},
						},
					},
					Disabled: proto.Bool(false),
				},
			}
			k8sClient.Create(context.TODO(), servingRuntime)
			defer k8sClient.Delete(context.TODO(), servingRuntime)
			serviceName := "raw-foo-trans-path"
			namespace := "default"
			var expectedRequest = reconcile.Request{NamespacedName: types.NamespacedName{Name: serviceName, Namespace: namespace}}
			var serviceKey = expectedRequest.NamespacedName
			var predictorServiceKey = types.NamespacedName{Name: constants.PredictorServiceName(serviceName),
				Namespace: namespace}
			var transformerServiceKey = types.NamespacedName{Name: constants.TransformerServiceName(serviceName),
				Namespace: namespace}
			var storageUri = "s3://test/mnist/export"
			var minReplicas int32 = 1
			var maxReplicas int32 = 3
			var transformerMinReplicas int32 = 1
			var transformerMaxReplicas int32 = 2
			var transformerCpuUtilization int32 = 80
			var transformerStabilizationWindowSeconds int32 = 0
			transformerSelectPolicy := autoscalingv2.MaxChangePolicySelect
			ctx := context.Background()
			isvc := &v1beta1.InferenceService{
				ObjectMeta: metav1.ObjectMeta{
					Name:      serviceKey.Name,
					Namespace: serviceKey.Namespace,
					Annotations: map[string]string{
						"serving.kserve.io/deploymentMode":              "RawDeployment",
						"serving.kserve.io/autoscalerClass":             "hpa",
						"serving.kserve.io/metrics":                     "cpu",
						"serving.kserve.io/targetUtilizationPercentage": "75",
					},
				},
				Spec: v1beta1.InferenceServiceSpec{
					Predictor: v1beta1.PredictorSpec{
						ComponentExtensionSpec: v1beta1.ComponentExtensionSpec{
							MinReplicas: utils.ToPointer(int(minReplicas)),
							MaxReplicas: int(maxReplicas),
						},
						Tensorflow: &v1beta1.TFServingSpec{
							PredictorExtensionSpec: v1beta1.PredictorExtensionSpec{
								StorageURI:     &storageUri,
								RuntimeVersion: proto.String("1.14.0"),
								Container: v1.Container{
									Name:      constants.InferenceServiceContainerName,
									Resources: defaultResource,
								},
							},
						},
					},
					Transformer: &v1beta1.TransformerSpec{
						ComponentExtensionSpec: v1beta1.ComponentExtensionSpec{
							MinReplicas:    utils.ToPointer(int(transformerMinReplicas)),
							MaxReplicas:    int(transformerMaxReplicas),
							ScaleTarget:    utils.ToPointer(int(transformerCpuUtilization)),
							TimeoutSeconds: utils.ToPointer(int64(30)),
						},
						PodSpec: v1beta1.PodSpec{
							Containers: []v1.Container{
								{
									Image:     "transformer:v1",
									Resources: defaultResource,
									Args: []string{
										"--port=8080",
									},
								},
							},
						},
					},
				},
			}
			isvcConfig, err := v1beta1.NewInferenceServicesConfig(clientset)
			Expect(err).NotTo(HaveOccurred())
			isvc.DefaultInferenceService(isvcConfig, nil, &v1beta1.SecurityConfig{AutoMountServiceAccountToken: false}, nil)
			Expect(k8sClient.Create(ctx, isvc)).Should(Succeed())
			defer k8sClient.Delete(ctx, isvc)

			inferenceService := &v1beta1.InferenceService{}

			Eventually(func() bool {
				err := k8sClient.Get(ctx, serviceKey, inferenceService)
				if err != nil {
					return false
				}
				return true
			}, timeout, interval).Should(BeTrue())

			// check predictor deployment
			actualPredictorDeployment := &appsv1.Deployment{}
			predictorDeploymentKey := types.NamespacedName{Name: predictorServiceKey.Name,
				Namespace: serviceKey.Namespace}
			Eventually(func() error { return k8sClient.Get(context.TODO(), predictorDeploymentKey, actualPredictorDeployment) }, timeout).
				Should(Succeed())
			var replicas int32 = 1
			var revisionHistory int32 = 10
			var progressDeadlineSeconds int32 = 600
			var gracePeriod int64 = 30
			expectedPredictorDeployment := &appsv1.Deployment{
				ObjectMeta: metav1.ObjectMeta{
					Name:      predictorDeploymentKey.Name,
					Namespace: predictorDeploymentKey.Namespace,
				},
				Spec: appsv1.DeploymentSpec{
					Replicas: &replicas,
					Selector: &metav1.LabelSelector{
						MatchLabels: map[string]string{
							"app": "isvc." + predictorDeploymentKey.Name,
						},
					},
					Template: v1.PodTemplateSpec{
						ObjectMeta: metav1.ObjectMeta{
							Name:      predictorDeploymentKey.Name,
							Namespace: "default",
							Labels: map[string]string{
								"app":                                 "isvc." + predictorDeploymentKey.Name,
								constants.KServiceComponentLabel:      constants.Predictor.String(),
								constants.InferenceServicePodLabelKey: serviceName,
							},
							Annotations: map[string]string{
								constants.StorageInitializerSourceUriInternalAnnotationKey: *isvc.Spec.Predictor.Model.StorageURI,
								"serving.kserve.io/deploymentMode":                         "RawDeployment",
								"serving.kserve.io/autoscalerClass":                        "hpa",
								"serving.kserve.io/metrics":                                "cpu",
								"serving.kserve.io/targetUtilizationPercentage":            "75",
							},
						},
						Spec: v1.PodSpec{
							Containers: []v1.Container{
								{
									Image: "tensorflow/serving:" +
										*isvc.Spec.Predictor.Model.RuntimeVersion,
									Name:    constants.InferenceServiceContainerName,
									Command: []string{v1beta1.TensorflowEntrypointCommand},
									Args: []string{
										"--port=" + v1beta1.TensorflowServingGRPCPort,
										"--rest_api_port=" + v1beta1.TensorflowServingRestPort,
										"--model_base_path=" + constants.DefaultModelLocalMountPath,
										"--rest_api_timeout_in_ms=60000",
									},
									Resources: defaultResource,
									ReadinessProbe: &v1.Probe{
										ProbeHandler: v1.ProbeHandler{
											TCPSocket: &v1.TCPSocketAction{
												Port: intstr.IntOrString{
													IntVal: 8080,
												},
											},
										},
										InitialDelaySeconds: 0,
										TimeoutSeconds:      1,
										PeriodSeconds:       10,
										SuccessThreshold:    1,
										FailureThreshold:    3,
									},
									TerminationMessagePath:   "/dev/termination-log",
									TerminationMessagePolicy: "File",
									ImagePullPolicy:          "IfNotPresent",
								},
							},
							SchedulerName:                 "default-scheduler",
							RestartPolicy:                 "Always",
							TerminationGracePeriodSeconds: &gracePeriod,
							DNSPolicy:                     "ClusterFirst",
							SecurityContext: &v1.PodSecurityContext{
								SELinuxOptions:      nil,
								WindowsOptions:      nil,
								RunAsUser:           nil,
								RunAsGroup:          nil,
								RunAsNonRoot:        nil,
								SupplementalGroups:  nil,
								FSGroup:             nil,
								Sysctls:             nil,
								FSGroupChangePolicy: nil,
								SeccompProfile:      nil,
							},
							AutomountServiceAccountToken: proto.Bool(false),
						},
					},
					Strategy: appsv1.DeploymentStrategy{
						Type: "RollingUpdate",
						RollingUpdate: &appsv1.RollingUpdateDeployment{
							MaxUnavailable: &intstr.IntOrString{Type: 1, IntVal: 0, StrVal: "25%"},
							MaxSurge:       &intstr.IntOrString{Type: 1, IntVal: 0, StrVal: "25%"},
						},
					},
					RevisionHistoryLimit:    &revisionHistory,
					ProgressDeadlineSeconds: &progressDeadlineSeconds,
				},
			}
			Expect(actualPredictorDeployment.Spec).To(BeComparableTo(expectedPredictorDeployment.Spec))

			// check transformer deployment
			actualTransformerDeployment := &appsv1.Deployment{}
			transformerDeploymentKey := types.NamespacedName{Name: transformerServiceKey.Name,
				Namespace: serviceKey.Namespace}
			Eventually(func() error {
				return k8sClient.Get(context.TODO(), transformerDeploymentKey, actualTransformerDeployment)
			}, timeout).
				Should(Succeed())
			expectedTransformerDeployment := &appsv1.Deployment{
				ObjectMeta: metav1.ObjectMeta{
					Name:      transformerDeploymentKey.Name,
					Namespace: transformerDeploymentKey.Namespace,
				},
				Spec: appsv1.DeploymentSpec{
					Replicas: &replicas,
					Selector: &metav1.LabelSelector{
						MatchLabels: map[string]string{
							"app": "isvc." + transformerDeploymentKey.Name,
						},
					},
					Template: v1.PodTemplateSpec{
						ObjectMeta: metav1.ObjectMeta{
							Name:      transformerDeploymentKey.Name,
							Namespace: "default",
							Labels: map[string]string{
								"app":                                 "isvc." + transformerDeploymentKey.Name,
								constants.KServiceComponentLabel:      constants.Transformer.String(),
								constants.InferenceServicePodLabelKey: serviceName,
							},
							Annotations: map[string]string{
								"serving.kserve.io/deploymentMode":              "RawDeployment",
								"serving.kserve.io/autoscalerClass":             "hpa",
								"serving.kserve.io/metrics":                     "cpu",
								"serving.kserve.io/targetUtilizationPercentage": "75",
							},
						},
						Spec: v1.PodSpec{
							Containers: []v1.Container{
								{
									Image: "transformer:v1",
									Name:  constants.InferenceServiceContainerName,
									Args: []string{
										"--port=8080",
										"--model_name",
										serviceKey.Name,
										"--predictor_host",
										fmt.Sprintf("%s.%s", predictorServiceKey.Name, predictorServiceKey.Namespace),
										"--http_port",
										"8080",
									},
									Resources: defaultResource,
									ReadinessProbe: &v1.Probe{
										ProbeHandler: v1.ProbeHandler{
											TCPSocket: &v1.TCPSocketAction{
												Port: intstr.IntOrString{
													IntVal: 8080,
												},
											},
										},
										InitialDelaySeconds: 0,
										TimeoutSeconds:      1,
										PeriodSeconds:       10,
										SuccessThreshold:    1,
										FailureThreshold:    3,
									},
									TerminationMessagePath:   "/dev/termination-log",
									TerminationMessagePolicy: "File",
									ImagePullPolicy:          "IfNotPresent",
								},
							},
							SchedulerName:                 "default-scheduler",
							RestartPolicy:                 "Always",
							TerminationGracePeriodSeconds: &gracePeriod,
							DNSPolicy:                     "ClusterFirst",
							SecurityContext: &v1.PodSecurityContext{
								SELinuxOptions:      nil,
								WindowsOptions:      nil,
								RunAsUser:           nil,
								RunAsGroup:          nil,
								RunAsNonRoot:        nil,
								SupplementalGroups:  nil,
								FSGroup:             nil,
								Sysctls:             nil,
								FSGroupChangePolicy: nil,
								SeccompProfile:      nil,
							},
							AutomountServiceAccountToken: proto.Bool(false),
						},
					},
					Strategy: appsv1.DeploymentStrategy{
						Type: "RollingUpdate",
						RollingUpdate: &appsv1.RollingUpdateDeployment{
							MaxUnavailable: &intstr.IntOrString{Type: 1, IntVal: 0, StrVal: "25%"},
							MaxSurge:       &intstr.IntOrString{Type: 1, IntVal: 0, StrVal: "25%"},
						},
					},
					RevisionHistoryLimit:    &revisionHistory,
					ProgressDeadlineSeconds: &progressDeadlineSeconds,
				},
			}
			Expect(actualTransformerDeployment.Spec).To(BeComparableTo(expectedTransformerDeployment.Spec))

			//check predictor service
			actualPredictorService := &v1.Service{}
			Eventually(func() error { return k8sClient.Get(context.TODO(), predictorServiceKey, actualPredictorService) }, timeout).
				Should(Succeed())
			expectedPredictorService := &v1.Service{
				ObjectMeta: metav1.ObjectMeta{
					Name:      predictorServiceKey.Name,
					Namespace: predictorServiceKey.Namespace,
				},
				Spec: v1.ServiceSpec{
					Ports: []v1.ServicePort{
						{
							Name:       predictorServiceKey.Name,
							Protocol:   "TCP",
							Port:       80,
							TargetPort: intstr.IntOrString{Type: 0, IntVal: 8080, StrVal: ""},
						},
					},
					Type:            "ClusterIP",
					SessionAffinity: "None",
					Selector: map[string]string{
						"app": fmt.Sprintf("isvc.%s", predictorServiceKey.Name),
					},
				},
			}
			actualPredictorService.Spec.ClusterIP = ""
			actualPredictorService.Spec.ClusterIPs = nil
			actualPredictorService.Spec.IPFamilies = nil
			actualPredictorService.Spec.IPFamilyPolicy = nil
			actualPredictorService.Spec.InternalTrafficPolicy = nil
			Expect(actualPredictorService.Spec).To(BeComparableTo(expectedPredictorService.Spec))

			//check transformer service
			actualTransformerService := &v1.Service{}
			Eventually(func() error { return k8sClient.Get(context.TODO(), transformerServiceKey, actualTransformerService) }, timeout).
				Should(Succeed())
			expectedTransformerService := &v1.Service{
				ObjectMeta: metav1.ObjectMeta{
					Name:      transformerServiceKey.Name,
					Namespace: transformerServiceKey.Namespace,
				},
				Spec: v1.ServiceSpec{
					Ports: []v1.ServicePort{
						{
							Name:       transformerServiceKey.Name,
							Protocol:   "TCP",
							Port:       80,
							TargetPort: intstr.IntOrString{Type: 0, IntVal: 8080, StrVal: ""},
						},
					},
					Type:            "ClusterIP",
					SessionAffinity: "None",
					Selector: map[string]string{
						"app": fmt.Sprintf("isvc.%s", transformerServiceKey.Name),
					},
				},
			}
			actualTransformerService.Spec.ClusterIP = ""
			actualTransformerService.Spec.ClusterIPs = nil
			actualTransformerService.Spec.IPFamilies = nil
			actualTransformerService.Spec.IPFamilyPolicy = nil
			actualTransformerService.Spec.InternalTrafficPolicy = nil
			Expect(actualTransformerService.Spec).To(BeComparableTo(expectedTransformerService.Spec))

			// update deployment status to make isvc ready
			updatedPredictorDeployment := actualPredictorDeployment.DeepCopy()
			updatedPredictorDeployment.Status.Conditions = []appsv1.DeploymentCondition{
				{
					Type:   appsv1.DeploymentAvailable,
					Status: v1.ConditionTrue,
				},
			}
			Expect(k8sClient.Status().Update(context.TODO(), updatedPredictorDeployment)).NotTo(HaveOccurred())
			updatedTransformerDeployment := actualTransformerDeployment.DeepCopy()
			updatedTransformerDeployment.Status.Conditions = []appsv1.DeploymentCondition{
				{
					Type:   appsv1.DeploymentAvailable,
					Status: v1.ConditionTrue,
				},
			}
			Expect(k8sClient.Status().Update(context.TODO(), updatedTransformerDeployment)).NotTo(HaveOccurred())

			//check http route
			actualToplevelHttpRoute := &gatewayapiv1.HTTPRoute{}
			Eventually(func() error {
				return k8sClient.Get(context.TODO(), types.NamespacedName{Name: serviceKey.Name,
					Namespace: serviceKey.Namespace}, actualToplevelHttpRoute)
			}, timeout).
				Should(Succeed())
			topLevelHost := fmt.Sprintf("%s-%s.%s", serviceKey.Name, serviceKey.Namespace, "example.com")
			prefixUrlPath := fmt.Sprintf("/serving/%s/%s", serviceKey.Namespace, serviceKey.Name)
			expectedToplevelHttpRoute := gatewayapiv1.HTTPRoute{
				Spec: gatewayapiv1.HTTPRouteSpec{
					Hostnames: []gatewayapiv1.Hostname{gatewayapiv1.Hostname(topLevelHost), "additional.example.com", "example.com"},
					Rules: []gatewayapiv1.HTTPRouteRule{
						{
							Matches: []gatewayapiv1.HTTPRouteMatch{
								{
									Path: &gatewayapiv1.HTTPPathMatch{
										Type:  utils.ToPointer(gatewayapiv1.PathMatchRegularExpression),
										Value: utils.ToPointer(constants.FallbackPrefix()),
									},
								},
							},
							Filters: []gatewayapiv1.HTTPRouteFilter{
								{
									Type: gatewayapiv1.HTTPRouteFilterRequestHeaderModifier,
									RequestHeaderModifier: &gatewayapiv1.HTTPHeaderFilter{
										Set: []gatewayapiv1.HTTPHeader{
											{
												Name:  constants.IsvcNameHeader,
												Value: serviceKey.Name,
											},
											{
												Name:  constants.IsvcNamespaceHeader,
												Value: serviceKey.Namespace,
											},
										},
									},
								},
							},
							BackendRefs: []gatewayapiv1.HTTPBackendRef{
								{
									BackendRef: gatewayapiv1.BackendRef{
										BackendObjectReference: gatewayapiv1.BackendObjectReference{
											Group:     (*gatewayapiv1.Group)(utils.ToPointer("")),
											Kind:      utils.ToPointer(gatewayapiv1.Kind(constants.ServiceKind)),
											Name:      gatewayapiv1.ObjectName(transformerServiceKey.Name),
											Namespace: (*gatewayapiv1.Namespace)(utils.ToPointer(serviceKey.Namespace)),
											Port:      (*gatewayapiv1.PortNumber)(utils.ToPointer(int32(constants.CommonDefaultHttpPort))),
										},
										Weight: utils.ToPointer(int32(1)),
									},
								},
							},
							Timeouts: &gatewayapiv1.HTTPRouteTimeouts{
								Request: utils.ToPointer(gatewayapiv1.Duration("30s")),
							},
						},
						{
							Matches: []gatewayapiv1.HTTPRouteMatch{
								{
									Path: &gatewayapiv1.HTTPPathMatch{
										Type:  utils.ToPointer(gatewayapiv1.PathMatchRegularExpression),
										Value: utils.ToPointer(prefixUrlPath + "/"),
									},
								},
							},
							Filters: []gatewayapiv1.HTTPRouteFilter{
								{
									Type: gatewayapiv1.HTTPRouteFilterRequestHeaderModifier,
									RequestHeaderModifier: &gatewayapiv1.HTTPHeaderFilter{
										Set: []gatewayapiv1.HTTPHeader{
											{
												Name:  constants.IsvcNameHeader,
												Value: serviceKey.Name,
											},
											{
												Name:  constants.IsvcNamespaceHeader,
												Value: serviceKey.Namespace,
											},
										},
									},
								},
							},
							BackendRefs: []gatewayapiv1.HTTPBackendRef{
								{
									BackendRef: gatewayapiv1.BackendRef{
										BackendObjectReference: gatewayapiv1.BackendObjectReference{
											Group:     (*gatewayapiv1.Group)(utils.ToPointer("")),
											Kind:      utils.ToPointer(gatewayapiv1.Kind(constants.ServiceKind)),
											Name:      gatewayapiv1.ObjectName(transformerServiceKey.Name),
											Namespace: (*gatewayapiv1.Namespace)(utils.ToPointer(serviceKey.Namespace)),
											Port:      (*gatewayapiv1.PortNumber)(utils.ToPointer(int32(constants.CommonDefaultHttpPort))),
										},
										Weight: utils.ToPointer(int32(1)),
									},
								},
							},
							Timeouts: &gatewayapiv1.HTTPRouteTimeouts{
								Request: utils.ToPointer(gatewayapiv1.Duration("30s")),
							},
						},
					},
					CommonRouteSpec: gatewayapiv1.CommonRouteSpec{
						ParentRefs: []gatewayapiv1.ParentReference{
							{
								Name:      gatewayapiv1.ObjectName(kserveGateway.Name),
								Kind:      utils.ToPointer(gatewayapiv1.Kind(constants.GatewayKind)),
								Group:     (*gatewayapiv1.Group)(&gatewayapiv1.GroupVersion.Group),
								Namespace: utils.ToPointer(gatewayapiv1.Namespace(kserveGateway.Namespace)),
							},
						},
					},
				},
			}
			Expect(actualToplevelHttpRoute.Spec).To(BeComparableTo(expectedToplevelHttpRoute.Spec))

			actualPredictorHttpRoute := &gatewayapiv1.HTTPRoute{}
			Eventually(func() error {
				return k8sClient.Get(context.TODO(), types.NamespacedName{Name: predictorServiceKey.Name,
					Namespace: serviceKey.Namespace}, actualPredictorHttpRoute)
			}, timeout).
				Should(Succeed())
			predictorHost := fmt.Sprintf("%s-%s.%s", predictorServiceKey.Name, serviceKey.Namespace, "example.com")
			expectedPredictorHttpRoute := gatewayapiv1.HTTPRoute{
				Spec: gatewayapiv1.HTTPRouteSpec{
					Hostnames: []gatewayapiv1.Hostname{gatewayapiv1.Hostname(predictorHost)},
					Rules: []gatewayapiv1.HTTPRouteRule{
						{
							Matches: []gatewayapiv1.HTTPRouteMatch{
								{
									Path: &gatewayapiv1.HTTPPathMatch{
										Type:  utils.ToPointer(gatewayapiv1.PathMatchRegularExpression),
										Value: utils.ToPointer(constants.FallbackPrefix()),
									},
								},
							},
							Filters: []gatewayapiv1.HTTPRouteFilter{
								{
									Type: gatewayapiv1.HTTPRouteFilterRequestHeaderModifier,
									RequestHeaderModifier: &gatewayapiv1.HTTPHeaderFilter{
										Set: []gatewayapiv1.HTTPHeader{
											{
												Name:  constants.IsvcNameHeader,
												Value: serviceKey.Name,
											},
											{
												Name:  constants.IsvcNamespaceHeader,
												Value: serviceKey.Namespace,
											},
										},
									},
								},
							},
							BackendRefs: []gatewayapiv1.HTTPBackendRef{
								{
									BackendRef: gatewayapiv1.BackendRef{
										BackendObjectReference: gatewayapiv1.BackendObjectReference{
											Group:     (*gatewayapiv1.Group)(utils.ToPointer("")),
											Kind:      utils.ToPointer(gatewayapiv1.Kind(constants.ServiceKind)),
											Name:      gatewayapiv1.ObjectName(predictorServiceKey.Name),
											Namespace: (*gatewayapiv1.Namespace)(utils.ToPointer(serviceKey.Namespace)),
											Port:      (*gatewayapiv1.PortNumber)(utils.ToPointer(int32(constants.CommonDefaultHttpPort))),
										},
										Weight: utils.ToPointer(int32(1)),
									},
								},
							},
							Timeouts: &gatewayapiv1.HTTPRouteTimeouts{
								Request: utils.ToPointer(gatewayapiv1.Duration("60s")),
							},
						},
					},
					CommonRouteSpec: gatewayapiv1.CommonRouteSpec{
						ParentRefs: []gatewayapiv1.ParentReference{
							{
								Name:      gatewayapiv1.ObjectName(kserveGateway.Name),
								Kind:      utils.ToPointer(gatewayapiv1.Kind(constants.GatewayKind)),
								Group:     (*gatewayapiv1.Group)(&gatewayapiv1.GroupVersion.Group),
								Namespace: utils.ToPointer(gatewayapiv1.Namespace(kserveGateway.Namespace)),
							},
						},
					},
				},
			}
			Expect(actualPredictorHttpRoute.Spec).To(BeComparableTo(expectedPredictorHttpRoute.Spec))

			actualTransformerHttpRoute := &gatewayapiv1.HTTPRoute{}
			Eventually(func() error {
				return k8sClient.Get(context.TODO(), types.NamespacedName{Name: transformerServiceKey.Name,
					Namespace: serviceKey.Namespace}, actualTransformerHttpRoute)
			}, timeout).
				Should(Succeed())
			transformerHost := fmt.Sprintf("%s-%s.%s", transformerServiceKey.Name, serviceKey.Namespace, "example.com")
			expectedTransformerHttpRoute := gatewayapiv1.HTTPRoute{
				Spec: gatewayapiv1.HTTPRouteSpec{
					Hostnames: []gatewayapiv1.Hostname{gatewayapiv1.Hostname(transformerHost)},
					Rules: []gatewayapiv1.HTTPRouteRule{
						{
							Matches: []gatewayapiv1.HTTPRouteMatch{
								{
									Path: &gatewayapiv1.HTTPPathMatch{
										Type:  utils.ToPointer(gatewayapiv1.PathMatchRegularExpression),
										Value: utils.ToPointer(constants.FallbackPrefix()),
									},
								},
							},
							Filters: []gatewayapiv1.HTTPRouteFilter{
								{
									Type: gatewayapiv1.HTTPRouteFilterRequestHeaderModifier,
									RequestHeaderModifier: &gatewayapiv1.HTTPHeaderFilter{
										Set: []gatewayapiv1.HTTPHeader{
											{
												Name:  constants.IsvcNameHeader,
												Value: serviceKey.Name,
											},
											{
												Name:  constants.IsvcNamespaceHeader,
												Value: serviceKey.Namespace,
											},
										},
									},
								},
							},
							BackendRefs: []gatewayapiv1.HTTPBackendRef{
								{
									BackendRef: gatewayapiv1.BackendRef{
										BackendObjectReference: gatewayapiv1.BackendObjectReference{
											Group:     (*gatewayapiv1.Group)(utils.ToPointer("")),
											Kind:      utils.ToPointer(gatewayapiv1.Kind(constants.ServiceKind)),
											Name:      gatewayapiv1.ObjectName(transformerServiceKey.Name),
											Namespace: (*gatewayapiv1.Namespace)(utils.ToPointer(serviceKey.Namespace)),
											Port:      (*gatewayapiv1.PortNumber)(utils.ToPointer(int32(constants.CommonDefaultHttpPort))),
										},
										Weight: utils.ToPointer(int32(1)),
									},
								},
							},
							Timeouts: &gatewayapiv1.HTTPRouteTimeouts{
								Request: utils.ToPointer(gatewayapiv1.Duration("30s")),
							},
						},
					},
					CommonRouteSpec: gatewayapiv1.CommonRouteSpec{
						ParentRefs: []gatewayapiv1.ParentReference{
							{
								Name:      gatewayapiv1.ObjectName(kserveGateway.Name),
								Kind:      utils.ToPointer(gatewayapiv1.Kind(constants.GatewayKind)),
								Group:     (*gatewayapiv1.Group)(&gatewayapiv1.GroupVersion.Group),
								Namespace: utils.ToPointer(gatewayapiv1.Namespace(kserveGateway.Namespace)),
							},
						},
					},
				},
			}
			Expect(actualTransformerHttpRoute.Spec).To(BeComparableTo(expectedTransformerHttpRoute.Spec))

			// Mark the Ingress as accepted to make isvc ready
			httpRouteStatus := gatewayapiv1.HTTPRouteStatus{
				RouteStatus: gatewayapiv1.RouteStatus{
					Parents: []gatewayapiv1.RouteParentStatus{
						{
							ParentRef: gatewayapiv1.ParentReference{
								Name:      gatewayapiv1.ObjectName(kserveGateway.Name),
								Kind:      utils.ToPointer(gatewayapiv1.Kind(constants.GatewayKind)),
								Group:     (*gatewayapiv1.Group)(&gatewayapiv1.GroupVersion.Group),
								Namespace: utils.ToPointer(gatewayapiv1.Namespace(kserveGateway.Namespace)),
							},
							ControllerName: "istio.io/gateway-controller",
							Conditions: []metav1.Condition{
								{
									Type:               string(gatewayapiv1.ListenerConditionAccepted),
									Status:             metav1.ConditionTrue,
									Reason:             "Accepted",
									Message:            "Route was valid",
									LastTransitionTime: metav1.Now(),
								},
							},
						},
					},
				},
			}
			actualPredictorHttpRoute.Status = httpRouteStatus
			Expect(k8sClient.Status().Update(context.Background(), actualPredictorHttpRoute)).NotTo(HaveOccurred())
			actualTransformerHttpRoute.Status = httpRouteStatus
			Expect(k8sClient.Status().Update(context.Background(), actualTransformerHttpRoute)).NotTo(HaveOccurred())
			actualToplevelHttpRoute.Status = httpRouteStatus
			Expect(k8sClient.Status().Update(context.Background(), actualToplevelHttpRoute)).NotTo(HaveOccurred())

			// verify if InferenceService status is updated
			expectedIsvcStatus := v1beta1.InferenceServiceStatus{
				Status: duckv1.Status{
					Conditions: duckv1.Conditions{
						{
							Type:   v1beta1.IngressReady,
							Status: "True",
						},
						{
							Type:   v1beta1.PredictorReady,
							Status: "True",
						},
						{
							Type:   apis.ConditionReady,
							Status: "True",
						},
						{
							Type:     v1beta1.TransformerReady,
							Status:   "True",
							Severity: "Info",
						},
					},
				},
				URL: &apis.URL{
					Scheme: "http",
					Host:   fmt.Sprintf("%s-%s.example.com", serviceKey.Name, serviceKey.Namespace),
				},
				Address: &duckv1.Addressable{
					URL: &apis.URL{
						Scheme: "http",
						Host:   fmt.Sprintf("%s.%s.svc.cluster.local", transformerServiceKey.Name, serviceKey.Namespace),
					},
				},
				Components: map[v1beta1.ComponentType]v1beta1.ComponentStatusSpec{
					v1beta1.PredictorComponent: {
						LatestCreatedRevision: "",
						URL: &apis.URL{
							Scheme: "http",
							Host:   fmt.Sprintf("%s-%s.example.com", predictorServiceKey.Name, serviceKey.Namespace),
						},
					},
					v1beta1.TransformerComponent: {
						LatestCreatedRevision: "",
						URL: &apis.URL{
							Scheme: "http",
							Host:   fmt.Sprintf("%s-%s.example.com", transformerServiceKey.Name, serviceKey.Namespace),
						},
					},
				},
				ModelStatus: v1beta1.ModelStatus{
					TransitionStatus:    "InProgress",
					ModelRevisionStates: &v1beta1.ModelRevisionStates{TargetModelState: "Pending"},
				},
			}
			Eventually(func() string {
				isvc := &v1beta1.InferenceService{}
				if err := k8sClient.Get(context.TODO(), serviceKey, isvc); err != nil {
					return err.Error()
				}
				return cmp.Diff(&expectedIsvcStatus, &isvc.Status, cmpopts.IgnoreTypes(apis.VolatileTime{}))
			}, timeout).Should(BeEmpty())

			//check predictor HPA
			var cpuUtilization int32 = 75
			var stabilizationWindowSeconds int32 = 0
			selectPolicy := autoscalingv2.MaxChangePolicySelect
			actualPredictorHPA := &autoscalingv2.HorizontalPodAutoscaler{}
			predictorHPAKey := types.NamespacedName{Name: predictorServiceKey.Name,
				Namespace: serviceKey.Namespace}
			Eventually(func() error { return k8sClient.Get(context.TODO(), predictorHPAKey, actualPredictorHPA) }, timeout).
				Should(Succeed())
			expectedPredictorHPA := &autoscalingv2.HorizontalPodAutoscaler{
				Spec: autoscalingv2.HorizontalPodAutoscalerSpec{
					ScaleTargetRef: autoscalingv2.CrossVersionObjectReference{
						APIVersion: "apps/v1",
						Kind:       "Deployment",
						Name:       predictorServiceKey.Name,
					},
					MinReplicas: &minReplicas,
					MaxReplicas: maxReplicas,
					Metrics: []autoscalingv2.MetricSpec{
						{
							Type: autoscalingv2.ResourceMetricSourceType,
							Resource: &autoscalingv2.ResourceMetricSource{
								Name: v1.ResourceCPU,
								Target: autoscalingv2.MetricTarget{
									Type:               "Utilization",
									AverageUtilization: &cpuUtilization,
								},
							},
						},
					},
					Behavior: &autoscalingv2.HorizontalPodAutoscalerBehavior{
						ScaleUp: &autoscalingv2.HPAScalingRules{
							StabilizationWindowSeconds: &stabilizationWindowSeconds,
							SelectPolicy:               &selectPolicy,
							Policies: []autoscalingv2.HPAScalingPolicy{
								{
									Type:          "Pods",
									Value:         4,
									PeriodSeconds: 15,
								},
								{
									Type:          "Percent",
									Value:         100,
									PeriodSeconds: 15,
								},
							},
						},
						ScaleDown: &autoscalingv2.HPAScalingRules{
							StabilizationWindowSeconds: nil,
							SelectPolicy:               &selectPolicy,
							Policies: []autoscalingv2.HPAScalingPolicy{
								{
									Type:          "Percent",
									Value:         100,
									PeriodSeconds: 15,
								},
							},
						},
					},
				},
			}
			Expect(actualPredictorHPA.Spec).To(BeComparableTo(expectedPredictorHPA.Spec))

			// check transformer HPA
			actualTransformerHPA := &autoscalingv2.HorizontalPodAutoscaler{}
			transformerHPAKey := types.NamespacedName{Name: transformerServiceKey.Name,
				Namespace: serviceKey.Namespace}
			Eventually(func() error { return k8sClient.Get(context.TODO(), transformerHPAKey, actualTransformerHPA) }, timeout).
				Should(Succeed())
			expectedTransformerHPA := &autoscalingv2.HorizontalPodAutoscaler{
				Spec: autoscalingv2.HorizontalPodAutoscalerSpec{
					ScaleTargetRef: autoscalingv2.CrossVersionObjectReference{
						APIVersion: "apps/v1",
						Kind:       "Deployment",
						Name:       transformerServiceKey.Name,
					},
					MinReplicas: &transformerMinReplicas,
					MaxReplicas: transformerMaxReplicas,
					Metrics: []autoscalingv2.MetricSpec{
						{
							Type: autoscalingv2.ResourceMetricSourceType,
							Resource: &autoscalingv2.ResourceMetricSource{
								Name: v1.ResourceCPU,
								Target: autoscalingv2.MetricTarget{
									Type:               "Utilization",
									AverageUtilization: &transformerCpuUtilization,
								},
							},
						},
					},
					Behavior: &autoscalingv2.HorizontalPodAutoscalerBehavior{
						ScaleUp: &autoscalingv2.HPAScalingRules{
							StabilizationWindowSeconds: &transformerStabilizationWindowSeconds,
							SelectPolicy:               &transformerSelectPolicy,
							Policies: []autoscalingv2.HPAScalingPolicy{
								{
									Type:          "Pods",
									Value:         4,
									PeriodSeconds: 15,
								},
								{
									Type:          "Percent",
									Value:         100,
									PeriodSeconds: 15,
								},
							},
						},
						ScaleDown: &autoscalingv2.HPAScalingRules{
							StabilizationWindowSeconds: nil,
							SelectPolicy:               &transformerSelectPolicy,
							Policies: []autoscalingv2.HPAScalingPolicy{
								{
									Type:          "Percent",
									Value:         100,
									PeriodSeconds: 15,
								},
							},
						},
					},
				},
			}
			Expect(actualTransformerHPA.Spec).To(BeComparableTo(expectedTransformerHPA.Spec))
		})
	})
	Context("When creating inference service with raw kube path based routing predictor and explainer", func() {
		configs := map[string]string{
			"explainers": `{
				"art": {
					"image": "kserve/art-explainer",
					"defaultImageVersion": "latest"
				}
			}`,
			"ingress": `{
				"enableGatewayApi": true,
				"kserveIngressGateway": "kserve/kserve-ingress-gateway",
				"ingressGateway": "knative-serving/knative-ingress-gateway",
				"localGateway": "knative-serving/knative-local-gateway",
				"localGatewayService": "knative-local-gateway.istio-system.svc.cluster.local",
				"additionalIngressDomains": ["additional.example.com"],
				"ingressDomain": "example.com",
				"pathTemplate": "/serving/{{ .Namespace }}/{{ .Name }}"
			}`,
			"storageInitializer": `{
				"image" : "kserve/storage-initializer:latest",
				"memoryRequest": "100Mi",
				"memoryLimit": "1Gi",
				"cpuRequest": "100m",
				"cpuLimit": "1",
				"CaBundleConfigMapName": "",
				"caBundleVolumeMountPath": "/etc/ssl/custom-certs",
				"enableDirectPvcVolumeMount": false
			}`,
		}

		It("Should have httproute/service/deployment/hpa created for explainer and predictor", func() {
			By("By creating a new InferenceService")
			// Create configmap
			var configMap = &v1.ConfigMap{
				ObjectMeta: metav1.ObjectMeta{
					Name:      constants.InferenceServiceConfigMapName,
					Namespace: constants.KServeNamespace,
				},
				Data: configs,
			}
			Expect(k8sClient.Create(context.TODO(), configMap)).NotTo(HaveOccurred())
			defer k8sClient.Delete(context.TODO(), configMap)
			// Create ServingRuntime
			servingRuntime := &v1alpha1.ServingRuntime{
				ObjectMeta: metav1.ObjectMeta{
					Name:      "tf-serving-raw",
					Namespace: "default",
				},
				Spec: v1alpha1.ServingRuntimeSpec{
					SupportedModelFormats: []v1alpha1.SupportedModelFormat{
						{
							Name:       "tensorflow",
							Version:    proto.String("1"),
							AutoSelect: proto.Bool(true),
						},
					},
					ServingRuntimePodSpec: v1alpha1.ServingRuntimePodSpec{
						Containers: []v1.Container{
							{
								Name:    "kserve-container",
								Image:   "tensorflow/serving:1.14.0",
								Command: []string{"/usr/bin/tensorflow_model_server"},
								Args: []string{
									"--port=9000",
									"--rest_api_port=8080",
									"--model_base_path=/mnt/models",
									"--rest_api_timeout_in_ms=60000",
								},
								Resources: defaultResource,
							},
						},
					},
					Disabled: proto.Bool(false),
				},
			}
			k8sClient.Create(context.TODO(), servingRuntime)
			defer k8sClient.Delete(context.TODO(), servingRuntime)
			serviceName := "raw-foo-exp-path"
			namespace := "default"
			var expectedRequest = reconcile.Request{NamespacedName: types.NamespacedName{Name: serviceName, Namespace: namespace}}
			var serviceKey = expectedRequest.NamespacedName
			var predictorServiceKey = types.NamespacedName{Name: constants.PredictorServiceName(serviceName),
				Namespace: namespace}
			var explainerServiceKey = types.NamespacedName{Name: constants.ExplainerServiceName(serviceName),
				Namespace: namespace}
			var storageUri = "s3://test/mnist/export"
			var minReplicas int32 = 1
			var maxReplicas int32 = 3
			var explainerMinReplicas int32 = 1
			var explainerMaxReplicas int32 = 2
			var explainerCpuUtilization int32 = 80
			var explainerStabilizationWindowSeconds int32 = 0
			ExplainerSelectPolicy := autoscalingv2.MaxChangePolicySelect
			ctx := context.Background()
			isvc := &v1beta1.InferenceService{
				ObjectMeta: metav1.ObjectMeta{
					Name:      serviceKey.Name,
					Namespace: serviceKey.Namespace,
					Annotations: map[string]string{
						"serving.kserve.io/deploymentMode":              "RawDeployment",
						"serving.kserve.io/autoscalerClass":             "hpa",
						"serving.kserve.io/metrics":                     "cpu",
						"serving.kserve.io/targetUtilizationPercentage": "75",
					},
				},
				Spec: v1beta1.InferenceServiceSpec{
					Predictor: v1beta1.PredictorSpec{
						ComponentExtensionSpec: v1beta1.ComponentExtensionSpec{
							MinReplicas: utils.ToPointer(int(minReplicas)),
							MaxReplicas: int(maxReplicas),
						},
						Tensorflow: &v1beta1.TFServingSpec{
							PredictorExtensionSpec: v1beta1.PredictorExtensionSpec{
								StorageURI:     &storageUri,
								RuntimeVersion: proto.String("1.14.0"),
								Container: v1.Container{
									Name:      constants.InferenceServiceContainerName,
									Resources: defaultResource,
								},
							},
						},
					},
					Explainer: &v1beta1.ExplainerSpec{
						ART: &v1beta1.ARTExplainerSpec{
							Type: v1beta1.ARTSquareAttackExplainer,
							ExplainerExtensionSpec: v1beta1.ExplainerExtensionSpec{
								Config: map[string]string{"nb_classes": "10"},
								Container: v1.Container{
									Name:      constants.InferenceServiceContainerName,
									Resources: defaultResource,
								},
							},
						},
						ComponentExtensionSpec: v1beta1.ComponentExtensionSpec{
							MinReplicas:    utils.ToPointer(int(explainerMinReplicas)),
							MaxReplicas:    int(explainerMaxReplicas),
							ScaleTarget:    utils.ToPointer(int(explainerCpuUtilization)),
							TimeoutSeconds: utils.ToPointer(int64(30)),
						},
					},
				},
			}
			isvcConfig, err := v1beta1.NewInferenceServicesConfig(clientset)
			Expect(err).NotTo(HaveOccurred())
			isvc.DefaultInferenceService(isvcConfig, nil, &v1beta1.SecurityConfig{AutoMountServiceAccountToken: false}, nil)
			Expect(k8sClient.Create(ctx, isvc)).Should(Succeed())
			defer k8sClient.Delete(ctx, isvc)

			inferenceService := &v1beta1.InferenceService{}

			Eventually(func() bool {
				err := k8sClient.Get(ctx, serviceKey, inferenceService)
				if err != nil {
					return false
				}
				return true
			}, timeout, interval).Should(BeTrue())

			// check predictor deployment
			actualPredictorDeployment := &appsv1.Deployment{}
			predictorDeploymentKey := types.NamespacedName{Name: predictorServiceKey.Name,
				Namespace: serviceKey.Namespace}
			Eventually(func() error { return k8sClient.Get(context.TODO(), predictorDeploymentKey, actualPredictorDeployment) }, timeout).
				Should(Succeed())
			var replicas int32 = 1
			var revisionHistory int32 = 10
			var progressDeadlineSeconds int32 = 600
			var gracePeriod int64 = 30
			expectedPredictorDeployment := &appsv1.Deployment{
				ObjectMeta: metav1.ObjectMeta{
					Name:      predictorDeploymentKey.Name,
					Namespace: predictorDeploymentKey.Namespace,
				},
				Spec: appsv1.DeploymentSpec{
					Replicas: &replicas,
					Selector: &metav1.LabelSelector{
						MatchLabels: map[string]string{
							"app": "isvc." + predictorDeploymentKey.Name,
						},
					},
					Template: v1.PodTemplateSpec{
						ObjectMeta: metav1.ObjectMeta{
							Name:      predictorDeploymentKey.Name,
							Namespace: "default",
							Labels: map[string]string{
								"app":                                 "isvc." + predictorDeploymentKey.Name,
								constants.KServiceComponentLabel:      constants.Predictor.String(),
								constants.InferenceServicePodLabelKey: serviceName,
							},
							Annotations: map[string]string{
								constants.StorageInitializerSourceUriInternalAnnotationKey: *isvc.Spec.Predictor.Model.StorageURI,
								"serving.kserve.io/deploymentMode":                         "RawDeployment",
								"serving.kserve.io/autoscalerClass":                        "hpa",
								"serving.kserve.io/metrics":                                "cpu",
								"serving.kserve.io/targetUtilizationPercentage":            "75",
							},
						},
						Spec: v1.PodSpec{
							Containers: []v1.Container{
								{
									Image: "tensorflow/serving:" +
										*isvc.Spec.Predictor.Model.RuntimeVersion,
									Name:    constants.InferenceServiceContainerName,
									Command: []string{v1beta1.TensorflowEntrypointCommand},
									Args: []string{
										"--port=" + v1beta1.TensorflowServingGRPCPort,
										"--rest_api_port=" + v1beta1.TensorflowServingRestPort,
										"--model_base_path=" + constants.DefaultModelLocalMountPath,
										"--rest_api_timeout_in_ms=60000",
									},
									Resources: defaultResource,
									ReadinessProbe: &v1.Probe{
										ProbeHandler: v1.ProbeHandler{
											TCPSocket: &v1.TCPSocketAction{
												Port: intstr.IntOrString{
													IntVal: 8080,
												},
											},
										},
										InitialDelaySeconds: 0,
										TimeoutSeconds:      1,
										PeriodSeconds:       10,
										SuccessThreshold:    1,
										FailureThreshold:    3,
									},
									TerminationMessagePath:   "/dev/termination-log",
									TerminationMessagePolicy: "File",
									ImagePullPolicy:          "IfNotPresent",
								},
							},
							SchedulerName:                 "default-scheduler",
							RestartPolicy:                 "Always",
							TerminationGracePeriodSeconds: &gracePeriod,
							DNSPolicy:                     "ClusterFirst",
							SecurityContext: &v1.PodSecurityContext{
								SELinuxOptions:      nil,
								WindowsOptions:      nil,
								RunAsUser:           nil,
								RunAsGroup:          nil,
								RunAsNonRoot:        nil,
								SupplementalGroups:  nil,
								FSGroup:             nil,
								Sysctls:             nil,
								FSGroupChangePolicy: nil,
								SeccompProfile:      nil,
							},
							AutomountServiceAccountToken: proto.Bool(false),
						},
					},
					Strategy: appsv1.DeploymentStrategy{
						Type: "RollingUpdate",
						RollingUpdate: &appsv1.RollingUpdateDeployment{
							MaxUnavailable: &intstr.IntOrString{Type: 1, IntVal: 0, StrVal: "25%"},
							MaxSurge:       &intstr.IntOrString{Type: 1, IntVal: 0, StrVal: "25%"},
						},
					},
					RevisionHistoryLimit:    &revisionHistory,
					ProgressDeadlineSeconds: &progressDeadlineSeconds,
				},
			}
			Expect(actualPredictorDeployment.Spec).To(BeComparableTo(expectedPredictorDeployment.Spec))

			// check Explainer deployment
			actualExplainerDeployment := &appsv1.Deployment{}
			explainerDeploymentKey := types.NamespacedName{Name: explainerServiceKey.Name,
				Namespace: serviceKey.Namespace}
			Eventually(func() error {
				return k8sClient.Get(context.TODO(), explainerDeploymentKey, actualExplainerDeployment)
			}, timeout).
				Should(Succeed())
			expectedExplainerDeployment := &appsv1.Deployment{
				ObjectMeta: metav1.ObjectMeta{
					Name:      explainerDeploymentKey.Name,
					Namespace: explainerDeploymentKey.Namespace,
				},
				Spec: appsv1.DeploymentSpec{
					Replicas: &replicas,
					Selector: &metav1.LabelSelector{
						MatchLabels: map[string]string{
							"app": "isvc." + explainerDeploymentKey.Name,
						},
					},
					Template: v1.PodTemplateSpec{
						ObjectMeta: metav1.ObjectMeta{
							Name:      explainerDeploymentKey.Name,
							Namespace: "default",
							Labels: map[string]string{
								"app":                                 "isvc." + explainerDeploymentKey.Name,
								constants.KServiceComponentLabel:      constants.Explainer.String(),
								constants.InferenceServicePodLabelKey: serviceName,
							},
							Annotations: map[string]string{
								"serving.kserve.io/deploymentMode":              "RawDeployment",
								"serving.kserve.io/autoscalerClass":             "hpa",
								"serving.kserve.io/metrics":                     "cpu",
								"serving.kserve.io/targetUtilizationPercentage": "75",
							},
						},
						Spec: v1.PodSpec{
							Containers: []v1.Container{
								{
									Image: "kserve/art-explainer:latest",
									Name:  constants.InferenceServiceContainerName,
									Args: []string{
										"--model_name",
										serviceKey.Name,
										"--http_port",
										"8080",
										"--predictor_host",
										fmt.Sprintf("%s.%s", predictorServiceKey.Name, predictorServiceKey.Namespace),
										"--adversary_type",
										"SquareAttack",
										"--nb_classes",
										"10",
									},
									Resources: defaultResource,
									ReadinessProbe: &v1.Probe{
										ProbeHandler: v1.ProbeHandler{
											TCPSocket: &v1.TCPSocketAction{
												Port: intstr.IntOrString{
													IntVal: 8080,
												},
											},
										},
										InitialDelaySeconds: 0,
										TimeoutSeconds:      1,
										PeriodSeconds:       10,
										SuccessThreshold:    1,
										FailureThreshold:    3,
									},
									TerminationMessagePath:   "/dev/termination-log",
									TerminationMessagePolicy: "File",
									ImagePullPolicy:          "IfNotPresent",
								},
							},
							SchedulerName:                 "default-scheduler",
							RestartPolicy:                 "Always",
							TerminationGracePeriodSeconds: &gracePeriod,
							DNSPolicy:                     "ClusterFirst",
							SecurityContext: &v1.PodSecurityContext{
								SELinuxOptions:      nil,
								WindowsOptions:      nil,
								RunAsUser:           nil,
								RunAsGroup:          nil,
								RunAsNonRoot:        nil,
								SupplementalGroups:  nil,
								FSGroup:             nil,
								Sysctls:             nil,
								FSGroupChangePolicy: nil,
								SeccompProfile:      nil,
							},
							AutomountServiceAccountToken: proto.Bool(false),
						},
					},
					Strategy: appsv1.DeploymentStrategy{
						Type: "RollingUpdate",
						RollingUpdate: &appsv1.RollingUpdateDeployment{
							MaxUnavailable: &intstr.IntOrString{Type: 1, IntVal: 0, StrVal: "25%"},
							MaxSurge:       &intstr.IntOrString{Type: 1, IntVal: 0, StrVal: "25%"},
						},
					},
					RevisionHistoryLimit:    &revisionHistory,
					ProgressDeadlineSeconds: &progressDeadlineSeconds,
				},
			}
			Expect(actualExplainerDeployment.Spec).To(BeComparableTo(expectedExplainerDeployment.Spec))

			//check predictor service
			actualPredictorService := &v1.Service{}
			Eventually(func() error { return k8sClient.Get(context.TODO(), predictorServiceKey, actualPredictorService) }, timeout).
				Should(Succeed())
			expectedPredictorService := &v1.Service{
				ObjectMeta: metav1.ObjectMeta{
					Name:      predictorServiceKey.Name,
					Namespace: predictorServiceKey.Namespace,
				},
				Spec: v1.ServiceSpec{
					Ports: []v1.ServicePort{
						{
							Name:       predictorServiceKey.Name,
							Protocol:   "TCP",
							Port:       80,
							TargetPort: intstr.IntOrString{Type: 0, IntVal: 8080, StrVal: ""},
						},
					},
					Type:            "ClusterIP",
					SessionAffinity: "None",
					Selector: map[string]string{
						"app": fmt.Sprintf("isvc.%s", predictorServiceKey.Name),
					},
				},
			}
			actualPredictorService.Spec.ClusterIP = ""
			actualPredictorService.Spec.ClusterIPs = nil
			actualPredictorService.Spec.IPFamilies = nil
			actualPredictorService.Spec.IPFamilyPolicy = nil
			actualPredictorService.Spec.InternalTrafficPolicy = nil
			Expect(actualPredictorService.Spec).To(BeComparableTo(expectedPredictorService.Spec))

			//check Explainer service
			actualExplainerService := &v1.Service{}
			Eventually(func() error { return k8sClient.Get(context.TODO(), explainerServiceKey, actualExplainerService) }, timeout).
				Should(Succeed())
			expectedExplainerService := &v1.Service{
				ObjectMeta: metav1.ObjectMeta{
					Name:      explainerServiceKey.Name,
					Namespace: explainerServiceKey.Namespace,
				},
				Spec: v1.ServiceSpec{
					Ports: []v1.ServicePort{
						{
							Name:       explainerServiceKey.Name,
							Protocol:   "TCP",
							Port:       80,
							TargetPort: intstr.IntOrString{Type: 0, IntVal: 8080, StrVal: ""},
						},
					},
					Type:            "ClusterIP",
					SessionAffinity: "None",
					Selector: map[string]string{
						"app": fmt.Sprintf("isvc.%s", explainerServiceKey.Name),
					},
				},
			}
			actualExplainerService.Spec.ClusterIP = ""
			actualExplainerService.Spec.ClusterIPs = nil
			actualExplainerService.Spec.IPFamilies = nil
			actualExplainerService.Spec.IPFamilyPolicy = nil
			actualExplainerService.Spec.InternalTrafficPolicy = nil
			Expect(actualExplainerService.Spec).To(BeComparableTo(expectedExplainerService.Spec))

			// update deployment status to make isvc ready
			updatedPredictorDeployment := actualPredictorDeployment.DeepCopy()
			updatedPredictorDeployment.Status.Conditions = []appsv1.DeploymentCondition{
				{
					Type:   appsv1.DeploymentAvailable,
					Status: v1.ConditionTrue,
				},
			}
			Expect(k8sClient.Status().Update(context.TODO(), updatedPredictorDeployment)).NotTo(HaveOccurred())
			updatedExplainerDeployment := actualExplainerDeployment.DeepCopy()
			updatedExplainerDeployment.Status.Conditions = []appsv1.DeploymentCondition{
				{
					Type:   appsv1.DeploymentAvailable,
					Status: v1.ConditionTrue,
				},
			}
			Expect(k8sClient.Status().Update(context.TODO(), updatedExplainerDeployment)).NotTo(HaveOccurred())

			//check http route
			actualToplevelHttpRoute := &gatewayapiv1.HTTPRoute{}
			Eventually(func() error {
				return k8sClient.Get(context.TODO(), types.NamespacedName{Name: serviceKey.Name,
					Namespace: serviceKey.Namespace}, actualToplevelHttpRoute)
			}, timeout).
				Should(Succeed())
			topLevelHost := fmt.Sprintf("%s-%s.%s", serviceKey.Name, serviceKey.Namespace, "example.com")
			prefixUrlPath := fmt.Sprintf("/serving/%s/%s", serviceKey.Namespace, serviceKey.Name)
			expectedToplevelHttpRoute := gatewayapiv1.HTTPRoute{
				Spec: gatewayapiv1.HTTPRouteSpec{
					Hostnames: []gatewayapiv1.Hostname{gatewayapiv1.Hostname(topLevelHost), "additional.example.com", "example.com"},
					Rules: []gatewayapiv1.HTTPRouteRule{
						{
							Matches: []gatewayapiv1.HTTPRouteMatch{
								{
									Path: &gatewayapiv1.HTTPPathMatch{
										Type:  utils.ToPointer(gatewayapiv1.PathMatchRegularExpression),
										Value: utils.ToPointer(constants.ExplainPrefix()),
									},
								},
							},
							Filters: []gatewayapiv1.HTTPRouteFilter{
								{
									Type: gatewayapiv1.HTTPRouteFilterRequestHeaderModifier,
									RequestHeaderModifier: &gatewayapiv1.HTTPHeaderFilter{
										Set: []gatewayapiv1.HTTPHeader{
											{
												Name:  constants.IsvcNameHeader,
												Value: serviceKey.Name,
											},
											{
												Name:  constants.IsvcNamespaceHeader,
												Value: serviceKey.Namespace,
											},
										},
									},
								},
							},
							BackendRefs: []gatewayapiv1.HTTPBackendRef{
								{
									BackendRef: gatewayapiv1.BackendRef{
										BackendObjectReference: gatewayapiv1.BackendObjectReference{
											Group:     (*gatewayapiv1.Group)(utils.ToPointer("")),
											Kind:      utils.ToPointer(gatewayapiv1.Kind(constants.ServiceKind)),
											Name:      gatewayapiv1.ObjectName(explainerServiceKey.Name),
											Namespace: (*gatewayapiv1.Namespace)(utils.ToPointer(serviceKey.Namespace)),
											Port:      (*gatewayapiv1.PortNumber)(utils.ToPointer(int32(constants.CommonDefaultHttpPort))),
										},
										Weight: utils.ToPointer(int32(1)),
									},
								},
							},
							Timeouts: &gatewayapiv1.HTTPRouteTimeouts{
								Request: utils.ToPointer(gatewayapiv1.Duration("30s")),
							},
						},
						{
							Matches: []gatewayapiv1.HTTPRouteMatch{
								{
									Path: &gatewayapiv1.HTTPPathMatch{
										Type:  utils.ToPointer(gatewayapiv1.PathMatchRegularExpression),
										Value: utils.ToPointer(constants.FallbackPrefix()),
									},
								},
							},
							Filters: []gatewayapiv1.HTTPRouteFilter{
								{
									Type: gatewayapiv1.HTTPRouteFilterRequestHeaderModifier,
									RequestHeaderModifier: &gatewayapiv1.HTTPHeaderFilter{
										Set: []gatewayapiv1.HTTPHeader{
											{
												Name:  constants.IsvcNameHeader,
												Value: serviceKey.Name,
											},
											{
												Name:  constants.IsvcNamespaceHeader,
												Value: serviceKey.Namespace,
											},
										},
									},
								},
							},
							BackendRefs: []gatewayapiv1.HTTPBackendRef{
								{
									BackendRef: gatewayapiv1.BackendRef{
										BackendObjectReference: gatewayapiv1.BackendObjectReference{
											Group:     (*gatewayapiv1.Group)(utils.ToPointer("")),
											Kind:      utils.ToPointer(gatewayapiv1.Kind(constants.ServiceKind)),
											Name:      gatewayapiv1.ObjectName(predictorServiceKey.Name),
											Namespace: (*gatewayapiv1.Namespace)(utils.ToPointer(serviceKey.Namespace)),
											Port:      (*gatewayapiv1.PortNumber)(utils.ToPointer(int32(constants.CommonDefaultHttpPort))),
										},
										Weight: utils.ToPointer(int32(1)),
									},
								},
							},
							Timeouts: &gatewayapiv1.HTTPRouteTimeouts{
								Request: utils.ToPointer(gatewayapiv1.Duration("60s")),
							},
						},
						{
							Matches: []gatewayapiv1.HTTPRouteMatch{
								{
									Path: &gatewayapiv1.HTTPPathMatch{
										Type:  utils.ToPointer(gatewayapiv1.PathMatchRegularExpression),
										Value: utils.ToPointer(prefixUrlPath + constants.PathBasedExplainPrefix()),
									},
								},
							},
							Filters: []gatewayapiv1.HTTPRouteFilter{
								{
									Type: gatewayapiv1.HTTPRouteFilterRequestHeaderModifier,
									RequestHeaderModifier: &gatewayapiv1.HTTPHeaderFilter{
										Set: []gatewayapiv1.HTTPHeader{
											{
												Name:  constants.IsvcNameHeader,
												Value: serviceKey.Name,
											},
											{
												Name:  constants.IsvcNamespaceHeader,
												Value: serviceKey.Namespace,
											},
										},
									},
								},
							},
							BackendRefs: []gatewayapiv1.HTTPBackendRef{
								{
									BackendRef: gatewayapiv1.BackendRef{
										BackendObjectReference: gatewayapiv1.BackendObjectReference{
											Group:     (*gatewayapiv1.Group)(utils.ToPointer("")),
											Kind:      utils.ToPointer(gatewayapiv1.Kind(constants.ServiceKind)),
											Name:      gatewayapiv1.ObjectName(explainerServiceKey.Name),
											Namespace: (*gatewayapiv1.Namespace)(utils.ToPointer(serviceKey.Namespace)),
											Port:      (*gatewayapiv1.PortNumber)(utils.ToPointer(int32(constants.CommonDefaultHttpPort))),
										},
										Weight: utils.ToPointer(int32(1)),
									},
								},
							},
							Timeouts: &gatewayapiv1.HTTPRouteTimeouts{
								Request: utils.ToPointer(gatewayapiv1.Duration("30s")),
							},
						},
						{
							Matches: []gatewayapiv1.HTTPRouteMatch{
								{
									Path: &gatewayapiv1.HTTPPathMatch{
										Type:  utils.ToPointer(gatewayapiv1.PathMatchRegularExpression),
										Value: utils.ToPointer(prefixUrlPath + "/"),
									},
								},
							},
							Filters: []gatewayapiv1.HTTPRouteFilter{
								{
									Type: gatewayapiv1.HTTPRouteFilterRequestHeaderModifier,
									RequestHeaderModifier: &gatewayapiv1.HTTPHeaderFilter{
										Set: []gatewayapiv1.HTTPHeader{
											{
												Name:  constants.IsvcNameHeader,
												Value: serviceKey.Name,
											},
											{
												Name:  constants.IsvcNamespaceHeader,
												Value: serviceKey.Namespace,
											},
										},
									},
								},
							},
							BackendRefs: []gatewayapiv1.HTTPBackendRef{
								{
									BackendRef: gatewayapiv1.BackendRef{
										BackendObjectReference: gatewayapiv1.BackendObjectReference{
											Group:     (*gatewayapiv1.Group)(utils.ToPointer("")),
											Kind:      utils.ToPointer(gatewayapiv1.Kind(constants.ServiceKind)),
											Name:      gatewayapiv1.ObjectName(predictorServiceKey.Name),
											Namespace: (*gatewayapiv1.Namespace)(utils.ToPointer(serviceKey.Namespace)),
											Port:      (*gatewayapiv1.PortNumber)(utils.ToPointer(int32(constants.CommonDefaultHttpPort))),
										},
										Weight: utils.ToPointer(int32(1)),
									},
								},
							},
							Timeouts: &gatewayapiv1.HTTPRouteTimeouts{
								Request: utils.ToPointer(gatewayapiv1.Duration("60s")),
							},
						},
					},
					CommonRouteSpec: gatewayapiv1.CommonRouteSpec{
						ParentRefs: []gatewayapiv1.ParentReference{
							{
								Name:      gatewayapiv1.ObjectName(kserveGateway.Name),
								Kind:      utils.ToPointer(gatewayapiv1.Kind(constants.GatewayKind)),
								Group:     (*gatewayapiv1.Group)(&gatewayapiv1.GroupVersion.Group),
								Namespace: utils.ToPointer(gatewayapiv1.Namespace(kserveGateway.Namespace)),
							},
						},
					},
				},
			}
			Expect(actualToplevelHttpRoute.Spec).To(BeComparableTo(expectedToplevelHttpRoute.Spec))

			actualPredictorHttpRoute := &gatewayapiv1.HTTPRoute{}
			Eventually(func() error {
				return k8sClient.Get(context.TODO(), types.NamespacedName{Name: predictorServiceKey.Name,
					Namespace: serviceKey.Namespace}, actualPredictorHttpRoute)
			}, timeout).
				Should(Succeed())
			predictorHost := fmt.Sprintf("%s-%s.%s", predictorServiceKey.Name, serviceKey.Namespace, "example.com")
			expectedPredictorHttpRoute := gatewayapiv1.HTTPRoute{
				Spec: gatewayapiv1.HTTPRouteSpec{
					Hostnames: []gatewayapiv1.Hostname{gatewayapiv1.Hostname(predictorHost)},
					Rules: []gatewayapiv1.HTTPRouteRule{
						{
							Matches: []gatewayapiv1.HTTPRouteMatch{
								{
									Path: &gatewayapiv1.HTTPPathMatch{
										Type:  utils.ToPointer(gatewayapiv1.PathMatchRegularExpression),
										Value: utils.ToPointer(constants.FallbackPrefix()),
									},
								},
							},
							Filters: []gatewayapiv1.HTTPRouteFilter{
								{
									Type: gatewayapiv1.HTTPRouteFilterRequestHeaderModifier,
									RequestHeaderModifier: &gatewayapiv1.HTTPHeaderFilter{
										Set: []gatewayapiv1.HTTPHeader{
											{
												Name:  constants.IsvcNameHeader,
												Value: serviceKey.Name,
											},
											{
												Name:  constants.IsvcNamespaceHeader,
												Value: serviceKey.Namespace,
											},
										},
									},
								},
							},
							BackendRefs: []gatewayapiv1.HTTPBackendRef{
								{
									BackendRef: gatewayapiv1.BackendRef{
										BackendObjectReference: gatewayapiv1.BackendObjectReference{
											Group:     (*gatewayapiv1.Group)(utils.ToPointer("")),
											Kind:      utils.ToPointer(gatewayapiv1.Kind(constants.ServiceKind)),
											Name:      gatewayapiv1.ObjectName(predictorServiceKey.Name),
											Namespace: (*gatewayapiv1.Namespace)(utils.ToPointer(serviceKey.Namespace)),
											Port:      (*gatewayapiv1.PortNumber)(utils.ToPointer(int32(constants.CommonDefaultHttpPort))),
										},
										Weight: utils.ToPointer(int32(1)),
									},
								},
							},
							Timeouts: &gatewayapiv1.HTTPRouteTimeouts{
								Request: utils.ToPointer(gatewayapiv1.Duration("60s")),
							},
						},
					},
					CommonRouteSpec: gatewayapiv1.CommonRouteSpec{
						ParentRefs: []gatewayapiv1.ParentReference{
							{
								Name:      gatewayapiv1.ObjectName(kserveGateway.Name),
								Kind:      utils.ToPointer(gatewayapiv1.Kind(constants.GatewayKind)),
								Group:     (*gatewayapiv1.Group)(&gatewayapiv1.GroupVersion.Group),
								Namespace: utils.ToPointer(gatewayapiv1.Namespace(kserveGateway.Namespace)),
							},
						},
					},
				},
			}
			Expect(actualPredictorHttpRoute.Spec).To(BeComparableTo(expectedPredictorHttpRoute.Spec))

			actualExplainerHttpRoute := &gatewayapiv1.HTTPRoute{}
			Eventually(func() error {
				return k8sClient.Get(context.TODO(), types.NamespacedName{Name: explainerServiceKey.Name,
					Namespace: serviceKey.Namespace}, actualExplainerHttpRoute)
			}, timeout).
				Should(Succeed())
			explainerHost := fmt.Sprintf("%s-%s.%s", explainerServiceKey.Name, serviceKey.Namespace, "example.com")
			expectedExplainerHttpRoute := gatewayapiv1.HTTPRoute{
				Spec: gatewayapiv1.HTTPRouteSpec{
					Hostnames: []gatewayapiv1.Hostname{gatewayapiv1.Hostname(explainerHost)},
					Rules: []gatewayapiv1.HTTPRouteRule{
						{
							Matches: []gatewayapiv1.HTTPRouteMatch{
								{
									Path: &gatewayapiv1.HTTPPathMatch{
										Type:  utils.ToPointer(gatewayapiv1.PathMatchRegularExpression),
										Value: utils.ToPointer(constants.FallbackPrefix()),
									},
								},
							},
							Filters: []gatewayapiv1.HTTPRouteFilter{
								{
									Type: gatewayapiv1.HTTPRouteFilterRequestHeaderModifier,
									RequestHeaderModifier: &gatewayapiv1.HTTPHeaderFilter{
										Set: []gatewayapiv1.HTTPHeader{
											{
												Name:  constants.IsvcNameHeader,
												Value: serviceKey.Name,
											},
											{
												Name:  constants.IsvcNamespaceHeader,
												Value: serviceKey.Namespace,
											},
										},
									},
								},
							},
							BackendRefs: []gatewayapiv1.HTTPBackendRef{
								{
									BackendRef: gatewayapiv1.BackendRef{
										BackendObjectReference: gatewayapiv1.BackendObjectReference{
											Group:     (*gatewayapiv1.Group)(utils.ToPointer("")),
											Kind:      utils.ToPointer(gatewayapiv1.Kind(constants.ServiceKind)),
											Name:      gatewayapiv1.ObjectName(explainerServiceKey.Name),
											Namespace: (*gatewayapiv1.Namespace)(utils.ToPointer(serviceKey.Namespace)),
											Port:      (*gatewayapiv1.PortNumber)(utils.ToPointer(int32(constants.CommonDefaultHttpPort))),
										},
										Weight: utils.ToPointer(int32(1)),
									},
								},
							},
							Timeouts: &gatewayapiv1.HTTPRouteTimeouts{
								Request: utils.ToPointer(gatewayapiv1.Duration("30s")),
							},
						},
					},
					CommonRouteSpec: gatewayapiv1.CommonRouteSpec{
						ParentRefs: []gatewayapiv1.ParentReference{
							{
								Name:      gatewayapiv1.ObjectName(kserveGateway.Name),
								Kind:      utils.ToPointer(gatewayapiv1.Kind(constants.GatewayKind)),
								Group:     (*gatewayapiv1.Group)(&gatewayapiv1.GroupVersion.Group),
								Namespace: utils.ToPointer(gatewayapiv1.Namespace(kserveGateway.Namespace)),
							},
						},
					},
				},
			}
			Expect(actualExplainerHttpRoute.Spec).To(BeComparableTo(expectedExplainerHttpRoute.Spec))

			// Mark the Ingress as accepted to make isvc ready
			httpRouteStatus := gatewayapiv1.HTTPRouteStatus{
				RouteStatus: gatewayapiv1.RouteStatus{
					Parents: []gatewayapiv1.RouteParentStatus{
						{
							ParentRef: gatewayapiv1.ParentReference{
								Name:      gatewayapiv1.ObjectName(kserveGateway.Name),
								Kind:      utils.ToPointer(gatewayapiv1.Kind(constants.GatewayKind)),
								Group:     (*gatewayapiv1.Group)(&gatewayapiv1.GroupVersion.Group),
								Namespace: utils.ToPointer(gatewayapiv1.Namespace(kserveGateway.Namespace)),
							},
							ControllerName: "istio.io/gateway-controller",
							Conditions: []metav1.Condition{
								{
									Type:               string(gatewayapiv1.ListenerConditionAccepted),
									Status:             metav1.ConditionTrue,
									Reason:             "Accepted",
									Message:            "Route was valid",
									LastTransitionTime: metav1.Now(),
								},
							},
						},
					},
				},
			}
			actualPredictorHttpRoute.Status = httpRouteStatus
			Expect(k8sClient.Status().Update(context.Background(), actualPredictorHttpRoute)).NotTo(HaveOccurred())
			actualExplainerHttpRoute.Status = httpRouteStatus
			Expect(k8sClient.Status().Update(context.Background(), actualExplainerHttpRoute)).NotTo(HaveOccurred())
			actualToplevelHttpRoute.Status = httpRouteStatus
			Expect(k8sClient.Status().Update(context.Background(), actualToplevelHttpRoute)).NotTo(HaveOccurred())

			// verify if InferenceService status is updated
			expectedIsvcStatus := v1beta1.InferenceServiceStatus{
				Status: duckv1.Status{
					Conditions: duckv1.Conditions{
						{
							Type:     v1beta1.ExplainerReady,
							Status:   "True",
							Severity: "Info",
						},
						{
							Type:   v1beta1.IngressReady,
							Status: "True",
						},
						{
							Type:   v1beta1.PredictorReady,
							Status: "True",
						},
						{
							Type:   apis.ConditionReady,
							Status: "True",
						},
					},
				},
				URL: &apis.URL{
					Scheme: "http",
<<<<<<< HEAD
					Host:   fmt.Sprintf("%s-predictor.%s.svc.cluster.local", serviceKey.Name, serviceKey.Namespace),
=======
					Host:   fmt.Sprintf("%s-%s.example.com", serviceKey.Name, serviceKey.Namespace),
>>>>>>> 41a09046
				},
				Address: &duckv1.Addressable{
					URL: &apis.URL{
						Scheme: "http",
						Host:   fmt.Sprintf("%s.%s.svc.cluster.local", predictorServiceKey.Name, serviceKey.Namespace),
					},
				},
				Components: map[v1beta1.ComponentType]v1beta1.ComponentStatusSpec{
					v1beta1.PredictorComponent: {
						LatestCreatedRevision: "",
<<<<<<< HEAD
						//URL: &apis.URL{
						//	Scheme: "http",
						//	Host:   fmt.Sprintf("%s-predictor-default.example.com", serviceName),
						//},
=======
						URL: &apis.URL{
							Scheme: "http",
							Host:   fmt.Sprintf("%s-%s.example.com", predictorServiceKey.Name, serviceKey.Namespace),
						},
					},
					v1beta1.ExplainerComponent: {
						LatestCreatedRevision: "",
						URL: &apis.URL{
							Scheme: "http",
							Host:   fmt.Sprintf("%s-%s.example.com", explainerServiceKey.Name, serviceKey.Namespace),
						},
>>>>>>> 41a09046
					},
				},
				ModelStatus: v1beta1.ModelStatus{
					TransitionStatus:    "InProgress",
					ModelRevisionStates: &v1beta1.ModelRevisionStates{TargetModelState: "Pending"},
				},
			}
			Eventually(func() string {
				isvc := &v1beta1.InferenceService{}
				if err := k8sClient.Get(context.TODO(), serviceKey, isvc); err != nil {
					return err.Error()
				}
				return cmp.Diff(&expectedIsvcStatus, &isvc.Status, cmpopts.IgnoreTypes(apis.VolatileTime{}))
			}, timeout).Should(BeEmpty())

			//check predictor HPA
			var cpuUtilization int32 = 75
			var stabilizationWindowSeconds int32 = 0
			selectPolicy := autoscalingv2.MaxChangePolicySelect
			actualPredictorHPA := &autoscalingv2.HorizontalPodAutoscaler{}
			predictorHPAKey := types.NamespacedName{Name: predictorServiceKey.Name,
				Namespace: serviceKey.Namespace}
			Eventually(func() error { return k8sClient.Get(context.TODO(), predictorHPAKey, actualPredictorHPA) }, timeout).
				Should(Succeed())
			expectedPredictorHPA := &autoscalingv2.HorizontalPodAutoscaler{
				Spec: autoscalingv2.HorizontalPodAutoscalerSpec{
					ScaleTargetRef: autoscalingv2.CrossVersionObjectReference{
						APIVersion: "apps/v1",
						Kind:       "Deployment",
						Name:       predictorServiceKey.Name,
					},
					MinReplicas: &minReplicas,
					MaxReplicas: maxReplicas,
					Metrics: []autoscalingv2.MetricSpec{
						{
							Type: autoscalingv2.ResourceMetricSourceType,
							Resource: &autoscalingv2.ResourceMetricSource{
								Name: v1.ResourceCPU,
								Target: autoscalingv2.MetricTarget{
									Type:               "Utilization",
									AverageUtilization: &cpuUtilization,
								},
							},
						},
					},
					Behavior: &autoscalingv2.HorizontalPodAutoscalerBehavior{
						ScaleUp: &autoscalingv2.HPAScalingRules{
							StabilizationWindowSeconds: &stabilizationWindowSeconds,
							SelectPolicy:               &selectPolicy,
							Policies: []autoscalingv2.HPAScalingPolicy{
								{
									Type:          "Pods",
									Value:         4,
									PeriodSeconds: 15,
								},
								{
									Type:          "Percent",
									Value:         100,
									PeriodSeconds: 15,
								},
							},
						},
						ScaleDown: &autoscalingv2.HPAScalingRules{
							StabilizationWindowSeconds: nil,
							SelectPolicy:               &selectPolicy,
							Policies: []autoscalingv2.HPAScalingPolicy{
								{
									Type:          "Percent",
									Value:         100,
									PeriodSeconds: 15,
								},
							},
						},
					},
				},
			}
			Expect(actualPredictorHPA.Spec).To(BeComparableTo(expectedPredictorHPA.Spec))

			// check Explainer HPA
			actualExplainerHPA := &autoscalingv2.HorizontalPodAutoscaler{}
			explainerHPAKey := types.NamespacedName{Name: explainerServiceKey.Name,
				Namespace: serviceKey.Namespace}
			Eventually(func() error { return k8sClient.Get(context.TODO(), explainerHPAKey, actualExplainerHPA) }, timeout).
				Should(Succeed())
			expectedExplainerHPA := &autoscalingv2.HorizontalPodAutoscaler{
				Spec: autoscalingv2.HorizontalPodAutoscalerSpec{
					ScaleTargetRef: autoscalingv2.CrossVersionObjectReference{
						APIVersion: "apps/v1",
						Kind:       "Deployment",
						Name:       explainerServiceKey.Name,
					},
					MinReplicas: &explainerMinReplicas,
					MaxReplicas: explainerMaxReplicas,
					Metrics: []autoscalingv2.MetricSpec{
						{
							Type: autoscalingv2.ResourceMetricSourceType,
							Resource: &autoscalingv2.ResourceMetricSource{
								Name: v1.ResourceCPU,
								Target: autoscalingv2.MetricTarget{
									Type:               "Utilization",
									AverageUtilization: &explainerCpuUtilization,
								},
							},
						},
					},
					Behavior: &autoscalingv2.HorizontalPodAutoscalerBehavior{
						ScaleUp: &autoscalingv2.HPAScalingRules{
							StabilizationWindowSeconds: &explainerStabilizationWindowSeconds,
							SelectPolicy:               &ExplainerSelectPolicy,
							Policies: []autoscalingv2.HPAScalingPolicy{
								{
									Type:          "Pods",
									Value:         4,
									PeriodSeconds: 15,
								},
								{
									Type:          "Percent",
									Value:         100,
									PeriodSeconds: 15,
								},
							},
						},
						ScaleDown: &autoscalingv2.HPAScalingRules{
							StabilizationWindowSeconds: nil,
							SelectPolicy:               &ExplainerSelectPolicy,
							Policies: []autoscalingv2.HPAScalingPolicy{
								{
									Type:          "Percent",
									Value:         100,
									PeriodSeconds: 15,
								},
							},
						},
					},
				},
			}
			Expect(actualExplainerHPA.Spec).To(BeComparableTo(expectedExplainerHPA.Spec))
		})
	})
	Context("When creating inference service with raw kube predictor with gateway api disabled", func() {
		configs := map[string]string{
			"explainers": `{
				"alibi": {
					"image": "kserve/alibi-explainer",
					"defaultImageVersion": "latest"
				}
			}`,
			"ingress": `{
				"enableGatewayAPI": false,
				"ingressGateway": "knative-serving/knative-ingress-gateway",
				"localGateway": "knative-serving/knative-local-gateway",
				"localGatewayService": "knative-local-gateway.istio-system.svc.cluster.local"
			}`,
			"storageInitializer": `{
				"image" : "kserve/storage-initializer:latest",
				"memoryRequest": "100Mi",
				"memoryLimit": "1Gi",
				"cpuRequest": "100m",
				"cpuLimit": "1",
				"CaBundleConfigMapName": "",
				"caBundleVolumeMountPath": "/etc/ssl/custom-certs",
				"enableDirectPvcVolumeMount": false
			}`,
		}

		It("Should have ingress/service/deployment/hpa created", func() {
			By("By creating a new InferenceService")
			// Create configmap
			var configMap = &v1.ConfigMap{
				ObjectMeta: metav1.ObjectMeta{
					Name:      constants.InferenceServiceConfigMapName,
					Namespace: constants.KServeNamespace,
				},
				Data: configs,
			}
			Expect(k8sClient.Create(context.TODO(), configMap)).NotTo(HaveOccurred())
			defer k8sClient.Delete(context.TODO(), configMap)
			// Create ServingRuntime
			servingRuntime := &v1alpha1.ServingRuntime{
				ObjectMeta: metav1.ObjectMeta{
					Name:      "tf-serving-raw",
					Namespace: "default",
				},
				Spec: v1alpha1.ServingRuntimeSpec{
					SupportedModelFormats: []v1alpha1.SupportedModelFormat{
						{
							Name:       "tensorflow",
							Version:    proto.String("1"),
							AutoSelect: proto.Bool(true),
						},
					},
					ServingRuntimePodSpec: v1alpha1.ServingRuntimePodSpec{
						Containers: []v1.Container{
							{
								Name:    "kserve-container",
								Image:   "tensorflow/serving:1.14.0",
								Command: []string{"/usr/bin/tensorflow_model_server"},
								Args: []string{
									"--port=9000",
									"--rest_api_port=8080",
									"--model_base_path=/mnt/models",
									"--rest_api_timeout_in_ms=60000",
								},
								Resources: defaultResource,
							},
						},
					},
					Disabled: proto.Bool(false),
				},
			}
			k8sClient.Create(context.TODO(), servingRuntime)
			defer k8sClient.Delete(context.TODO(), servingRuntime)
			serviceName := "raw-foo"
			var expectedRequest = reconcile.Request{NamespacedName: types.NamespacedName{Name: serviceName, Namespace: "default"}}
			var serviceKey = expectedRequest.NamespacedName
			var storageUri = "s3://test/mnist/export"
			ctx := context.Background()
			isvc := &v1beta1.InferenceService{
				ObjectMeta: metav1.ObjectMeta{
					Name:      serviceKey.Name,
					Namespace: serviceKey.Namespace,
					Annotations: map[string]string{
						"serving.kserve.io/deploymentMode":              "RawDeployment",
						"serving.kserve.io/autoscalerClass":             "hpa",
						"serving.kserve.io/metrics":                     "cpu",
						"serving.kserve.io/targetUtilizationPercentage": "75",
					},
				},
				Spec: v1beta1.InferenceServiceSpec{
					Predictor: v1beta1.PredictorSpec{
						ComponentExtensionSpec: v1beta1.ComponentExtensionSpec{
							MinReplicas: v1beta1.GetIntReference(1),
							MaxReplicas: 3,
						},
						Tensorflow: &v1beta1.TFServingSpec{
							PredictorExtensionSpec: v1beta1.PredictorExtensionSpec{
								StorageURI:     &storageUri,
								RuntimeVersion: proto.String("1.14.0"),
								Container: v1.Container{
									Name:      constants.InferenceServiceContainerName,
									Resources: defaultResource,
								},
							},
						},
					},
				},
			}
			isvc.DefaultInferenceService(nil, nil, &v1beta1.SecurityConfig{AutoMountServiceAccountToken: false}, nil)
			Expect(k8sClient.Create(ctx, isvc)).Should(Succeed())

			inferenceService := &v1beta1.InferenceService{}

			Eventually(func() bool {
				err := k8sClient.Get(ctx, serviceKey, inferenceService)
				if err != nil {
					return false
				}
				return true
			}, timeout, interval).Should(BeTrue())

			actualDeployment := &appsv1.Deployment{}
			predictorDeploymentKey := types.NamespacedName{Name: constants.PredictorServiceName(serviceKey.Name),
				Namespace: serviceKey.Namespace}
			Eventually(func() error { return k8sClient.Get(context.TODO(), predictorDeploymentKey, actualDeployment) }, timeout).
				Should(Succeed())
			var replicas int32 = 1
			var revisionHistory int32 = 10
			var progressDeadlineSeconds int32 = 600
			var gracePeriod int64 = 30
			expectedDeployment := &appsv1.Deployment{
				ObjectMeta: metav1.ObjectMeta{
					Name:      predictorDeploymentKey.Name,
					Namespace: predictorDeploymentKey.Namespace,
				},
				Spec: appsv1.DeploymentSpec{
					Replicas: &replicas,
					Selector: &metav1.LabelSelector{
						MatchLabels: map[string]string{
							"app": "isvc." + predictorDeploymentKey.Name,
						},
					},
					Template: v1.PodTemplateSpec{
						ObjectMeta: metav1.ObjectMeta{
							Name:      predictorDeploymentKey.Name,
							Namespace: "default",
							Labels: map[string]string{
								"app":                                 "isvc." + predictorDeploymentKey.Name,
								constants.KServiceComponentLabel:      constants.Predictor.String(),
								constants.InferenceServicePodLabelKey: serviceName,
							},
							Annotations: map[string]string{
								constants.StorageInitializerSourceUriInternalAnnotationKey: *isvc.Spec.Predictor.Model.StorageURI,
								"serving.kserve.io/deploymentMode":                         "RawDeployment",
								"serving.kserve.io/autoscalerClass":                        "hpa",
								"serving.kserve.io/metrics":                                "cpu",
								"serving.kserve.io/targetUtilizationPercentage":            "75",
							},
						},
						Spec: v1.PodSpec{
							Containers: []v1.Container{
								{
									Image: "tensorflow/serving:" +
										*isvc.Spec.Predictor.Model.RuntimeVersion,
									Name:    constants.InferenceServiceContainerName,
									Command: []string{v1beta1.TensorflowEntrypointCommand},
									Args: []string{
										"--port=" + v1beta1.TensorflowServingGRPCPort,
										"--rest_api_port=" + v1beta1.TensorflowServingRestPort,
										"--model_base_path=" + constants.DefaultModelLocalMountPath,
										"--rest_api_timeout_in_ms=60000",
									},
									Resources: defaultResource,
									ReadinessProbe: &v1.Probe{
										ProbeHandler: v1.ProbeHandler{
											TCPSocket: &v1.TCPSocketAction{
												Port: intstr.IntOrString{
													IntVal: 8080,
												},
											},
										},
										InitialDelaySeconds: 0,
										TimeoutSeconds:      1,
										PeriodSeconds:       10,
										SuccessThreshold:    1,
										FailureThreshold:    3,
									},
									TerminationMessagePath:   "/dev/termination-log",
									TerminationMessagePolicy: "File",
									ImagePullPolicy:          "IfNotPresent",
								},
							},
							SchedulerName:                 "default-scheduler",
							RestartPolicy:                 "Always",
							TerminationGracePeriodSeconds: &gracePeriod,
							DNSPolicy:                     "ClusterFirst",
							SecurityContext: &v1.PodSecurityContext{
								SELinuxOptions:      nil,
								WindowsOptions:      nil,
								RunAsUser:           nil,
								RunAsGroup:          nil,
								RunAsNonRoot:        nil,
								SupplementalGroups:  nil,
								FSGroup:             nil,
								Sysctls:             nil,
								FSGroupChangePolicy: nil,
								SeccompProfile:      nil,
							},
							AutomountServiceAccountToken: proto.Bool(false),
						},
					},
					Strategy: appsv1.DeploymentStrategy{
						Type: "RollingUpdate",
						RollingUpdate: &appsv1.RollingUpdateDeployment{
							MaxUnavailable: &intstr.IntOrString{Type: 1, IntVal: 0, StrVal: "25%"},
							MaxSurge:       &intstr.IntOrString{Type: 1, IntVal: 0, StrVal: "25%"},
						},
					},
					RevisionHistoryLimit:    &revisionHistory,
					ProgressDeadlineSeconds: &progressDeadlineSeconds,
				},
			}
			Expect(actualDeployment.Spec).To(Equal(expectedDeployment.Spec))

			//check service
			actualService := &v1.Service{}
			predictorServiceKey := types.NamespacedName{Name: constants.PredictorServiceName(serviceKey.Name),
				Namespace: serviceKey.Namespace}
			Eventually(func() error { return k8sClient.Get(context.TODO(), predictorServiceKey, actualService) }, timeout).
				Should(Succeed())

			expectedService := &v1.Service{
				ObjectMeta: metav1.ObjectMeta{
					Name:      predictorServiceKey.Name,
					Namespace: predictorServiceKey.Namespace,
				},
				Spec: v1.ServiceSpec{
					Ports: []v1.ServicePort{
						{
							Name:       constants.PredictorServiceName(serviceName),
							Protocol:   "TCP",
							Port:       80,
							TargetPort: intstr.IntOrString{Type: 0, IntVal: 8080, StrVal: ""},
						},
					},
					Type:            "ClusterIP",
					SessionAffinity: "None",
					Selector: map[string]string{
						"app": fmt.Sprintf("isvc.%s", constants.PredictorServiceName(serviceName)),
					},
				},
			}
			actualService.Spec.ClusterIP = ""
			actualService.Spec.ClusterIPs = nil
			actualService.Spec.IPFamilies = nil
			actualService.Spec.IPFamilyPolicy = nil
			actualService.Spec.InternalTrafficPolicy = nil
			Expect(actualService.Spec).To(Equal(expectedService.Spec))

			//check isvc status
			updatedDeployment := actualDeployment.DeepCopy()
			updatedDeployment.Status.Conditions = []appsv1.DeploymentCondition{
				{
					Type:   appsv1.DeploymentAvailable,
					Status: v1.ConditionTrue,
				},
			}
			Expect(k8sClient.Status().Update(context.TODO(), updatedDeployment)).NotTo(HaveOccurred())

			//check ingress
			pathType := netv1.PathTypePrefix
			actualIngress := &netv1.Ingress{}
			predictorIngressKey := types.NamespacedName{Name: serviceKey.Name,
				Namespace: serviceKey.Namespace}
			Eventually(func() error { return k8sClient.Get(context.TODO(), predictorIngressKey, actualIngress) }, timeout).
				Should(Succeed())
			expectedIngress := netv1.Ingress{
				Spec: netv1.IngressSpec{
					Rules: []netv1.IngressRule{
						{
							Host: "raw-foo-default.example.com",
							IngressRuleValue: netv1.IngressRuleValue{
								HTTP: &netv1.HTTPIngressRuleValue{
									Paths: []netv1.HTTPIngressPath{
										{
											Path:     "/",
											PathType: &pathType,
											Backend: netv1.IngressBackend{
												Service: &netv1.IngressServiceBackend{
													Name: "raw-foo-predictor",
													Port: netv1.ServiceBackendPort{
														Number: 80,
													},
												},
											},
										},
									},
								},
							},
						},
						{
							Host: "raw-foo-predictor-default.example.com",
							IngressRuleValue: netv1.IngressRuleValue{
								HTTP: &netv1.HTTPIngressRuleValue{
									Paths: []netv1.HTTPIngressPath{
										{
											Path:     "/",
											PathType: &pathType,
											Backend: netv1.IngressBackend{
												Service: &netv1.IngressServiceBackend{
													Name: "raw-foo-predictor",
													Port: netv1.ServiceBackendPort{
														Number: 80,
													},
												},
											},
										},
									},
								},
							},
						},
					},
				},
			}
			Expect(actualIngress.Spec).To(Equal(expectedIngress.Spec))
			// verify if InferenceService status is updated
			expectedIsvcStatus := v1beta1.InferenceServiceStatus{
				Status: duckv1.Status{
					Conditions: duckv1.Conditions{
						{
							Type:   v1beta1.IngressReady,
							Status: "True",
						},
						{
							Type:   v1beta1.PredictorReady,
							Status: "True",
						},
						{
							Type:   apis.ConditionReady,
							Status: "True",
						},
					},
				},
				URL: &apis.URL{
					Scheme: "http",
<<<<<<< HEAD
					Host:   fmt.Sprintf("%s-predictor.%s.svc.cluster.local", serviceKey.Name, serviceKey.Namespace),
=======
					Host:   "raw-foo-default.example.com",
>>>>>>> 41a09046
				},
				Address: &duckv1.Addressable{
					URL: &apis.URL{
						Scheme: "http",
						Host:   fmt.Sprintf("%s-predictor.%s.svc.cluster.local", serviceKey.Name, serviceKey.Namespace),
					},
				},
				Components: map[v1beta1.ComponentType]v1beta1.ComponentStatusSpec{
					v1beta1.PredictorComponent: {
						LatestCreatedRevision: "",
<<<<<<< HEAD
						//URL: &apis.URL{
						//	Scheme: "http",
						//	Host:   fmt.Sprintf("%s-predictor.%s.%s", serviceName, serviceKey.Namespace, domain),
						//},
=======
						URL: &apis.URL{
							Scheme: "http",
							Host:   "raw-foo-predictor-default.example.com",
						},
>>>>>>> 41a09046
					},
				},
				ModelStatus: v1beta1.ModelStatus{
					TransitionStatus:    "InProgress",
					ModelRevisionStates: &v1beta1.ModelRevisionStates{TargetModelState: "Pending"},
				},
			}
			Eventually(func() string {
				isvc := &v1beta1.InferenceService{}
				if err := k8sClient.Get(context.TODO(), serviceKey, isvc); err != nil {
					return err.Error()
				}
				return cmp.Diff(&expectedIsvcStatus, &isvc.Status, cmpopts.IgnoreTypes(apis.VolatileTime{}))
			}, timeout).Should(BeEmpty())

			//check HPA
			var minReplicas int32 = 1
			var maxReplicas int32 = 3
			var cpuUtilization int32 = 75
			var stabilizationWindowSeconds int32 = 0
			selectPolicy := autoscalingv2.MaxChangePolicySelect
			actualHPA := &autoscalingv2.HorizontalPodAutoscaler{}
			predictorHPAKey := types.NamespacedName{Name: constants.PredictorServiceName(serviceKey.Name),
				Namespace: serviceKey.Namespace}
			Eventually(func() error { return k8sClient.Get(context.TODO(), predictorHPAKey, actualHPA) }, timeout).
				Should(Succeed())
			expectedHPA := &autoscalingv2.HorizontalPodAutoscaler{
				Spec: autoscalingv2.HorizontalPodAutoscalerSpec{
					ScaleTargetRef: autoscalingv2.CrossVersionObjectReference{
						APIVersion: "apps/v1",
						Kind:       "Deployment",
						Name:       constants.PredictorServiceName(serviceKey.Name),
					},
					MinReplicas: &minReplicas,
					MaxReplicas: maxReplicas,
					Metrics: []autoscalingv2.MetricSpec{
						{
							Type: autoscalingv2.ResourceMetricSourceType,
							Resource: &autoscalingv2.ResourceMetricSource{
								Name: v1.ResourceCPU,
								Target: autoscalingv2.MetricTarget{
									Type:               "Utilization",
									AverageUtilization: &cpuUtilization,
								},
							},
						},
					},
					Behavior: &autoscalingv2.HorizontalPodAutoscalerBehavior{
						ScaleUp: &autoscalingv2.HPAScalingRules{
							StabilizationWindowSeconds: &stabilizationWindowSeconds,
							SelectPolicy:               &selectPolicy,
							Policies: []autoscalingv2.HPAScalingPolicy{
								{
									Type:          "Pods",
									Value:         4,
									PeriodSeconds: 15,
								},
								{
									Type:          "Percent",
									Value:         100,
									PeriodSeconds: 15,
								},
							},
						},
						ScaleDown: &autoscalingv2.HPAScalingRules{
							StabilizationWindowSeconds: nil,
							SelectPolicy:               &selectPolicy,
							Policies: []autoscalingv2.HPAScalingPolicy{
								{
									Type:          "Percent",
									Value:         100,
									PeriodSeconds: 15,
								},
							},
						},
					},
				},
			}
			Expect(actualHPA.Spec).To(Equal(expectedHPA.Spec))
		})
	})
	Context("When creating an inferenceservice with raw kube predictor and ODH auth enabled", func() {
		configs := map[string]string{
			"oauthProxy":         `{"image": "registry.redhat.io/openshift4/ose-oauth-proxy@sha256:234af927030921ab8f7333f61f967b4b4dee37a1b3cf85689e9e63240dd62800", "memoryRequest": "64Mi", "memoryLimit": "128Mi", "cpuRequest": "100m", "cpuLimit": "200m"}`,
			"ingress":            `{"ingressGateway": "knative-serving/knative-ingress-gateway", "ingressService": "test-destination", "localGateway": "knative-serving/knative-local-gateway", "localGatewayService": "knative-local-gateway.istio-system.svc.cluster.local"}`,
			"storageInitializer": `{"image": "kserve/storage-initializer:latest", "memoryRequest": "100Mi", "memoryLimit": "1Gi", "cpuRequest": "100m", "cpuLimit": "1", "CaBundleConfigMapName": "", "caBundleVolumeMountPath": "/etc/ssl/custom-certs", "enableDirectPvcVolumeMount": false}`,
		}

		It("Should have ingress/service/deployment/hpa created", func() {
			By("By creating a new InferenceService")
			// Create configmap
			var configMap = &v1.ConfigMap{
				ObjectMeta: metav1.ObjectMeta{
					Name:      constants.InferenceServiceConfigMapName,
					Namespace: constants.KServeNamespace,
				},
				Data: configs,
			}
			Expect(k8sClient.Create(context.TODO(), configMap)).NotTo(HaveOccurred())
			defer k8sClient.Delete(context.TODO(), configMap)
			// Create ServingRuntime
			servingRuntime := &v1alpha1.ServingRuntime{
				ObjectMeta: metav1.ObjectMeta{
					Name:      "tf-serving-raw",
					Namespace: "default",
				},
				Spec: v1alpha1.ServingRuntimeSpec{
					SupportedModelFormats: []v1alpha1.SupportedModelFormat{
						{
							Name:       "tensorflow",
							Version:    proto.String("1"),
							AutoSelect: proto.Bool(true),
						},
					},
					ServingRuntimePodSpec: v1alpha1.ServingRuntimePodSpec{
						Containers: []v1.Container{
							{
								Name:    "kserve-container",
								Image:   "tensorflow/serving:1.14.0",
								Command: []string{"/usr/bin/tensorflow_model_server"},
								Args: []string{
									"--port=9000",
									"--rest_api_port=8080",
									"--model_base_path=/mnt/models",
									"--rest_api_timeout_in_ms=60000",
								},
								Resources: defaultResource,
							},
						},
					},
					Disabled: proto.Bool(false),
				},
			}
			k8sClient.Create(context.TODO(), servingRuntime)
			defer k8sClient.Delete(context.TODO(), servingRuntime)
			serviceName := "raw-auth"
			var expectedRequest = reconcile.Request{NamespacedName: types.NamespacedName{Name: serviceName, Namespace: "default"}}
			var serviceKey = expectedRequest.NamespacedName
			var storageUri = "s3://test/mnist/export"
			ctx := context.Background()
			isvc := &v1beta1.InferenceService{
				ObjectMeta: metav1.ObjectMeta{
					Name:      serviceKey.Name,
					Namespace: serviceKey.Namespace,
					Annotations: map[string]string{
						"serving.kserve.io/deploymentMode": "RawDeployment",
					},
					Labels: map[string]string{
						constants.ODHKserveRawAuth:  "true",
						constants.NetworkVisibility: constants.ODHRouteEnabled,
					},
				},
				Spec: v1beta1.InferenceServiceSpec{
					Predictor: v1beta1.PredictorSpec{
						ComponentExtensionSpec: v1beta1.ComponentExtensionSpec{
							MinReplicas: v1beta1.GetIntReference(1),
							MaxReplicas: 3,
						},
						Tensorflow: &v1beta1.TFServingSpec{
							PredictorExtensionSpec: v1beta1.PredictorExtensionSpec{
								StorageURI:     &storageUri,
								RuntimeVersion: proto.String("1.14.0"),
								Container: v1.Container{
									Name:      constants.InferenceServiceContainerName,
									Resources: defaultResource,
								},
							},
						},
					},
				},
			}
			isvc.DefaultInferenceService(nil, nil, &v1beta1.SecurityConfig{AutoMountServiceAccountToken: false}, nil)
			Expect(k8sClient.Create(ctx, isvc)).Should(Succeed())

			inferenceService := &v1beta1.InferenceService{}

			Eventually(func() bool {
				err := k8sClient.Get(ctx, serviceKey, inferenceService)
				if err != nil {
					return false
				}
				return true
			}, timeout, interval).Should(BeTrue())

			actualDeployment := &appsv1.Deployment{}
			predictorDeploymentKey := types.NamespacedName{Name: constants.PredictorServiceName(serviceKey.Name),
				Namespace: serviceKey.Namespace}
			Eventually(func() error { return k8sClient.Get(context.TODO(), predictorDeploymentKey, actualDeployment) }, timeout).
				Should(Succeed())
			var replicas int32 = 1
			var revisionHistory int32 = 10
			var progressDeadlineSeconds int32 = 600
			var gracePeriod int64 = 30
			expectedDeployment := &appsv1.Deployment{
				ObjectMeta: metav1.ObjectMeta{
					Name:      predictorDeploymentKey.Name,
					Namespace: predictorDeploymentKey.Namespace,
				},
				Spec: appsv1.DeploymentSpec{
					Replicas: &replicas,
					Selector: &metav1.LabelSelector{
						MatchLabels: map[string]string{
							"app": "isvc." + predictorDeploymentKey.Name,
						},
					},
					Template: v1.PodTemplateSpec{
						ObjectMeta: metav1.ObjectMeta{
							Name:      predictorDeploymentKey.Name,
							Namespace: "default",
							Labels: map[string]string{
								"app":                                 "isvc." + predictorDeploymentKey.Name,
								constants.KServiceComponentLabel:      constants.Predictor.String(),
								constants.InferenceServicePodLabelKey: serviceName,
								"serving.kserve.io/inferenceservice":  serviceName,
								constants.ODHKserveRawAuth:            "true",
								constants.NetworkVisibility:           constants.ODHRouteEnabled,
							},
							Annotations: map[string]string{
								constants.StorageInitializerSourceUriInternalAnnotationKey: *isvc.Spec.Predictor.Model.StorageURI,
								"serving.kserve.io/deploymentMode":                         "RawDeployment",
								"service.beta.openshift.io/serving-cert-secret-name":       predictorDeploymentKey.Name + constants.ServingCertSecretSuffix,
							},
						},
						Spec: v1.PodSpec{
							Containers: []v1.Container{
								{
									Image: "tensorflow/serving:" +
										*isvc.Spec.Predictor.Model.RuntimeVersion,
									Name:    constants.InferenceServiceContainerName,
									Command: []string{v1beta1.TensorflowEntrypointCommand},
									Args: []string{
										"--port=" + v1beta1.TensorflowServingGRPCPort,
										"--rest_api_port=" + v1beta1.TensorflowServingRestPort,
										"--model_base_path=" + constants.DefaultModelLocalMountPath,
										"--rest_api_timeout_in_ms=60000",
									},
									Resources: defaultResource,
									ReadinessProbe: &v1.Probe{
										ProbeHandler: v1.ProbeHandler{
											TCPSocket: &v1.TCPSocketAction{
												Port: intstr.IntOrString{
													IntVal: 8080,
												},
											},
										},
										InitialDelaySeconds: 0,
										TimeoutSeconds:      1,
										PeriodSeconds:       10,
										SuccessThreshold:    1,
										FailureThreshold:    3,
									},
									TerminationMessagePath:   "/dev/termination-log",
									TerminationMessagePolicy: "File",
									ImagePullPolicy:          "IfNotPresent",
								},
								{
									Name:  "oauth-proxy",
									Image: constants.OauthProxyImage,
									Args: []string{
										`--https-address=:8443`,
										`--provider=openshift`,
										`--skip-provider-button`,
										`--openshift-service-account=default`,
										`--upstream=http://localhost:8080`,
										`--tls-cert=/etc/tls/private/tls.crt`,
										`--tls-key=/etc/tls/private/tls.key`,
										// omit cookie secret arg in unit test as it is generated randomly
										//`--cookie-secret=SECRET`,
										`--openshift-delegate-urls={"/": {"namespace": "` + serviceKey.Namespace + `", "resource": "inferenceservices", "group": "serving.kserve.io", "name": "` + serviceName + `", "verb": "get"}}`,
										`--openshift-sar={"namespace": "` + serviceKey.Namespace + `", "resource": "inferenceservices", "group": "serving.kserve.io", "name": "` + serviceName + `", "verb": "get"}`,
									},
									Ports: []v1.ContainerPort{
										{
											ContainerPort: constants.OauthProxyPort,
											Name:          "https",
											Protocol:      v1.ProtocolTCP,
										},
									},
									LivenessProbe: &v1.Probe{
										ProbeHandler: v1.ProbeHandler{
											HTTPGet: &v1.HTTPGetAction{
												Path:   "/oauth/healthz",
												Port:   intstr.FromInt(constants.OauthProxyPort),
												Scheme: v1.URISchemeHTTPS,
											},
										},
										InitialDelaySeconds: 30,
										TimeoutSeconds:      1,
										PeriodSeconds:       5,
										SuccessThreshold:    1,
										FailureThreshold:    3,
									},
									ReadinessProbe: &v1.Probe{
										ProbeHandler: v1.ProbeHandler{
											HTTPGet: &v1.HTTPGetAction{
												Path:   "/oauth/healthz",
												Port:   intstr.FromInt(constants.OauthProxyPort),
												Scheme: v1.URISchemeHTTPS,
											},
										},
										InitialDelaySeconds: 5,
										TimeoutSeconds:      1,
										PeriodSeconds:       5,
										SuccessThreshold:    1,
										FailureThreshold:    3,
									},
									Resources: v1.ResourceRequirements{
										Limits: v1.ResourceList{
											v1.ResourceCPU:    resource.MustParse(constants.OauthProxyResourceCPULimit),
											v1.ResourceMemory: resource.MustParse(constants.OauthProxyResourceMemoryLimit),
										},
										Requests: v1.ResourceList{
											v1.ResourceCPU:    resource.MustParse(constants.OauthProxyResourceCPURequest),
											v1.ResourceMemory: resource.MustParse(constants.OauthProxyResourceMemoryRequest),
										},
									},
									VolumeMounts: []v1.VolumeMount{
										{
											Name:      "proxy-tls",
											MountPath: "/etc/tls/private",
										},
									},
									TerminationMessagePath:   "/dev/termination-log",
									TerminationMessagePolicy: "File",
									ImagePullPolicy:          "IfNotPresent",
								},
							},
							Volumes: []v1.Volume{
								{
									Name: "proxy-tls",
									VolumeSource: v1.VolumeSource{
										Secret: &v1.SecretVolumeSource{
											SecretName:  predictorDeploymentKey.Name + constants.ServingCertSecretSuffix,
											DefaultMode: func(i int32) *int32 { return &i }(420),
										},
									},
								},
							},
							SchedulerName:                 "default-scheduler",
							RestartPolicy:                 "Always",
							TerminationGracePeriodSeconds: &gracePeriod,
							DNSPolicy:                     "ClusterFirst",
							SecurityContext: &v1.PodSecurityContext{
								SELinuxOptions:      nil,
								WindowsOptions:      nil,
								RunAsUser:           nil,
								RunAsGroup:          nil,
								RunAsNonRoot:        nil,
								SupplementalGroups:  nil,
								FSGroup:             nil,
								Sysctls:             nil,
								FSGroupChangePolicy: nil,
								SeccompProfile:      nil,
							},
							AutomountServiceAccountToken: proto.Bool(false),
						},
					},
					Strategy: appsv1.DeploymentStrategy{
						Type: "RollingUpdate",
						RollingUpdate: &appsv1.RollingUpdateDeployment{
							MaxUnavailable: &intstr.IntOrString{Type: 1, IntVal: 0, StrVal: "25%"},
							MaxSurge:       &intstr.IntOrString{Type: 1, IntVal: 0, StrVal: "25%"},
						},
					},
					RevisionHistoryLimit:    &revisionHistory,
					ProgressDeadlineSeconds: &progressDeadlineSeconds,
				},
			}
			// remove the cookie-secret arg from the generated deployment for comparison
			cleanedDep := actualDeployment.DeepCopy()
			actualDep := v1beta1utils.RemoveCookieSecretArg(*cleanedDep)
			Expect(actualDep.Spec).To(Equal(expectedDeployment.Spec))

			//check service
			actualService := &v1.Service{}
			predictorServiceKey := types.NamespacedName{Name: constants.PredictorServiceName(serviceKey.Name),
				Namespace: serviceKey.Namespace}
			Eventually(func() error { return k8sClient.Get(context.TODO(), predictorServiceKey, actualService) }, timeout).
				Should(Succeed())

			expectedService := &v1.Service{
				ObjectMeta: metav1.ObjectMeta{
					Name:      predictorServiceKey.Name,
					Namespace: predictorServiceKey.Namespace,
				},
				Spec: v1.ServiceSpec{
					Ports: []v1.ServicePort{
						{
							Name:       "https",
							Protocol:   "TCP",
							Port:       8443,
							TargetPort: intstr.IntOrString{Type: intstr.String, StrVal: "https"},
						},
					},
					Type:            "ClusterIP",
					SessionAffinity: "None",
					Selector: map[string]string{
						"app": fmt.Sprintf("isvc.%s", constants.PredictorServiceName(serviceName)),
					},
				},
			}
			actualService.Spec.ClusterIP = ""
			actualService.Spec.ClusterIPs = nil
			actualService.Spec.IPFamilies = nil
			actualService.Spec.IPFamilyPolicy = nil
			actualService.Spec.InternalTrafficPolicy = nil
			Expect(actualService.Spec).To(Equal(expectedService.Spec))

			route := &routev1.Route{
				ObjectMeta: metav1.ObjectMeta{
					Name:      serviceKey.Name,
					Namespace: serviceKey.Namespace,
					Labels: map[string]string{
						"inferenceservice-name": serviceName,
					},
					OwnerReferences: []metav1.OwnerReference{
						{
							APIVersion:         "serving.kserve.io/v1beta1",
							Kind:               "InferenceService",
							Name:               serviceKey.Name,
							UID:                isvc.GetUID(),
							Controller:         proto.Bool(true),
							BlockOwnerDeletion: proto.Bool(true),
						},
					},
				},
				Spec: routev1.RouteSpec{
					Host: "raw-auth-default.example.com",
					To: routev1.RouteTargetReference{
						Kind:   "Service",
						Name:   predictorServiceKey.Name,
						Weight: proto.Int32(100),
					},
					Port: &routev1.RoutePort{
						TargetPort: intstr.FromInt(8443),
					},
					TLS: &routev1.TLSConfig{
						Termination:                   routev1.TLSTerminationReencrypt,
						InsecureEdgeTerminationPolicy: routev1.InsecureEdgeTerminationPolicyRedirect,
					},
					WildcardPolicy: routev1.WildcardPolicyNone,
				},
				Status: routev1.RouteStatus{
					Ingress: []routev1.RouteIngress{
						{
							Host: "raw-auth-default.example.com",
							Conditions: []routev1.RouteIngressCondition{
								{
									Type:   routev1.RouteAdmitted,
									Status: v1.ConditionTrue,
								},
							},
						},
					},
				},
			}
			Expect(k8sClient.Create(context.TODO(), route)).Should(Succeed())

			//check isvc status
			updatedDeployment := actualDeployment.DeepCopy()
			updatedDeployment.Status.Conditions = []appsv1.DeploymentCondition{
				{
					Type:   appsv1.DeploymentAvailable,
					Status: v1.ConditionTrue,
				},
			}
			Expect(k8sClient.Status().Update(context.TODO(), updatedDeployment)).NotTo(HaveOccurred())

			// verify if InferenceService status is updated
			expectedIsvcStatus := v1beta1.InferenceServiceStatus{
				Status: duckv1.Status{
					Conditions: duckv1.Conditions{
						{
							Type:   v1beta1.IngressReady,
							Status: "True",
						},
						{
							Type:   v1beta1.PredictorReady,
							Status: "True",
						},
						{
							Type:   apis.ConditionReady,
							Status: "True",
						},
					},
				},
				URL: &apis.URL{
					Scheme: "https",
					Host:   "raw-auth-default.example.com",
				},
				Address: &duckv1.Addressable{
					URL: &apis.URL{
						Scheme: "https",
						Host:   fmt.Sprintf("%s-predictor.%s.svc.cluster.local:8443", serviceKey.Name, serviceKey.Namespace),
					},
				},
				Components: map[v1beta1.ComponentType]v1beta1.ComponentStatusSpec{
					v1beta1.PredictorComponent: {
						LatestCreatedRevision: "",
						//URL: &apis.URL{
						//	Scheme: "http",
						//	Host:   "raw-auth-predictor-default.example.com",
						//},
					},
				},
				ModelStatus: v1beta1.ModelStatus{
					TransitionStatus:    "InProgress",
					ModelRevisionStates: &v1beta1.ModelRevisionStates{TargetModelState: "Pending"},
				},
			}
			Eventually(func() string {
				isvc := &v1beta1.InferenceService{}
				if err := k8sClient.Get(context.TODO(), serviceKey, isvc); err != nil {
					return err.Error()
				}
				return cmp.Diff(&expectedIsvcStatus, &isvc.Status, cmpopts.IgnoreTypes(apis.VolatileTime{}))
			}, timeout).Should(BeEmpty())

		})
	})
	Context("When creating inference service with raw kube predictor with workerSpec", func() {
		var (
			ctx        context.Context
			serviceKey types.NamespacedName
			storageUri string
			isvc       *v1beta1.InferenceService
		)

		isvcNamespace := constants.KServeNamespace
		actualDefaultDeployment := &appsv1.Deployment{}
		actualWorkerDeployment := &appsv1.Deployment{}

		BeforeEach(func() {
			ctx = context.Background()
			storageUri = "pvc://llama-3-8b-pvc/hf/8b_instruction_tuned"

			// Create a ConfigMap
			configs := map[string]string{
				"ingress": `{
            		"ingressGateway": "knative-serving/knative-ingress-gateway",
            		"localGateway": "knative-serving/knative-local-gateway",
            		"localGatewayService": "knative-local-gateway.istio-system.svc.cluster.local"
        		}`,
				"storageInitializer": `{
            		"image" : "kserve/storage-initializer:latest",
           	 		"memoryRequest": "100Mi",
            		"memoryLimit": "1Gi",
            		"cpuRequest": "100m",
            		"cpuLimit": "1",
            		"CaBundleConfigMapName": "",
            		"caBundleVolumeMountPath": "/etc/ssl/custom-certs",
            		"enableDirectPvcVolumeMount": false
        		}`,
			}
			configMap := &v1.ConfigMap{
				ObjectMeta: metav1.ObjectMeta{
					Name:      constants.InferenceServiceConfigMapName,
					Namespace: constants.KServeNamespace,
				},
				Data: configs,
			}
			Expect(k8sClient.Create(ctx, configMap)).NotTo(HaveOccurred())
			DeferCleanup(func() {
				k8sClient.Delete(ctx, configMap)
			})

			// Create a ServingRuntime
			servingRuntime := &v1alpha1.ServingRuntime{
				ObjectMeta: metav1.ObjectMeta{
					Name:      "huggingface-server-multinode",
					Namespace: isvcNamespace,
				},
				Spec: v1alpha1.ServingRuntimeSpec{
					SupportedModelFormats: []v1alpha1.SupportedModelFormat{
						{
							Name:       "huggingface",
							Version:    proto.String("2"),
							AutoSelect: proto.Bool(true),
						},
					},
					ServingRuntimePodSpec: v1alpha1.ServingRuntimePodSpec{
						Containers: []v1.Container{
							{
								Name:    constants.InferenceServiceContainerName,
								Image:   "kserve/huggingfaceserver:latest",
								Command: []string{"bash", "-c"},
								Args: []string{
									"python3 -m huggingfaceserver --model_name=${MODEL_NAME} --model_dir=${MODEL} --tensor-parallel-size=${TENSOR_PARALLEL_SIZE} --pipeline-parallel-size=${PIPELINE_PARALLEL_SIZE}",
								},
								Resources: defaultResource,
							},
						},
					},
					WorkerSpec: &v1alpha1.WorkerSpec{
						PipelineParallelSize: utils.ToPointer(2),
						TensorParallelSize:   utils.ToPointer(1),
						ServingRuntimePodSpec: v1alpha1.ServingRuntimePodSpec{
							Containers: []v1.Container{
								{
									Name:    constants.WorkerContainerName,
									Image:   "kserve/huggingfaceserver:latest",
									Command: []string{"bash", "-c"},
									Args: []string{
										"ray start --address=$RAY_HEAD_ADDRESS --block",
									},
									Resources: defaultResource,
								},
							},
						},
					},
					Disabled: proto.Bool(false),
				},
			}
			Expect(k8sClient.Create(ctx, servingRuntime)).NotTo(HaveOccurred())
			DeferCleanup(func() {
				k8sClient.Delete(ctx, servingRuntime)
			})
		})
		It("Should have services/deployments for head/worker without an autoscaler when workerSpec is set in isvc", func() {
			By("creating a new InferenceService")
			isvcName := "raw-huggingface-multinode-1"
			predictorDeploymentName := constants.PredictorServiceName(isvcName)
			workerDeploymentName := constants.PredictorWorkerServiceName(isvcName)
			serviceKey = types.NamespacedName{Name: isvcName, Namespace: isvcNamespace}

			isvc = &v1beta1.InferenceService{
				ObjectMeta: metav1.ObjectMeta{
					Name:      isvcName,
					Namespace: isvcNamespace,
					Annotations: map[string]string{
						"serving.kserve.io/deploymentMode":  "RawDeployment",
						"serving.kserve.io/autoscalerClass": "external",
					},
				},
				Spec: v1beta1.InferenceServiceSpec{
					Predictor: v1beta1.PredictorSpec{
						Model: &v1beta1.ModelSpec{
							ModelFormat: v1beta1.ModelFormat{
								Name: "huggingface",
							},
							PredictorExtensionSpec: v1beta1.PredictorExtensionSpec{
								StorageURI: &storageUri,
							},
						},
						WorkerSpec: &v1beta1.WorkerSpec{},
					},
				},
			}
			Expect(k8sClient.Create(ctx, isvc)).Should(Succeed())
			DeferCleanup(func() {
				k8sClient.Delete(ctx, isvc)
			})

			// Verify inferenceService is createdi
			inferenceService := &v1beta1.InferenceService{}
			Eventually(func() bool {
				return k8sClient.Get(ctx, serviceKey, inferenceService) == nil
			}, timeout, interval).Should(BeTrue())

			// Verify if predictor deployment (default deployment) is created
			Eventually(func() bool {
				return k8sClient.Get(ctx, types.NamespacedName{Name: predictorDeploymentName, Namespace: isvcNamespace}, actualDefaultDeployment) == nil
			}, timeout, interval).Should(BeTrue())

			// Verify if worker node deployment is created.
			Eventually(func() bool {
				return k8sClient.Get(ctx, types.NamespacedName{Name: workerDeploymentName, Namespace: isvcNamespace}, actualWorkerDeployment) == nil
			}, timeout, interval).Should(BeTrue())

			// Verify deployments details
			verifyPipelineParallelSizeDeployments(actualDefaultDeployment, actualWorkerDeployment, "2", utils.ToPointer(int32(1)))

			// Check Services
			actualService := &v1.Service{}
			headServiceName := constants.GeHeadServiceName(isvcName+"-predictor", "1")
			defaultServiceName := isvcName + "-predictor"
			expectedHeadServiceName := types.NamespacedName{Name: headServiceName, Namespace: isvcNamespace}
			expectedDefaultServiceName := types.NamespacedName{Name: defaultServiceName, Namespace: isvcNamespace}

			// Verify if head service is created
			Eventually(func() bool {
				if err := k8sClient.Get(ctx, expectedHeadServiceName, actualService); err != nil {
					return false
				}
				return true
			}, timeout, interval).Should(BeTrue())

			Expect(actualService.Spec.ClusterIP).Should(Equal("None"))
			Expect(actualService.Spec.PublishNotReadyAddresses).Should(BeTrue())

			// Verify if predictor service (default service) is created
			Eventually(func() bool {
				if err := k8sClient.Get(ctx, expectedDefaultServiceName, actualService); err != nil {
					return false
				}
				return true
			}, timeout, interval).Should(BeTrue())

			// Verify there if the default autoscaler(HPA) is not created.
			actualHPA := &autoscalingv2.HorizontalPodAutoscaler{}
			predictorHPAKey := types.NamespacedName{Name: constants.PredictorServiceName(isvcName),
				Namespace: isvcNamespace}

			Eventually(func() error {
				err := k8sClient.Get(context.TODO(), predictorHPAKey, actualHPA)
				if err != nil && apierr.IsNotFound(err) {
					return nil
				}
				return fmt.Errorf("expected IsNotFound error, but got %v", err)
			}, timeout).Should(Succeed())
		})
		It("Should use WorkerSpec.PipelineParallelSize value in isvc when it is set", func() {
			By("By creating a new InferenceService")
			isvcName := "raw-huggingface-multinode-4"
			predictorDeploymentName := constants.PredictorServiceName(isvcName)
			workerDeploymentName := constants.PredictorWorkerServiceName(isvcName)
			serviceKey = types.NamespacedName{Name: isvcName, Namespace: isvcNamespace}
			// Create a infereceService
			isvc = &v1beta1.InferenceService{
				ObjectMeta: metav1.ObjectMeta{
					Name:      isvcName,
					Namespace: isvcNamespace,
					Annotations: map[string]string{
						"serving.kserve.io/deploymentMode":  "RawDeployment",
						"serving.kserve.io/autoscalerClass": "external",
					},
				},
				Spec: v1beta1.InferenceServiceSpec{
					Predictor: v1beta1.PredictorSpec{
						Model: &v1beta1.ModelSpec{
							ModelFormat: v1beta1.ModelFormat{
								Name: "huggingface",
							},
							PredictorExtensionSpec: v1beta1.PredictorExtensionSpec{
								StorageURI: &storageUri,
							},
						},
						WorkerSpec: &v1beta1.WorkerSpec{
							PipelineParallelSize: utils.ToPointer(3),
						},
					},
				},
			}
			Expect(k8sClient.Create(ctx, isvc)).Should(Succeed())
			DeferCleanup(func() {
				k8sClient.Delete(ctx, isvc)
			})

			// Verify inferenceService is created
			inferenceService := &v1beta1.InferenceService{}
			Eventually(func() bool {
				return k8sClient.Get(ctx, serviceKey, inferenceService) == nil
			}, timeout, interval).Should(BeTrue())

			// Verify if predictor deployment (default deployment) is created
			Eventually(func() bool {
				return k8sClient.Get(ctx, types.NamespacedName{Name: predictorDeploymentName, Namespace: isvcNamespace}, actualDefaultDeployment) == nil
			}, timeout, interval).Should(BeTrue())

			// Verify if worker node deployment is created.
			Eventually(func() bool {
				return k8sClient.Get(ctx, types.NamespacedName{Name: workerDeploymentName, Namespace: isvcNamespace}, actualWorkerDeployment) == nil
			}, timeout, interval).Should(BeTrue())

			// Verify deployments details
			verifyPipelineParallelSizeDeployments(actualDefaultDeployment, actualWorkerDeployment, "3", utils.ToPointer(int32(2)))
		})
		It("Should use WorkerSpec.TensorParallelSize value in isvc when it is set", func() {
			By("creating a new InferenceService")
			isvcName := "raw-huggingface-multinode-5"
			predictorDeploymentName := constants.PredictorServiceName(isvcName)
			workerDeploymentName := constants.PredictorWorkerServiceName(isvcName)
			serviceKey = types.NamespacedName{Name: isvcName, Namespace: isvcNamespace}

			// Create a infereceService
			isvc = &v1beta1.InferenceService{
				ObjectMeta: metav1.ObjectMeta{
					Name:      isvcName,
					Namespace: isvcNamespace,
					Annotations: map[string]string{
						"serving.kserve.io/deploymentMode":  "RawDeployment",
						"serving.kserve.io/autoscalerClass": "external",
					},
				},
				Spec: v1beta1.InferenceServiceSpec{
					Predictor: v1beta1.PredictorSpec{
						Model: &v1beta1.ModelSpec{
							ModelFormat: v1beta1.ModelFormat{
								Name: "huggingface",
							},
							PredictorExtensionSpec: v1beta1.PredictorExtensionSpec{
								StorageURI: &storageUri,
							},
						},
						WorkerSpec: &v1beta1.WorkerSpec{
							TensorParallelSize: utils.ToPointer(3),
						},
					},
				},
			}
			Expect(k8sClient.Create(ctx, isvc)).Should(Succeed())
			DeferCleanup(func() {
				k8sClient.Delete(ctx, isvc)
			})

			// Verify if predictor deployment (default deployment) is created
			Eventually(func() bool {
				return k8sClient.Get(ctx, types.NamespacedName{Name: predictorDeploymentName, Namespace: isvcNamespace}, actualDefaultDeployment) == nil
			}, timeout, interval).Should(BeTrue())

			// Verify if worker node deployment is created.
			Eventually(func() bool {
				return k8sClient.Get(ctx, types.NamespacedName{Name: workerDeploymentName, Namespace: isvcNamespace}, actualWorkerDeployment) == nil
			}, timeout, interval).Should(BeTrue())

			// Verify deployments details
			verifyTensorParallelSizeDeployments(actualDefaultDeployment, actualWorkerDeployment, "3", constants.NvidiaGPUResourceType)
		})
		It("Should not set nil to replicas when multinode isvc(external autoscaler) is updated", func() {
			By("creating a new InferenceService")
			isvcName := "raw-huggingface-multinode-6"
			predictorDeploymentName := constants.PredictorServiceName(isvcName)
			workerDeploymentName := constants.PredictorWorkerServiceName(isvcName)
			serviceKey = types.NamespacedName{Name: isvcName, Namespace: isvcNamespace}

			// Create a infereceService
			isvc = &v1beta1.InferenceService{
				ObjectMeta: metav1.ObjectMeta{
					Name:      isvcName,
					Namespace: isvcNamespace,
					Annotations: map[string]string{
						"serving.kserve.io/deploymentMode":  "RawDeployment",
						"serving.kserve.io/autoscalerClass": "external",
					},
				},
				Spec: v1beta1.InferenceServiceSpec{
					Predictor: v1beta1.PredictorSpec{
						Model: &v1beta1.ModelSpec{
							ModelFormat: v1beta1.ModelFormat{
								Name: "huggingface",
							},
							PredictorExtensionSpec: v1beta1.PredictorExtensionSpec{
								StorageURI: &storageUri,
							},
						},
						WorkerSpec: &v1beta1.WorkerSpec{
							PipelineParallelSize: utils.ToPointer(3),
						},
					},
				},
			}
			Expect(k8sClient.Create(ctx, isvc)).Should(Succeed())
			DeferCleanup(func() {
				k8sClient.Delete(ctx, isvc)
			})

			// Verify if predictor deployment (default deployment) is created
			Eventually(func() bool {
				return k8sClient.Get(ctx, types.NamespacedName{Name: predictorDeploymentName, Namespace: isvcNamespace}, actualDefaultDeployment) == nil
			}, timeout, interval).Should(BeTrue())

			// Verify if worker node deployment is created.
			Eventually(func() bool {
				return k8sClient.Get(ctx, types.NamespacedName{Name: workerDeploymentName, Namespace: isvcNamespace}, actualWorkerDeployment) == nil
			}, timeout, interval).Should(BeTrue())

			// Verify deployments details
			verifyPipelineParallelSizeDeployments(actualDefaultDeployment, actualWorkerDeployment, "3", utils.ToPointer(int32(2)))

			// Update a infereceService
			By("updating the InferenceService")
			updatedIsvc := &v1beta1.InferenceService{}
			k8sClient.Get(ctx, types.NamespacedName{Name: isvc.Name, Namespace: isvcNamespace}, updatedIsvc)
			// Add label to isvc to create a new rs
			if updatedIsvc.Labels == nil {
				updatedIsvc.Labels = make(map[string]string)
			}
			updatedIsvc.Labels["newLabel"] = "test"

			err := k8sClient.Update(ctx, updatedIsvc)
			Expect(err).ShouldNot(HaveOccurred(), "Failed to update InferenceService with new label")

			// Verify if predictor deployment (default deployment) has replicas
			Eventually(func() bool {
				if err := k8sClient.Get(ctx, types.NamespacedName{Name: predictorDeploymentName, Namespace: isvcNamespace}, actualDefaultDeployment); err == nil {
					return actualDefaultDeployment.Spec.Replicas != nil && *actualDefaultDeployment.Spec.Replicas == 1
				}
				return false
			}, timeout, interval).Should(BeTrue())

			// Verify if worker node deployment has replicas
			Eventually(func() bool {
				if err := k8sClient.Get(ctx, types.NamespacedName{Name: workerDeploymentName, Namespace: isvcNamespace}, actualWorkerDeployment); err == nil {
					return actualWorkerDeployment.Spec.Replicas != nil && *actualWorkerDeployment.Spec.Replicas == 2
				}
				return false
			}, timeout, interval).Should(BeTrue())
		})
	})
})

func verifyPipelineParallelSizeDeployments(actualDefaultDeployment *appsv1.Deployment, actualWorkerDeployment *appsv1.Deployment, pipelineParallelSize string, replicas *int32) {
	// default deployment
	if pipelineParallelSizeEnvValue, exists := utils.GetEnvVarValue(actualDefaultDeployment.Spec.Template.Spec.Containers[0].Env, constants.PipelineParallelSizeEnvName); exists {
		Expect(pipelineParallelSizeEnvValue).Should(Equal(pipelineParallelSize))
	} else {
		Fail("PIPELINE_PARALLEL_SIZE environment variable is not set")
	}
	// worker node deployment
	if pipelineParallelSizeEnvValue, exists := utils.GetEnvVarValue(actualWorkerDeployment.Spec.Template.Spec.Containers[0].Env, constants.PipelineParallelSizeEnvName); exists {
		Expect(pipelineParallelSizeEnvValue).Should(Equal(pipelineParallelSize))
	} else {
		Fail("PIPELINE_PARALLEL_SIZE environment variable is not set")
	}

	Expect(actualWorkerDeployment.Spec.Replicas).Should(Equal(replicas))
}

func verifyTensorParallelSizeDeployments(actualDefaultDeployment *appsv1.Deployment, actualWorkerDeployment *appsv1.Deployment, tensorParallelSize string, gpuResourceType v1.ResourceName) {
	gpuResourceQuantity := resource.MustParse(tensorParallelSize)
	// default deployment
	if tensorParallelSizeEnvValue, exists := utils.GetEnvVarValue(actualDefaultDeployment.Spec.Template.Spec.Containers[0].Env, constants.TensorParallelSizeEnvName); exists {
		Expect(tensorParallelSizeEnvValue).Should(Equal(tensorParallelSize))
	} else {
		Fail("TENSOR_PARALLEL_SIZE environment variable is not set")
	}
	Expect(actualDefaultDeployment.Spec.Template.Spec.Containers[0].Resources.Limits[gpuResourceType]).Should(Equal(gpuResourceQuantity))
	Expect(actualDefaultDeployment.Spec.Template.Spec.Containers[0].Resources.Requests[gpuResourceType]).Should(Equal(gpuResourceQuantity))

	//worker node deployment
	Expect(actualWorkerDeployment.Spec.Template.Spec.Containers[0].Resources.Limits[gpuResourceType]).Should(Equal(gpuResourceQuantity))
	Expect(actualWorkerDeployment.Spec.Template.Spec.Containers[0].Resources.Requests[gpuResourceType]).Should(Equal(gpuResourceQuantity))
}<|MERGE_RESOLUTION|>--- conflicted
+++ resolved
@@ -30,12 +30,9 @@
 	appsv1 "k8s.io/api/apps/v1"
 	autoscalingv2 "k8s.io/api/autoscaling/v2"
 	v1 "k8s.io/api/core/v1"
-<<<<<<< HEAD
 
 	v1beta1utils "github.com/kserve/kserve/pkg/controller/v1beta1/inferenceservice/utils"
 	routev1 "github.com/openshift/api/route/v1"
-=======
->>>>>>> 41a09046
 	netv1 "k8s.io/api/networking/v1"
 	apierr "k8s.io/apimachinery/pkg/api/errors"
 	"k8s.io/apimachinery/pkg/api/resource"
@@ -1650,109 +1647,6 @@
 			}, timeout, interval).Should(BeTrue())
 
 		})
-		It("Should have no ingress created if labeled as cluster-local", func() {
-			By("By creating a new InferenceService")
-			// Create configmap
-			var configMap = &v1.ConfigMap{
-				ObjectMeta: metav1.ObjectMeta{
-					Name:      constants.InferenceServiceConfigMapName,
-					Namespace: constants.KServeNamespace,
-				},
-				Data: configs,
-			}
-			Expect(k8sClient.Create(context.TODO(), configMap)).NotTo(HaveOccurred())
-			defer k8sClient.Delete(context.TODO(), configMap)
-			// Create ServingRuntime
-			servingRuntime := &v1alpha1.ServingRuntime{
-				ObjectMeta: metav1.ObjectMeta{
-					Name:      "tf-serving-raw",
-					Namespace: "default",
-				},
-				Spec: v1alpha1.ServingRuntimeSpec{
-					SupportedModelFormats: []v1alpha1.SupportedModelFormat{
-						{
-							Name:       "tensorflow",
-							Version:    proto.String("1"),
-							AutoSelect: proto.Bool(true),
-						},
-					},
-					ServingRuntimePodSpec: v1alpha1.ServingRuntimePodSpec{
-						Containers: []v1.Container{
-							{
-								Name:    "kserve-container",
-								Image:   "tensorflow/serving:1.14.0",
-								Command: []string{"/usr/bin/tensorflow_model_server"},
-								Args: []string{
-									"--port=9000",
-									"--rest_api_port=8080",
-									"--model_base_path=/mnt/models",
-									"--rest_api_timeout_in_ms=60000",
-								},
-								Resources: defaultResource,
-							},
-						},
-					},
-					Disabled: proto.Bool(false),
-				},
-			}
-			k8sClient.Create(context.TODO(), servingRuntime)
-			defer k8sClient.Delete(context.TODO(), servingRuntime)
-			serviceName := "raw-cluster-local"
-			var expectedRequest = reconcile.Request{NamespacedName: types.NamespacedName{Name: serviceName, Namespace: "default"}}
-			var serviceKey = expectedRequest.NamespacedName
-			var storageUri = "s3://test/mnist/export"
-			ctx := context.Background()
-			isvc := &v1beta1.InferenceService{
-				ObjectMeta: metav1.ObjectMeta{
-					Name:      serviceKey.Name,
-					Namespace: serviceKey.Namespace,
-					Annotations: map[string]string{
-						"serving.kserve.io/deploymentMode":              "RawDeployment",
-						"serving.kserve.io/autoscalerClass":             "hpa",
-						"serving.kserve.io/metrics":                     "cpu",
-						"serving.kserve.io/targetUtilizationPercentage": "75",
-					},
-					Labels: map[string]string{
-						"networking.kserve.io/visibility": "cluster-local",
-					},
-				},
-				Spec: v1beta1.InferenceServiceSpec{
-					Predictor: v1beta1.PredictorSpec{
-						ComponentExtensionSpec: v1beta1.ComponentExtensionSpec{
-							MinReplicas: v1beta1.GetIntReference(1),
-							MaxReplicas: 3,
-						},
-						Tensorflow: &v1beta1.TFServingSpec{
-							PredictorExtensionSpec: v1beta1.PredictorExtensionSpec{
-								StorageURI:     &storageUri,
-								RuntimeVersion: proto.String("1.14.0"),
-								Container: v1.Container{
-									Name:      constants.InferenceServiceContainerName,
-									Resources: defaultResource,
-								},
-							},
-						},
-					},
-				},
-			}
-			isvc.DefaultInferenceService(nil, nil, &v1beta1.SecurityConfig{AutoMountServiceAccountToken: false}, nil)
-			Expect(k8sClient.Create(ctx, isvc)).Should(Succeed())
-
-			inferenceService := &v1beta1.InferenceService{}
-
-			Eventually(func() bool {
-				err := k8sClient.Get(ctx, serviceKey, inferenceService)
-				if err != nil {
-					return false
-				}
-				return true
-			}, timeout, interval).Should(BeTrue())
-			actualIngress := &netv1.Ingress{}
-			predictorIngressKey := types.NamespacedName{Name: serviceKey.Name,
-				Namespace: serviceKey.Namespace}
-			Consistently(func() error { return k8sClient.Get(context.TODO(), predictorIngressKey, actualIngress) }, timeout).
-				ShouldNot(Succeed())
-		})
 	})
 	Context("When creating inference service with raw kube predictor and ingress creation disabled", func() {
 		configs := map[string]string{
@@ -2615,10 +2509,10 @@
 				Components: map[v1beta1.ComponentType]v1beta1.ComponentStatusSpec{
 					v1beta1.PredictorComponent: {
 						LatestCreatedRevision: "",
-						URL: &apis.URL{
-							Scheme: "http",
-							Host:   fmt.Sprintf("%s-predictor.%s.%s", serviceName, serviceKey.Namespace, domain),
-						},
+						//URL: &apis.URL{
+						//	Scheme: "http",
+						//	Host:   fmt.Sprintf("%s-predictor-default.example.com", serviceName),
+						//},
 					},
 				},
 				ModelStatus: v1beta1.ModelStatus{
@@ -6869,11 +6763,7 @@
 				},
 				URL: &apis.URL{
 					Scheme: "http",
-<<<<<<< HEAD
-					Host:   fmt.Sprintf("%s-predictor.%s.svc.cluster.local", serviceKey.Name, serviceKey.Namespace),
-=======
 					Host:   fmt.Sprintf("%s-%s.example.com", serviceKey.Name, serviceKey.Namespace),
->>>>>>> 41a09046
 				},
 				Address: &duckv1.Addressable{
 					URL: &apis.URL{
@@ -6884,12 +6774,6 @@
 				Components: map[v1beta1.ComponentType]v1beta1.ComponentStatusSpec{
 					v1beta1.PredictorComponent: {
 						LatestCreatedRevision: "",
-<<<<<<< HEAD
-						//URL: &apis.URL{
-						//	Scheme: "http",
-						//	Host:   fmt.Sprintf("%s-predictor-default.example.com", serviceName),
-						//},
-=======
 						URL: &apis.URL{
 							Scheme: "http",
 							Host:   fmt.Sprintf("%s-%s.example.com", predictorServiceKey.Name, serviceKey.Namespace),
@@ -6901,7 +6785,6 @@
 							Scheme: "http",
 							Host:   fmt.Sprintf("%s-%s.example.com", explainerServiceKey.Name, serviceKey.Namespace),
 						},
->>>>>>> 41a09046
 					},
 				},
 				ModelStatus: v1beta1.ModelStatus{
@@ -7386,11 +7269,7 @@
 				},
 				URL: &apis.URL{
 					Scheme: "http",
-<<<<<<< HEAD
-					Host:   fmt.Sprintf("%s-predictor.%s.svc.cluster.local", serviceKey.Name, serviceKey.Namespace),
-=======
 					Host:   "raw-foo-default.example.com",
->>>>>>> 41a09046
 				},
 				Address: &duckv1.Addressable{
 					URL: &apis.URL{
@@ -7401,17 +7280,10 @@
 				Components: map[v1beta1.ComponentType]v1beta1.ComponentStatusSpec{
 					v1beta1.PredictorComponent: {
 						LatestCreatedRevision: "",
-<<<<<<< HEAD
 						//URL: &apis.URL{
 						//	Scheme: "http",
 						//	Host:   fmt.Sprintf("%s-predictor.%s.%s", serviceName, serviceKey.Namespace, domain),
 						//},
-=======
-						URL: &apis.URL{
-							Scheme: "http",
-							Host:   "raw-foo-predictor-default.example.com",
-						},
->>>>>>> 41a09046
 					},
 				},
 				ModelStatus: v1beta1.ModelStatus{
