--- conflicted
+++ resolved
@@ -3843,9 +3843,6 @@
 			verifyTensorParallelSizeDeployments(actualDefaultDeployment, actualWorkerDeployment, "3", constants.NvidiaGPUResourceType)
 		})
 	})
-<<<<<<< HEAD
-
-=======
 	Context("When creating an inference service with modelcar and raw deployment", func() {
 		It("Should only have the ImagePullSecrets that are specified in the InferenceService", func() {
 			By("Updating an InferenceService with a new ImagePullSecret and checking the deployment")
@@ -3983,7 +3980,7 @@
 
 		})
 	})
->>>>>>> 995f0742
+
 })
 
 func verifyPipelineParallelSizeDeployments(actualDefaultDeployment *appsv1.Deployment, actualWorkerDeployment *appsv1.Deployment, pipelineParallelSize string, replicas *int32) {
