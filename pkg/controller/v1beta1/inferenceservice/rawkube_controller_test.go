--- conflicted
+++ resolved
@@ -21,34 +21,15 @@
 	"fmt"
 	"time"
 
-<<<<<<< HEAD
-	apierr "k8s.io/apimachinery/pkg/api/errors"
-
-	"github.com/kserve/kserve/pkg/apis/serving/v1alpha1"
-	"github.com/kserve/kserve/pkg/utils"
-
-=======
->>>>>>> e5b7919b
 	"github.com/google/go-cmp/cmp"
 	"github.com/google/go-cmp/cmp/cmpopts"
 	. "github.com/onsi/ginkgo/v2"
-
 	. "github.com/onsi/gomega"
+	routev1 "github.com/openshift/api/route/v1"
 	"google.golang.org/protobuf/proto"
 	appsv1 "k8s.io/api/apps/v1"
-<<<<<<< HEAD
-
-	"github.com/kserve/kserve/pkg/apis/serving/v1beta1"
-	"github.com/kserve/kserve/pkg/constants"
-
-	autoscalingv2 "k8s.io/api/autoscaling/v2"
-	v1 "k8s.io/api/core/v1"
-
-	routev1 "github.com/openshift/api/route/v1"
-=======
 	autoscalingv2 "k8s.io/api/autoscaling/v2"
 	corev1 "k8s.io/api/core/v1"
->>>>>>> e5b7919b
 	netv1 "k8s.io/api/networking/v1"
 	apierr "k8s.io/apimachinery/pkg/api/errors"
 	"k8s.io/apimachinery/pkg/api/resource"
@@ -59,17 +40,13 @@
 	"knative.dev/pkg/apis"
 	duckv1 "knative.dev/pkg/apis/duck/v1"
 	"sigs.k8s.io/controller-runtime/pkg/reconcile"
-<<<<<<< HEAD
-
-	v1beta1utils "github.com/kserve/kserve/pkg/controller/v1beta1/inferenceservice/utils"
-=======
 	gatewayapiv1 "sigs.k8s.io/gateway-api/apis/v1"
 
 	"github.com/kserve/kserve/pkg/apis/serving/v1alpha1"
 	"github.com/kserve/kserve/pkg/apis/serving/v1beta1"
 	"github.com/kserve/kserve/pkg/constants"
+	v1beta1utils "github.com/kserve/kserve/pkg/controller/v1beta1/inferenceservice/utils"
 	"github.com/kserve/kserve/pkg/utils"
->>>>>>> e5b7919b
 )
 
 var _ = Describe("v1beta1 inference service controller", func() {
@@ -579,7 +556,6 @@
 					TransitionStatus:    "InProgress",
 					ModelRevisionStates: &v1beta1.ModelRevisionStates{TargetModelState: "Pending"},
 				},
-				DeploymentMode: "RawDeployment",
 			}
 			Eventually(func() string {
 				isvc := &v1beta1.InferenceService{}
@@ -1119,7 +1095,6 @@
 					TransitionStatus:    "InProgress",
 					ModelRevisionStates: &v1beta1.ModelRevisionStates{TargetModelState: "Pending"},
 				},
-				DeploymentMode: "RawDeployment",
 			}
 			Eventually(func() string {
 				isvc := &v1beta1.InferenceService{}
@@ -1649,7 +1624,6 @@
 					TransitionStatus:    "InProgress",
 					ModelRevisionStates: &v1beta1.ModelRevisionStates{TargetModelState: "Pending"},
 				},
-				DeploymentMode: "RawDeployment",
 			}
 			Eventually(func() string {
 				isvc := &v1beta1.InferenceService{}
@@ -1694,7 +1668,7 @@
 		It("Should have no ingress created if labeled as cluster-local", func() {
 			By("By creating a new InferenceService")
 			// Create configmap
-			var configMap = &v1.ConfigMap{
+			var configMap = &corev1.ConfigMap{
 				ObjectMeta: metav1.ObjectMeta{
 					Name:      constants.InferenceServiceConfigMapName,
 					Namespace: constants.KServeNamespace,
@@ -1718,7 +1692,7 @@
 						},
 					},
 					ServingRuntimePodSpec: v1alpha1.ServingRuntimePodSpec{
-						Containers: []v1.Container{
+						Containers: []corev1.Container{
 							{
 								Name:    "kserve-container",
 								Image:   "tensorflow/serving:1.14.0",
@@ -2098,7 +2072,7 @@
 				},
 				URL: &apis.URL{
 					Scheme: "http",
-					Host:   serviceName + "-default.example.com",
+					Host:   fmt.Sprintf("%s-predictor.%s.svc.cluster.local", serviceKey.Name, serviceKey.Namespace),
 				},
 				Address: &duckv1.Addressable{
 					URL: &apis.URL{
@@ -2109,10 +2083,10 @@
 				Components: map[v1beta1.ComponentType]v1beta1.ComponentStatusSpec{
 					v1beta1.PredictorComponent: {
 						LatestCreatedRevision: "",
-						URL: &apis.URL{
-							Scheme: "http",
-							Host:   serviceName + "-predictor-default.example.com",
-						},
+						//URL: &apis.URL{
+						//	Scheme: "http",
+						//	Host:   fmt.Sprintf("%s-predictor-default.example.com", serviceName),
+						//},
 					},
 				},
 				ModelStatus: v1beta1.ModelStatus{
@@ -6993,11 +6967,7 @@
 				},
 				URL: &apis.URL{
 					Scheme: "http",
-<<<<<<< HEAD
-					Host:   fmt.Sprintf("%s-predictor.%s.svc.cluster.local", serviceKey.Name, serviceKey.Namespace),
-=======
 					Host:   fmt.Sprintf("%s-%s.example.com", serviceKey.Name, serviceKey.Namespace),
->>>>>>> e5b7919b
 				},
 				Address: &duckv1.Addressable{
 					URL: &apis.URL{
@@ -7008,12 +6978,6 @@
 				Components: map[v1beta1.ComponentType]v1beta1.ComponentStatusSpec{
 					v1beta1.PredictorComponent: {
 						LatestCreatedRevision: "",
-<<<<<<< HEAD
-						//URL: &apis.URL{
-						//	Scheme: "http",
-						//	Host:   fmt.Sprintf("%s-predictor-default.example.com", serviceName),
-						//},
-=======
 						URL: &apis.URL{
 							Scheme: "http",
 							Host:   fmt.Sprintf("%s-%s.example.com", predictorServiceKey.Name, serviceKey.Namespace),
@@ -7025,14 +6989,12 @@
 							Scheme: "http",
 							Host:   fmt.Sprintf("%s-%s.example.com", explainerServiceKey.Name, serviceKey.Namespace),
 						},
->>>>>>> e5b7919b
 					},
 				},
 				ModelStatus: v1beta1.ModelStatus{
 					TransitionStatus:    "InProgress",
 					ModelRevisionStates: &v1beta1.ModelRevisionStates{TargetModelState: "Pending"},
 				},
-				DeploymentMode: "RawDeployment",
 			}
 			Eventually(func() string {
 				isvc := &v1beta1.InferenceService{}
@@ -7518,11 +7480,7 @@
 				},
 				URL: &apis.URL{
 					Scheme: "http",
-<<<<<<< HEAD
 					Host:   fmt.Sprintf("%s-predictor.%s.svc.cluster.local", serviceKey.Name, serviceKey.Namespace),
-=======
-					Host:   "raw-foo-default.example.com",
->>>>>>> e5b7919b
 				},
 				Address: &duckv1.Addressable{
 					URL: &apis.URL{
@@ -7533,24 +7491,16 @@
 				Components: map[v1beta1.ComponentType]v1beta1.ComponentStatusSpec{
 					v1beta1.PredictorComponent: {
 						LatestCreatedRevision: "",
-<<<<<<< HEAD
 						//URL: &apis.URL{
 						//	Scheme: "http",
 						//	Host:   fmt.Sprintf("%s-predictor.%s.%s", serviceName, serviceKey.Namespace, domain),
 						//},
-=======
-						URL: &apis.URL{
-							Scheme: "http",
-							Host:   "raw-foo-predictor-default.example.com",
-						},
->>>>>>> e5b7919b
 					},
 				},
 				ModelStatus: v1beta1.ModelStatus{
 					TransitionStatus:    "InProgress",
 					ModelRevisionStates: &v1beta1.ModelRevisionStates{TargetModelState: "Pending"},
 				},
-				DeploymentMode: "RawDeployment",
 			}
 			Eventually(func() string {
 				isvc := &v1beta1.InferenceService{}
