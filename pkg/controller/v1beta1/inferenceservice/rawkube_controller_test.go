/*
Copyright 2021 The KServe Authors.

Licensed under the Apache License, Version 2.0 (the "License");
you may not use this file except in compliance with the License.
You may obtain a copy of the License at

    http://www.apache.org/licenses/LICENSE-2.0

Unless required by applicable law or agreed to in writing, software
distributed under the License is distributed on an "AS IS" BASIS,
WITHOUT WARRANTIES OR CONDITIONS OF ANY KIND, either express or implied.
See the License for the specific language governing permissions and
limitations under the License.
*/

package inferenceservice

import (
	"context"
	"fmt"
	"log"
	"time"

	apierr "k8s.io/apimachinery/pkg/api/errors"

	"github.com/kserve/kserve/pkg/apis/serving/v1alpha1"
	"github.com/kserve/kserve/pkg/utils"

	"github.com/google/go-cmp/cmp"
	"github.com/google/go-cmp/cmp/cmpopts"
	. "github.com/onsi/ginkgo/v2"

	. "github.com/onsi/gomega"
	"google.golang.org/protobuf/proto"
	appsv1 "k8s.io/api/apps/v1"

	"github.com/kserve/kserve/pkg/apis/serving/v1beta1"
	"github.com/kserve/kserve/pkg/constants"

	autoscalingv2 "k8s.io/api/autoscaling/v2"
	v1 "k8s.io/api/core/v1"

	routev1 "github.com/openshift/api/route/v1"
	netv1 "k8s.io/api/networking/v1"
	"k8s.io/apimachinery/pkg/api/resource"
	metav1 "k8s.io/apimachinery/pkg/apis/meta/v1"
	"k8s.io/apimachinery/pkg/types"
	"k8s.io/apimachinery/pkg/util/intstr"
	"knative.dev/pkg/apis"
	duckv1 "knative.dev/pkg/apis/duck/v1"
	"sigs.k8s.io/controller-runtime/pkg/reconcile"

	v1beta1utils "github.com/kserve/kserve/pkg/controller/v1beta1/inferenceservice/utils"
)

var _ = Describe("v1beta1 inference service controller", func() {
	// Define utility constants for object names and testing timeouts/durations and intervals.
	const (
		timeout  = time.Second * 10
		interval = time.Millisecond * 250
		domain   = "example.com"
	)
	var (
		defaultResource = v1.ResourceRequirements{
			Limits: v1.ResourceList{
				v1.ResourceCPU:    resource.MustParse("1"),
				v1.ResourceMemory: resource.MustParse("2Gi"),
			},
			Requests: v1.ResourceList{
				v1.ResourceCPU:    resource.MustParse("1"),
				v1.ResourceMemory: resource.MustParse("2Gi"),
			},
		}
	)

	configs := map[string]string{
		"explainers": `{
				"alibi": {
					"image": "kserve/alibi-explainer",
					"defaultImageVersion": "latest"
				}
			}`,
		"ingress": `{
				"ingressGateway": "knative-serving/knative-ingress-gateway",
				"localGateway": "knative-serving/knative-local-gateway",
				"localGatewayService": "knative-local-gateway.istio-system.svc.cluster.local"
			}`,
		"storageInitializer": `{
				"image" : "kserve/storage-initializer:latest",
				"memoryRequest": "100Mi",
				"memoryLimit": "1Gi",
				"cpuRequest": "100m",
				"cpuLimit": "1",
				"CaBundleConfigMapName": "",
				"caBundleVolumeMountPath": "/etc/ssl/custom-certs",
				"enableDirectPvcVolumeMount": false
			}`,
	}
	Context("When creating inference service with raw kube predictor", func() {

		It("Should have ingress/service/deployment/hpa created", func() {
			By("By creating a new InferenceService")
			// Create configmap
			var configMap = &v1.ConfigMap{
				ObjectMeta: metav1.ObjectMeta{
					Name:      constants.InferenceServiceConfigMapName,
					Namespace: constants.KServeNamespace,
				},
				Data: configs,
			}
			Expect(k8sClient.Create(context.TODO(), configMap)).NotTo(HaveOccurred())
			defer k8sClient.Delete(context.TODO(), configMap)
			// Create ServingRuntime
			servingRuntime := &v1alpha1.ServingRuntime{
				ObjectMeta: metav1.ObjectMeta{
					Name:      "tf-serving-raw",
					Namespace: "default",
				},
				Spec: v1alpha1.ServingRuntimeSpec{
					SupportedModelFormats: []v1alpha1.SupportedModelFormat{
						{
							Name:       "tensorflow",
							Version:    proto.String("1"),
							AutoSelect: proto.Bool(true),
						},
					},
					ServingRuntimePodSpec: v1alpha1.ServingRuntimePodSpec{
						Containers: []v1.Container{
							{
								Name:    "kserve-container",
								Image:   "tensorflow/serving:1.14.0",
								Command: []string{"/usr/bin/tensorflow_model_server"},
								Args: []string{
									"--port=9000",
									"--rest_api_port=8080",
									"--model_base_path=/mnt/models",
									"--rest_api_timeout_in_ms=60000",
								},
								Resources: defaultResource,
							},
						},
					},
					Disabled: proto.Bool(false),
				},
			}
			k8sClient.Create(context.TODO(), servingRuntime)
			defer k8sClient.Delete(context.TODO(), servingRuntime)
			serviceName := "raw-foo"
			var expectedRequest = reconcile.Request{NamespacedName: types.NamespacedName{Name: serviceName, Namespace: "default"}}
			var serviceKey = expectedRequest.NamespacedName
			var storageUri = "s3://test/mnist/export"
			ctx := context.Background()
			isvc := &v1beta1.InferenceService{
				ObjectMeta: metav1.ObjectMeta{
					Name:      serviceKey.Name,
					Namespace: serviceKey.Namespace,
					Annotations: map[string]string{
						"serving.kserve.io/deploymentMode":              "RawDeployment",
						"serving.kserve.io/autoscalerClass":             "hpa",
						"serving.kserve.io/metrics":                     "cpu",
						"serving.kserve.io/targetUtilizationPercentage": "75",
					},
				},
				Spec: v1beta1.InferenceServiceSpec{
					Predictor: v1beta1.PredictorSpec{
						ComponentExtensionSpec: v1beta1.ComponentExtensionSpec{
							MinReplicas: v1beta1.GetIntReference(1),
							MaxReplicas: 3,
						},
						Tensorflow: &v1beta1.TFServingSpec{
							PredictorExtensionSpec: v1beta1.PredictorExtensionSpec{
								StorageURI:     &storageUri,
								RuntimeVersion: proto.String("1.14.0"),
								Container: v1.Container{
									Name:      constants.InferenceServiceContainerName,
									Resources: defaultResource,
								},
							},
						},
					},
				},
			}
			isvc.DefaultInferenceService(nil, nil, &v1beta1.SecurityConfig{AutoMountServiceAccountToken: false}, nil)
			Expect(k8sClient.Create(ctx, isvc)).Should(Succeed())

			inferenceService := &v1beta1.InferenceService{}

			Eventually(func() bool {
				err := k8sClient.Get(ctx, serviceKey, inferenceService)
				if err != nil {
					return false
				}
				return true
			}, timeout, interval).Should(BeTrue())

			actualDeployment := &appsv1.Deployment{}
			predictorDeploymentKey := types.NamespacedName{Name: constants.PredictorServiceName(serviceKey.Name),
				Namespace: serviceKey.Namespace}
			Eventually(func() error { return k8sClient.Get(context.TODO(), predictorDeploymentKey, actualDeployment) }, timeout).
				Should(Succeed())
			var replicas int32 = 1
			var revisionHistory int32 = 10
			var progressDeadlineSeconds int32 = 600
			var gracePeriod int64 = 30
			expectedDeployment := &appsv1.Deployment{
				ObjectMeta: metav1.ObjectMeta{
					Name:      predictorDeploymentKey.Name,
					Namespace: predictorDeploymentKey.Namespace,
				},
				Spec: appsv1.DeploymentSpec{
					Replicas: &replicas,
					Selector: &metav1.LabelSelector{
						MatchLabels: map[string]string{
							"app": "isvc." + predictorDeploymentKey.Name,
						},
					},
					Template: v1.PodTemplateSpec{
						ObjectMeta: metav1.ObjectMeta{
							Name:      predictorDeploymentKey.Name,
							Namespace: "default",
							Labels: map[string]string{
								"app":                                 "isvc." + predictorDeploymentKey.Name,
								constants.KServiceComponentLabel:      constants.Predictor.String(),
								constants.InferenceServicePodLabelKey: serviceName,
							},
							Annotations: map[string]string{
								constants.StorageInitializerSourceUriInternalAnnotationKey: *isvc.Spec.Predictor.Model.StorageURI,
								"serving.kserve.io/deploymentMode":                         "RawDeployment",
								"serving.kserve.io/autoscalerClass":                        "hpa",
								"serving.kserve.io/metrics":                                "cpu",
								"serving.kserve.io/targetUtilizationPercentage":            "75",
							},
						},
						Spec: v1.PodSpec{
							Containers: []v1.Container{
								{
									Image: "tensorflow/serving:" +
										*isvc.Spec.Predictor.Model.RuntimeVersion,
									Name:    constants.InferenceServiceContainerName,
									Command: []string{v1beta1.TensorflowEntrypointCommand},
									Args: []string{
										"--port=" + v1beta1.TensorflowServingGRPCPort,
										"--rest_api_port=" + v1beta1.TensorflowServingRestPort,
										"--model_base_path=" + constants.DefaultModelLocalMountPath,
										"--rest_api_timeout_in_ms=60000",
									},
									Resources: defaultResource,
									ReadinessProbe: &v1.Probe{
										ProbeHandler: v1.ProbeHandler{
											TCPSocket: &v1.TCPSocketAction{
												Port: intstr.IntOrString{
													IntVal: 8080,
												},
											},
										},
										InitialDelaySeconds: 0,
										TimeoutSeconds:      1,
										PeriodSeconds:       10,
										SuccessThreshold:    1,
										FailureThreshold:    3,
									},
									TerminationMessagePath:   "/dev/termination-log",
									TerminationMessagePolicy: "File",
									ImagePullPolicy:          "IfNotPresent",
								},
							},
							SchedulerName:                 "default-scheduler",
							RestartPolicy:                 "Always",
							TerminationGracePeriodSeconds: &gracePeriod,
							DNSPolicy:                     "ClusterFirst",
							SecurityContext: &v1.PodSecurityContext{
								SELinuxOptions:      nil,
								WindowsOptions:      nil,
								RunAsUser:           nil,
								RunAsGroup:          nil,
								RunAsNonRoot:        nil,
								SupplementalGroups:  nil,
								FSGroup:             nil,
								Sysctls:             nil,
								FSGroupChangePolicy: nil,
								SeccompProfile:      nil,
							},
							AutomountServiceAccountToken: proto.Bool(false),
						},
					},
					Strategy: appsv1.DeploymentStrategy{
						Type: "RollingUpdate",
						RollingUpdate: &appsv1.RollingUpdateDeployment{
							MaxUnavailable: &intstr.IntOrString{Type: 1, IntVal: 0, StrVal: "25%"},
							MaxSurge:       &intstr.IntOrString{Type: 1, IntVal: 0, StrVal: "25%"},
						},
					},
					RevisionHistoryLimit:    &revisionHistory,
					ProgressDeadlineSeconds: &progressDeadlineSeconds,
				},
			}
			Expect(actualDeployment.Spec).To(Equal(expectedDeployment.Spec))

			//check service
			actualService := &v1.Service{}
			predictorServiceKey := types.NamespacedName{Name: constants.PredictorServiceName(serviceKey.Name),
				Namespace: serviceKey.Namespace}
			Eventually(func() error { return k8sClient.Get(context.TODO(), predictorServiceKey, actualService) }, timeout).
				Should(Succeed())

			expectedService := &v1.Service{
				ObjectMeta: metav1.ObjectMeta{
					Name:      predictorServiceKey.Name,
					Namespace: predictorServiceKey.Namespace,
				},
				Spec: v1.ServiceSpec{
					Ports: []v1.ServicePort{
						{
							Name:       constants.PredictorServiceName(serviceName),
							Protocol:   "TCP",
							Port:       80,
							TargetPort: intstr.IntOrString{Type: 0, IntVal: 8080, StrVal: ""},
						},
					},
					Type:            "ClusterIP",
					SessionAffinity: "None",
					Selector: map[string]string{
						"app": fmt.Sprintf("isvc.%s", constants.PredictorServiceName(serviceName)),
					},
				},
			}
			actualService.Spec.ClusterIP = ""
			actualService.Spec.ClusterIPs = nil
			actualService.Spec.IPFamilies = nil
			actualService.Spec.IPFamilyPolicy = nil
			actualService.Spec.InternalTrafficPolicy = nil
			Expect(actualService.Spec).To(Equal(expectedService.Spec))

			//check isvc status
			updatedDeployment := actualDeployment.DeepCopy()
			updatedDeployment.Status.Conditions = []appsv1.DeploymentCondition{
				{
					Type:   appsv1.DeploymentAvailable,
					Status: v1.ConditionTrue,
				},
			}
			Expect(k8sClient.Status().Update(context.TODO(), updatedDeployment)).NotTo(HaveOccurred())

			//check ingress
			pathType := netv1.PathTypePrefix
			actualIngress := &netv1.Ingress{}
			predictorIngressKey := types.NamespacedName{Name: serviceKey.Name,
				Namespace: serviceKey.Namespace}
			Eventually(func() error { return k8sClient.Get(context.TODO(), predictorIngressKey, actualIngress) }, timeout).
				Should(Succeed())
			expectedIngress := netv1.Ingress{
				Spec: netv1.IngressSpec{
					Rules: []netv1.IngressRule{
						{
							Host: "raw-foo-default.example.com",
							IngressRuleValue: netv1.IngressRuleValue{
								HTTP: &netv1.HTTPIngressRuleValue{
									Paths: []netv1.HTTPIngressPath{
										{
											Path:     "/",
											PathType: &pathType,
											Backend: netv1.IngressBackend{
												Service: &netv1.IngressServiceBackend{
													Name: "raw-foo-predictor",
													Port: netv1.ServiceBackendPort{
														Number: 80,
													},
												},
											},
										},
									},
								},
							},
						},
						{
							Host: "raw-foo-predictor-default.example.com",
							IngressRuleValue: netv1.IngressRuleValue{
								HTTP: &netv1.HTTPIngressRuleValue{
									Paths: []netv1.HTTPIngressPath{
										{
											Path:     "/",
											PathType: &pathType,
											Backend: netv1.IngressBackend{
												Service: &netv1.IngressServiceBackend{
													Name: "raw-foo-predictor",
													Port: netv1.ServiceBackendPort{
														Number: 80,
													},
												},
											},
										},
									},
								},
							},
						},
					},
				},
			}
			Expect(actualIngress.Spec).To(Equal(expectedIngress.Spec))
			// verify if InferenceService status is updated
			expectedIsvcStatus := v1beta1.InferenceServiceStatus{
				Status: duckv1.Status{
					Conditions: duckv1.Conditions{
						{
							Type:   v1beta1.IngressReady,
							Status: "True",
						},
						{
							Type:   v1beta1.PredictorReady,
							Status: "True",
						},
						{
							Type:   apis.ConditionReady,
							Status: "True",
						},
					},
				},
				URL: &apis.URL{
					Scheme: "http",
					Host:   fmt.Sprintf("%s-predictor.%s.svc.cluster.local", serviceKey.Name, serviceKey.Namespace),
				},
				Address: &duckv1.Addressable{
					URL: &apis.URL{
						Scheme: "http",
						Host:   fmt.Sprintf("%s-predictor.%s.svc.cluster.local", serviceKey.Name, serviceKey.Namespace),
					},
				},
				Components: map[v1beta1.ComponentType]v1beta1.ComponentStatusSpec{
					v1beta1.PredictorComponent: {
						LatestCreatedRevision: "",
						//URL: &apis.URL{
						//	Scheme: "http",
						//	Host:   "raw-foo-predictor-default.example.com",
						//},
					},
				},
				ModelStatus: v1beta1.ModelStatus{
					TransitionStatus:    "InProgress",
					ModelRevisionStates: &v1beta1.ModelRevisionStates{TargetModelState: "Pending"},
				},
				DeploymentMode: "RawDeployment",
			}
			Eventually(func() string {
				isvc := &v1beta1.InferenceService{}
				if err := k8sClient.Get(context.TODO(), serviceKey, isvc); err != nil {
					return err.Error()
				}
				return cmp.Diff(&expectedIsvcStatus, &isvc.Status, cmpopts.IgnoreTypes(apis.VolatileTime{}))
			}, timeout).Should(BeEmpty())

			//check HPA
			var minReplicas int32 = 1
			var maxReplicas int32 = 3
			var cpuUtilization int32 = 75
			var stabilizationWindowSeconds int32 = 0
			selectPolicy := autoscalingv2.MaxChangePolicySelect
			actualHPA := &autoscalingv2.HorizontalPodAutoscaler{}
			predictorHPAKey := types.NamespacedName{Name: constants.PredictorServiceName(serviceKey.Name),
				Namespace: serviceKey.Namespace}
			Eventually(func() error { return k8sClient.Get(context.TODO(), predictorHPAKey, actualHPA) }, timeout).
				Should(Succeed())
			expectedHPA := &autoscalingv2.HorizontalPodAutoscaler{
				Spec: autoscalingv2.HorizontalPodAutoscalerSpec{
					ScaleTargetRef: autoscalingv2.CrossVersionObjectReference{
						APIVersion: "apps/v1",
						Kind:       "Deployment",
						Name:       constants.PredictorServiceName(serviceKey.Name),
					},
					MinReplicas: &minReplicas,
					MaxReplicas: maxReplicas,
					Metrics: []autoscalingv2.MetricSpec{
						{
							Type: autoscalingv2.ResourceMetricSourceType,
							Resource: &autoscalingv2.ResourceMetricSource{
								Name: v1.ResourceCPU,
								Target: autoscalingv2.MetricTarget{
									Type:               "Utilization",
									AverageUtilization: &cpuUtilization,
								},
							},
						},
					},
					Behavior: &autoscalingv2.HorizontalPodAutoscalerBehavior{
						ScaleUp: &autoscalingv2.HPAScalingRules{
							StabilizationWindowSeconds: &stabilizationWindowSeconds,
							SelectPolicy:               &selectPolicy,
							Policies: []autoscalingv2.HPAScalingPolicy{
								{
									Type:          "Pods",
									Value:         4,
									PeriodSeconds: 15,
								},
								{
									Type:          "Percent",
									Value:         100,
									PeriodSeconds: 15,
								},
							},
						},
						ScaleDown: &autoscalingv2.HPAScalingRules{
							StabilizationWindowSeconds: nil,
							SelectPolicy:               &selectPolicy,
							Policies: []autoscalingv2.HPAScalingPolicy{
								{
									Type:          "Percent",
									Value:         100,
									PeriodSeconds: 15,
								},
							},
						},
					},
				},
			}
			Expect(actualHPA.Spec).To(Equal(expectedHPA.Spec))
		})
		It("Should have ingress/service/deployment/hpa created with DeploymentStrategy", func() {
			By("By creating a new InferenceService with DeploymentStrategy in PredictorSpec")
			// Create configmap
			var configMap = &v1.ConfigMap{
				ObjectMeta: metav1.ObjectMeta{
					Name:      constants.InferenceServiceConfigMapName,
					Namespace: constants.KServeNamespace,
				},
				Data: configs,
			}
			Expect(k8sClient.Create(context.TODO(), configMap)).NotTo(HaveOccurred())
			defer k8sClient.Delete(context.TODO(), configMap)
			// Create ServingRuntime
			servingRuntime := &v1alpha1.ServingRuntime{
				ObjectMeta: metav1.ObjectMeta{
					Name:      "tf-serving-raw",
					Namespace: "default",
				},
				Spec: v1alpha1.ServingRuntimeSpec{
					SupportedModelFormats: []v1alpha1.SupportedModelFormat{
						{
							Name:       "tensorflow",
							Version:    proto.String("1"),
							AutoSelect: proto.Bool(true),
						},
					},
					ServingRuntimePodSpec: v1alpha1.ServingRuntimePodSpec{
						Containers: []v1.Container{
							{
								Name:    "kserve-container",
								Image:   "tensorflow/serving:1.14.0",
								Command: []string{"/usr/bin/tensorflow_model_server"},
								Args: []string{
									"--port=9000",
									"--rest_api_port=8080",
									"--model_base_path=/mnt/models",
									"--rest_api_timeout_in_ms=60000",
								},
								Resources: defaultResource,
							},
						},
					},
					Disabled: proto.Bool(false),
				},
			}
			k8sClient.Create(context.TODO(), servingRuntime)
			defer k8sClient.Delete(context.TODO(), servingRuntime)
			serviceName := "raw-foo-customized"
			var expectedRequest = reconcile.Request{NamespacedName: types.NamespacedName{Name: serviceName, Namespace: "default"}}
			var serviceKey = expectedRequest.NamespacedName
			var storageUri = "s3://test/mnist/export"
			predictorDeploymentKey := types.NamespacedName{Name: constants.PredictorServiceName(serviceKey.Name),
				Namespace: serviceKey.Namespace}
			var replicas int32 = 1
			var revisionHistory int32 = 10
			var progressDeadlineSeconds int32 = 600
			var gracePeriod int64 = 30
			ctx := context.Background()
			isvc := &v1beta1.InferenceService{
				ObjectMeta: metav1.ObjectMeta{
					Name:      serviceKey.Name,
					Namespace: serviceKey.Namespace,
					Annotations: map[string]string{
						"serving.kserve.io/deploymentMode":              "RawDeployment",
						"serving.kserve.io/autoscalerClass":             "hpa",
						"serving.kserve.io/metrics":                     "cpu",
						"serving.kserve.io/targetUtilizationPercentage": "75",
					},
				},
				Spec: v1beta1.InferenceServiceSpec{
					Predictor: v1beta1.PredictorSpec{
						ComponentExtensionSpec: v1beta1.ComponentExtensionSpec{
							MinReplicas: v1beta1.GetIntReference(1),
							MaxReplicas: 3,
							DeploymentStrategy: &appsv1.DeploymentStrategy{
								Type: appsv1.RecreateDeploymentStrategyType,
							}},
						Tensorflow: &v1beta1.TFServingSpec{
							PredictorExtensionSpec: v1beta1.PredictorExtensionSpec{
								StorageURI:     &storageUri,
								RuntimeVersion: proto.String("1.14.0"),
								Container: v1.Container{
									Name:      constants.InferenceServiceContainerName,
									Resources: defaultResource,
								},
							},
						},
					},
				},
			}
			isvc.DefaultInferenceService(nil, nil, &v1beta1.SecurityConfig{AutoMountServiceAccountToken: false}, nil)
			Expect(k8sClient.Create(ctx, isvc)).Should(Succeed())

			inferenceService := &v1beta1.InferenceService{}

			Eventually(func() bool {
				err := k8sClient.Get(ctx, serviceKey, inferenceService)
				if err != nil {
					return false
				}
				return true
			}, timeout, interval).Should(BeTrue())

			actualDeployment := &appsv1.Deployment{}

			Eventually(func() error { return k8sClient.Get(context.TODO(), predictorDeploymentKey, actualDeployment) }, timeout).
				Should(Succeed())

			expectedDeployment := &appsv1.Deployment{
				ObjectMeta: metav1.ObjectMeta{
					Name:      predictorDeploymentKey.Name,
					Namespace: predictorDeploymentKey.Namespace,
				},
				Spec: appsv1.DeploymentSpec{
					Replicas: &replicas,
					Selector: &metav1.LabelSelector{
						MatchLabels: map[string]string{
							"app": "isvc." + predictorDeploymentKey.Name,
						},
					},
					Template: v1.PodTemplateSpec{
						ObjectMeta: metav1.ObjectMeta{
							Name:      predictorDeploymentKey.Name,
							Namespace: "default",
							Labels: map[string]string{
								"app":                                 "isvc." + predictorDeploymentKey.Name,
								constants.KServiceComponentLabel:      constants.Predictor.String(),
								constants.InferenceServicePodLabelKey: serviceName,
							},
							Annotations: map[string]string{
								constants.StorageInitializerSourceUriInternalAnnotationKey: *isvc.Spec.Predictor.Model.StorageURI,
								"serving.kserve.io/deploymentMode":                         "RawDeployment",
								"serving.kserve.io/autoscalerClass":                        "hpa",
								"serving.kserve.io/metrics":                                "cpu",
								"serving.kserve.io/targetUtilizationPercentage":            "75",
							},
						},
						Spec: v1.PodSpec{
							Containers: []v1.Container{
								{
									Image: "tensorflow/serving:" +
										*isvc.Spec.Predictor.Model.RuntimeVersion,
									Name:    constants.InferenceServiceContainerName,
									Command: []string{v1beta1.TensorflowEntrypointCommand},
									Args: []string{
										"--port=" + v1beta1.TensorflowServingGRPCPort,
										"--rest_api_port=" + v1beta1.TensorflowServingRestPort,
										"--model_base_path=" + constants.DefaultModelLocalMountPath,
										"--rest_api_timeout_in_ms=60000",
									},
									Resources: defaultResource,
									ReadinessProbe: &v1.Probe{
										ProbeHandler: v1.ProbeHandler{
											TCPSocket: &v1.TCPSocketAction{
												Port: intstr.IntOrString{
													IntVal: 8080,
												},
											},
										},
										InitialDelaySeconds: 0,
										TimeoutSeconds:      1,
										PeriodSeconds:       10,
										SuccessThreshold:    1,
										FailureThreshold:    3,
									},
									TerminationMessagePath:   "/dev/termination-log",
									TerminationMessagePolicy: "File",
									ImagePullPolicy:          "IfNotPresent",
								},
							},
							SchedulerName:                 "default-scheduler",
							RestartPolicy:                 "Always",
							TerminationGracePeriodSeconds: &gracePeriod,
							DNSPolicy:                     "ClusterFirst",
							SecurityContext: &v1.PodSecurityContext{
								SELinuxOptions:      nil,
								WindowsOptions:      nil,
								RunAsUser:           nil,
								RunAsGroup:          nil,
								RunAsNonRoot:        nil,
								SupplementalGroups:  nil,
								FSGroup:             nil,
								Sysctls:             nil,
								FSGroupChangePolicy: nil,
								SeccompProfile:      nil,
							},
							AutomountServiceAccountToken: proto.Bool(false),
						},
					},
					// This is now customized and different from defaults set via `setDefaultDeploymentSpec`.
					Strategy: appsv1.DeploymentStrategy{
						Type: appsv1.RecreateDeploymentStrategyType,
					},
					RevisionHistoryLimit:    &revisionHistory,
					ProgressDeadlineSeconds: &progressDeadlineSeconds,
				},
			}
			Expect(actualDeployment.Spec).To(Equal(expectedDeployment.Spec))

			//check service
			actualService := &v1.Service{}
			predictorServiceKey := types.NamespacedName{Name: constants.PredictorServiceName(serviceKey.Name),
				Namespace: serviceKey.Namespace}
			Eventually(func() error { return k8sClient.Get(context.TODO(), predictorServiceKey, actualService) }, timeout).
				Should(Succeed())

			expectedService := &v1.Service{
				ObjectMeta: metav1.ObjectMeta{
					Name:      predictorServiceKey.Name,
					Namespace: predictorServiceKey.Namespace,
				},
				Spec: v1.ServiceSpec{
					Ports: []v1.ServicePort{
						{
							Name:       constants.PredictorServiceName(serviceName),
							Protocol:   "TCP",
							Port:       80,
							TargetPort: intstr.IntOrString{Type: 0, IntVal: 8080, StrVal: ""},
						},
					},
					Type:            "ClusterIP",
					SessionAffinity: "None",
					Selector: map[string]string{
						"app": fmt.Sprintf("isvc.%s", constants.PredictorServiceName(serviceName)),
					},
				},
			}
			actualService.Spec.ClusterIP = ""
			actualService.Spec.ClusterIPs = nil
			actualService.Spec.IPFamilies = nil
			actualService.Spec.IPFamilyPolicy = nil
			actualService.Spec.InternalTrafficPolicy = nil
			Expect(actualService.Spec).To(Equal(expectedService.Spec))

			//check isvc status
			updatedDeployment := actualDeployment.DeepCopy()
			updatedDeployment.Status.Conditions = []appsv1.DeploymentCondition{
				{
					Type:   appsv1.DeploymentAvailable,
					Status: v1.ConditionTrue,
				},
			}
			Expect(k8sClient.Status().Update(context.TODO(), updatedDeployment)).NotTo(HaveOccurred())

			//check ingress
			pathType := netv1.PathTypePrefix
			actualIngress := &netv1.Ingress{}
			predictorIngressKey := types.NamespacedName{Name: serviceKey.Name,
				Namespace: serviceKey.Namespace}
			Eventually(func() error { return k8sClient.Get(context.TODO(), predictorIngressKey, actualIngress) }, timeout).
				Should(Succeed())
			expectedIngress := netv1.Ingress{
				Spec: netv1.IngressSpec{
					Rules: []netv1.IngressRule{
						{
							Host: "raw-foo-customized-default.example.com",
							IngressRuleValue: netv1.IngressRuleValue{
								HTTP: &netv1.HTTPIngressRuleValue{
									Paths: []netv1.HTTPIngressPath{
										{
											Path:     "/",
											PathType: &pathType,
											Backend: netv1.IngressBackend{
												Service: &netv1.IngressServiceBackend{
													Name: "raw-foo-customized-predictor",
													Port: netv1.ServiceBackendPort{
														Number: 80,
													},
												},
											},
										},
									},
								},
							},
						},
						{
							Host: "raw-foo-customized-predictor-default.example.com",
							IngressRuleValue: netv1.IngressRuleValue{
								HTTP: &netv1.HTTPIngressRuleValue{
									Paths: []netv1.HTTPIngressPath{
										{
											Path:     "/",
											PathType: &pathType,
											Backend: netv1.IngressBackend{
												Service: &netv1.IngressServiceBackend{
													Name: "raw-foo-customized-predictor",
													Port: netv1.ServiceBackendPort{
														Number: 80,
													},
												},
											},
										},
									},
								},
							},
						},
					},
				},
			}
			Expect(actualIngress.Spec).To(Equal(expectedIngress.Spec))
			// verify if InferenceService status is updated
			expectedIsvcStatus := v1beta1.InferenceServiceStatus{
				Status: duckv1.Status{
					Conditions: duckv1.Conditions{
						{
							Type:   v1beta1.IngressReady,
							Status: "True",
						},
						{
							Type:   v1beta1.PredictorReady,
							Status: "True",
						},
						{
							Type:   apis.ConditionReady,
							Status: "True",
						},
					},
				},
				URL: &apis.URL{
					Scheme: "http",
					Host:   fmt.Sprintf("%s-predictor.%s.svc.cluster.local", serviceKey.Name, serviceKey.Namespace),
				},
				Address: &duckv1.Addressable{
					URL: &apis.URL{
						Scheme: "http",
						Host:   fmt.Sprintf("%s-predictor.%s.svc.cluster.local", serviceKey.Name, serviceKey.Namespace),
					},
				},
				Components: map[v1beta1.ComponentType]v1beta1.ComponentStatusSpec{
					v1beta1.PredictorComponent: {
						LatestCreatedRevision: "",
						//URL: &apis.URL{
						//	Scheme: "http",
						//	Host:   "raw-foo-customized-predictor-default.example.com",
						//},
					},
				},
				ModelStatus: v1beta1.ModelStatus{
					TransitionStatus:    "InProgress",
					ModelRevisionStates: &v1beta1.ModelRevisionStates{TargetModelState: "Pending"},
				},
				DeploymentMode: "RawDeployment",
			}
			Eventually(func() string {
				isvc := &v1beta1.InferenceService{}
				if err := k8sClient.Get(context.TODO(), serviceKey, isvc); err != nil {
					return err.Error()
				}
				return cmp.Diff(&expectedIsvcStatus, &isvc.Status, cmpopts.IgnoreTypes(apis.VolatileTime{}))
			}, timeout).Should(BeEmpty())

			//check HPA
			var minReplicas int32 = 1
			var maxReplicas int32 = 3
			var cpuUtilization int32 = 75
			var stabilizationWindowSeconds int32 = 0
			selectPolicy := autoscalingv2.MaxChangePolicySelect
			actualHPA := &autoscalingv2.HorizontalPodAutoscaler{}
			predictorHPAKey := types.NamespacedName{Name: constants.PredictorServiceName(serviceKey.Name),
				Namespace: serviceKey.Namespace}
			Eventually(func() error { return k8sClient.Get(context.TODO(), predictorHPAKey, actualHPA) }, timeout).
				Should(Succeed())
			expectedHPA := &autoscalingv2.HorizontalPodAutoscaler{
				Spec: autoscalingv2.HorizontalPodAutoscalerSpec{
					ScaleTargetRef: autoscalingv2.CrossVersionObjectReference{
						APIVersion: "apps/v1",
						Kind:       "Deployment",
						Name:       constants.PredictorServiceName(serviceKey.Name),
					},
					MinReplicas: &minReplicas,
					MaxReplicas: maxReplicas,
					Metrics: []autoscalingv2.MetricSpec{
						{
							Type: autoscalingv2.ResourceMetricSourceType,
							Resource: &autoscalingv2.ResourceMetricSource{
								Name: v1.ResourceCPU,
								Target: autoscalingv2.MetricTarget{
									Type:               "Utilization",
									AverageUtilization: &cpuUtilization,
								},
							},
						},
					},
					Behavior: &autoscalingv2.HorizontalPodAutoscalerBehavior{
						ScaleUp: &autoscalingv2.HPAScalingRules{
							StabilizationWindowSeconds: &stabilizationWindowSeconds,
							SelectPolicy:               &selectPolicy,
							Policies: []autoscalingv2.HPAScalingPolicy{
								{
									Type:          "Pods",
									Value:         4,
									PeriodSeconds: 15,
								},
								{
									Type:          "Percent",
									Value:         100,
									PeriodSeconds: 15,
								},
							},
						},
						ScaleDown: &autoscalingv2.HPAScalingRules{
							StabilizationWindowSeconds: nil,
							SelectPolicy:               &selectPolicy,
							Policies: []autoscalingv2.HPAScalingPolicy{
								{
									Type:          "Percent",
									Value:         100,
									PeriodSeconds: 15,
								},
							},
						},
					},
				},
			}
			Expect(actualHPA.Spec).To(Equal(expectedHPA.Spec))
		})
		It("Should have ingress/service/deployment created", func() {
			By("By creating a new InferenceService with AutoscalerClassExternal")
			// Create configmap
			var configMap = &v1.ConfigMap{
				ObjectMeta: metav1.ObjectMeta{
					Name:      constants.InferenceServiceConfigMapName,
					Namespace: constants.KServeNamespace,
				},
				Data: configs,
			}
			Expect(k8sClient.Create(context.TODO(), configMap)).NotTo(HaveOccurred())
			defer k8sClient.Delete(context.TODO(), configMap)
			// Create ServingRuntime
			servingRuntime := &v1alpha1.ServingRuntime{
				ObjectMeta: metav1.ObjectMeta{
					Name:      "tf-serving-raw",
					Namespace: "default",
				},
				Spec: v1alpha1.ServingRuntimeSpec{
					SupportedModelFormats: []v1alpha1.SupportedModelFormat{
						{
							Name:       "tensorflow",
							Version:    proto.String("1"),
							AutoSelect: proto.Bool(true),
						},
					},
					ServingRuntimePodSpec: v1alpha1.ServingRuntimePodSpec{
						Containers: []v1.Container{
							{
								Name:    "kserve-container",
								Image:   "tensorflow/serving:1.14.0",
								Command: []string{"/usr/bin/tensorflow_model_server"},
								Args: []string{
									"--port=9000",
									"--rest_api_port=8080",
									"--model_base_path=/mnt/models",
									"--rest_api_timeout_in_ms=60000",
								},
								Resources: defaultResource,
							},
						},
					},
					Disabled: proto.Bool(false),
				},
			}
			k8sClient.Create(context.TODO(), servingRuntime)
			defer k8sClient.Delete(context.TODO(), servingRuntime)
			serviceName := "raw-foo-2"
			var expectedRequest = reconcile.Request{NamespacedName: types.NamespacedName{Name: serviceName, Namespace: "default"}}
			var serviceKey = expectedRequest.NamespacedName
			var storageUri = "s3://test/mnist/export"
			ctx := context.Background()
			isvc := &v1beta1.InferenceService{
				ObjectMeta: metav1.ObjectMeta{
					Name:      serviceKey.Name,
					Namespace: serviceKey.Namespace,
					Annotations: map[string]string{
						"serving.kserve.io/deploymentMode":  "RawDeployment",
						"serving.kserve.io/autoscalerClass": "external",
					},
				},
				Spec: v1beta1.InferenceServiceSpec{
					Predictor: v1beta1.PredictorSpec{
						Tensorflow: &v1beta1.TFServingSpec{
							PredictorExtensionSpec: v1beta1.PredictorExtensionSpec{
								StorageURI:     &storageUri,
								RuntimeVersion: proto.String("1.14.0"),
								Container: v1.Container{
									Name:      constants.InferenceServiceContainerName,
									Resources: defaultResource,
								},
							},
						},
					},
				},
			}
			isvc.DefaultInferenceService(nil, nil, &v1beta1.SecurityConfig{AutoMountServiceAccountToken: false}, nil)
			Expect(k8sClient.Create(ctx, isvc)).Should(Succeed())

			inferenceService := &v1beta1.InferenceService{}

			Eventually(func() bool {
				err := k8sClient.Get(ctx, serviceKey, inferenceService)
				if err != nil {
					return false
				}
				return true
			}, timeout, interval).Should(BeTrue())

			actualDeployment := &appsv1.Deployment{}
			predictorDeploymentKey := types.NamespacedName{Name: constants.PredictorServiceName(serviceKey.Name),
				Namespace: serviceKey.Namespace}
			Eventually(func() error { return k8sClient.Get(context.TODO(), predictorDeploymentKey, actualDeployment) }, timeout).
				Should(Succeed())
			var replicas int32 = 1
			var revisionHistory int32 = 10
			var progressDeadlineSeconds int32 = 600
			var gracePeriod int64 = 30
			expectedDeployment := &appsv1.Deployment{
				ObjectMeta: metav1.ObjectMeta{
					Name:      predictorDeploymentKey.Name,
					Namespace: predictorDeploymentKey.Namespace,
				},
				Spec: appsv1.DeploymentSpec{
					Replicas: &replicas,
					Selector: &metav1.LabelSelector{
						MatchLabels: map[string]string{
							"app": "isvc." + predictorDeploymentKey.Name,
						},
					},
					Template: v1.PodTemplateSpec{
						ObjectMeta: metav1.ObjectMeta{
							Name:      predictorDeploymentKey.Name,
							Namespace: "default",
							Labels: map[string]string{
								"app":                                 "isvc." + predictorDeploymentKey.Name,
								constants.KServiceComponentLabel:      constants.Predictor.String(),
								constants.InferenceServicePodLabelKey: serviceName,
							},
							Annotations: map[string]string{
								constants.StorageInitializerSourceUriInternalAnnotationKey: *isvc.Spec.Predictor.Model.StorageURI,
								"serving.kserve.io/deploymentMode":                         "RawDeployment",
								"serving.kserve.io/autoscalerClass":                        "external",
							},
						},
						Spec: v1.PodSpec{
							Containers: []v1.Container{
								{
									Image: "tensorflow/serving:" +
										*isvc.Spec.Predictor.Model.RuntimeVersion,
									Name:    constants.InferenceServiceContainerName,
									Command: []string{v1beta1.TensorflowEntrypointCommand},
									Args: []string{
										"--port=" + v1beta1.TensorflowServingGRPCPort,
										"--rest_api_port=" + v1beta1.TensorflowServingRestPort,
										"--model_base_path=" + constants.DefaultModelLocalMountPath,
										"--rest_api_timeout_in_ms=60000",
									},
									Resources: defaultResource,
									ReadinessProbe: &v1.Probe{
										ProbeHandler: v1.ProbeHandler{
											TCPSocket: &v1.TCPSocketAction{
												Port: intstr.IntOrString{
													IntVal: 8080,
												},
											},
										},
										InitialDelaySeconds: 0,
										TimeoutSeconds:      1,
										PeriodSeconds:       10,
										SuccessThreshold:    1,
										FailureThreshold:    3,
									},
									TerminationMessagePath:   "/dev/termination-log",
									TerminationMessagePolicy: "File",
									ImagePullPolicy:          "IfNotPresent",
								},
							},
							SchedulerName:                 "default-scheduler",
							RestartPolicy:                 "Always",
							TerminationGracePeriodSeconds: &gracePeriod,
							DNSPolicy:                     "ClusterFirst",
							SecurityContext: &v1.PodSecurityContext{
								SELinuxOptions:      nil,
								WindowsOptions:      nil,
								RunAsUser:           nil,
								RunAsGroup:          nil,
								RunAsNonRoot:        nil,
								SupplementalGroups:  nil,
								FSGroup:             nil,
								Sysctls:             nil,
								FSGroupChangePolicy: nil,
								SeccompProfile:      nil,
							},
							AutomountServiceAccountToken: proto.Bool(false),
						},
					},
					Strategy: appsv1.DeploymentStrategy{
						Type: "RollingUpdate",
						RollingUpdate: &appsv1.RollingUpdateDeployment{
							MaxUnavailable: &intstr.IntOrString{Type: 1, IntVal: 0, StrVal: "25%"},
							MaxSurge:       &intstr.IntOrString{Type: 1, IntVal: 0, StrVal: "25%"},
						},
					},
					RevisionHistoryLimit:    &revisionHistory,
					ProgressDeadlineSeconds: &progressDeadlineSeconds,
				},
			}
			Expect(actualDeployment.Spec).To(Equal(expectedDeployment.Spec))

			//check service
			actualService := &v1.Service{}
			predictorServiceKey := types.NamespacedName{Name: constants.PredictorServiceName(serviceKey.Name),
				Namespace: serviceKey.Namespace}
			Eventually(func() error { return k8sClient.Get(context.TODO(), predictorServiceKey, actualService) }, timeout).
				Should(Succeed())

			expectedService := &v1.Service{
				ObjectMeta: metav1.ObjectMeta{
					Name:      predictorServiceKey.Name,
					Namespace: predictorServiceKey.Namespace,
				},
				Spec: v1.ServiceSpec{
					Ports: []v1.ServicePort{
						{
							Name:       "raw-foo-2-predictor",
							Protocol:   "TCP",
							Port:       80,
							TargetPort: intstr.IntOrString{Type: 0, IntVal: 8080, StrVal: ""},
						},
					},
					Type:            "ClusterIP",
					SessionAffinity: "None",
					Selector: map[string]string{
						"app": "isvc.raw-foo-2-predictor",
					},
				},
			}
			actualService.Spec.ClusterIP = ""
			actualService.Spec.ClusterIPs = nil
			actualService.Spec.IPFamilies = nil
			actualService.Spec.IPFamilyPolicy = nil
			actualService.Spec.InternalTrafficPolicy = nil
			Expect(actualService.Spec).To(Equal(expectedService.Spec))

			//check isvc status
			updatedDeployment := actualDeployment.DeepCopy()
			updatedDeployment.Status.Conditions = []appsv1.DeploymentCondition{
				{
					Type:   appsv1.DeploymentAvailable,
					Status: v1.ConditionTrue,
				},
			}
			Expect(k8sClient.Status().Update(context.TODO(), updatedDeployment)).NotTo(HaveOccurred())

			//check ingress
			pathType := netv1.PathTypePrefix
			actualIngress := &netv1.Ingress{}
			predictorIngressKey := types.NamespacedName{Name: serviceKey.Name,
				Namespace: serviceKey.Namespace}
			Eventually(func() error { return k8sClient.Get(context.TODO(), predictorIngressKey, actualIngress) }, timeout).
				Should(Succeed())
			expectedIngress := netv1.Ingress{
				Spec: netv1.IngressSpec{
					Rules: []netv1.IngressRule{
						{
							Host: "raw-foo-2-default.example.com",
							IngressRuleValue: netv1.IngressRuleValue{
								HTTP: &netv1.HTTPIngressRuleValue{
									Paths: []netv1.HTTPIngressPath{
										{
											Path:     "/",
											PathType: &pathType,
											Backend: netv1.IngressBackend{
												Service: &netv1.IngressServiceBackend{
													Name: "raw-foo-2-predictor",
													Port: netv1.ServiceBackendPort{
														Number: 80,
													},
												},
											},
										},
									},
								},
							},
						},
						{
							Host: "raw-foo-2-predictor-default.example.com",
							IngressRuleValue: netv1.IngressRuleValue{
								HTTP: &netv1.HTTPIngressRuleValue{
									Paths: []netv1.HTTPIngressPath{
										{
											Path:     "/",
											PathType: &pathType,
											Backend: netv1.IngressBackend{
												Service: &netv1.IngressServiceBackend{
													Name: "raw-foo-2-predictor",
													Port: netv1.ServiceBackendPort{
														Number: 80,
													},
												},
											},
										},
									},
								},
							},
						},
					},
				},
			}
			Expect(actualIngress.Spec).To(Equal(expectedIngress.Spec))
			// verify if InferenceService status is updated
			expectedIsvcStatus := v1beta1.InferenceServiceStatus{
				Status: duckv1.Status{
					Conditions: duckv1.Conditions{
						{
							Type:   v1beta1.IngressReady,
							Status: "True",
						},
						{
							Type:   v1beta1.PredictorReady,
							Status: "True",
						},
						{
							Type:   apis.ConditionReady,
							Status: "True",
						},
					},
				},
				URL: &apis.URL{
					Scheme: "http",
					Host:   fmt.Sprintf("%s-predictor.%s.svc.cluster.local", serviceKey.Name, serviceKey.Namespace),
				},
				Address: &duckv1.Addressable{
					URL: &apis.URL{
						Scheme: "http",
						Host:   fmt.Sprintf("%s-predictor.%s.svc.cluster.local", serviceKey.Name, serviceKey.Namespace),
					},
				},
				Components: map[v1beta1.ComponentType]v1beta1.ComponentStatusSpec{
					v1beta1.PredictorComponent: {
						LatestCreatedRevision: "",
						//URL: &apis.URL{
						//	Scheme: "http",
						//	Host:   "raw-foo-2-predictor-default.example.com",
						//},
					},
				},
				ModelStatus: v1beta1.ModelStatus{
					TransitionStatus:    "InProgress",
					ModelRevisionStates: &v1beta1.ModelRevisionStates{TargetModelState: "Pending"},
				},
				DeploymentMode: "RawDeployment",
			}
			Eventually(func() string {
				isvc := &v1beta1.InferenceService{}
				if err := k8sClient.Get(context.TODO(), serviceKey, isvc); err != nil {
					return err.Error()
				}
				return cmp.Diff(&expectedIsvcStatus, &isvc.Status, cmpopts.IgnoreTypes(apis.VolatileTime{}))
			}, timeout).Should(BeEmpty())

			//check HPA is not created
			actualHPA := &autoscalingv2.HorizontalPodAutoscaler{}
			predictorHPAKey := types.NamespacedName{Name: constants.DefaultPredictorServiceName(serviceKey.Name),
				Namespace: serviceKey.Namespace}
			Eventually(func() error { return k8sClient.Get(context.TODO(), predictorHPAKey, actualHPA) }, timeout).
				Should(HaveOccurred())
		})
		It("Should have no ingress created if labeled as cluster-local", func() {
			By("By creating a new InferenceService")
			// Create configmap
			var configMap = &v1.ConfigMap{
				ObjectMeta: metav1.ObjectMeta{
					Name:      constants.InferenceServiceConfigMapName,
					Namespace: constants.KServeNamespace,
				},
				Data: configs,
			}
			Expect(k8sClient.Create(context.TODO(), configMap)).NotTo(HaveOccurred())
			defer k8sClient.Delete(context.TODO(), configMap)
			// Create ServingRuntime
			servingRuntime := &v1alpha1.ServingRuntime{
				ObjectMeta: metav1.ObjectMeta{
					Name:      "tf-serving-raw",
					Namespace: "default",
				},
				Spec: v1alpha1.ServingRuntimeSpec{
					SupportedModelFormats: []v1alpha1.SupportedModelFormat{
						{
							Name:       "tensorflow",
							Version:    proto.String("1"),
							AutoSelect: proto.Bool(true),
						},
					},
					ServingRuntimePodSpec: v1alpha1.ServingRuntimePodSpec{
						Containers: []v1.Container{
							{
								Name:    "kserve-container",
								Image:   "tensorflow/serving:1.14.0",
								Command: []string{"/usr/bin/tensorflow_model_server"},
								Args: []string{
									"--port=9000",
									"--rest_api_port=8080",
									"--model_base_path=/mnt/models",
									"--rest_api_timeout_in_ms=60000",
								},
								Resources: defaultResource,
							},
						},
					},
					Disabled: proto.Bool(false),
				},
			}
			k8sClient.Create(context.TODO(), servingRuntime)
			defer k8sClient.Delete(context.TODO(), servingRuntime)
			serviceName := "raw-cluster-local"
			var expectedRequest = reconcile.Request{NamespacedName: types.NamespacedName{Name: serviceName, Namespace: "default"}}
			var serviceKey = expectedRequest.NamespacedName
			var storageUri = "s3://test/mnist/export"
			ctx := context.Background()
			isvc := &v1beta1.InferenceService{
				ObjectMeta: metav1.ObjectMeta{
					Name:      serviceKey.Name,
					Namespace: serviceKey.Namespace,
					Annotations: map[string]string{
						"serving.kserve.io/deploymentMode":              "RawDeployment",
						"serving.kserve.io/autoscalerClass":             "hpa",
						"serving.kserve.io/metrics":                     "cpu",
						"serving.kserve.io/targetUtilizationPercentage": "75",
					},
					Labels: map[string]string{
						"networking.kserve.io/visibility": "cluster-local",
					},
				},
				Spec: v1beta1.InferenceServiceSpec{
					Predictor: v1beta1.PredictorSpec{
						ComponentExtensionSpec: v1beta1.ComponentExtensionSpec{
							MinReplicas: v1beta1.GetIntReference(1),
							MaxReplicas: 3,
						},
						Tensorflow: &v1beta1.TFServingSpec{
							PredictorExtensionSpec: v1beta1.PredictorExtensionSpec{
								StorageURI:     &storageUri,
								RuntimeVersion: proto.String("1.14.0"),
								Container: v1.Container{
									Name:      constants.InferenceServiceContainerName,
									Resources: defaultResource,
								},
							},
						},
					},
				},
			}
			isvc.DefaultInferenceService(nil, nil, &v1beta1.SecurityConfig{AutoMountServiceAccountToken: false}, nil)
			Expect(k8sClient.Create(ctx, isvc)).Should(Succeed())

			inferenceService := &v1beta1.InferenceService{}

			Eventually(func() bool {
				err := k8sClient.Get(ctx, serviceKey, inferenceService)
				if err != nil {
					return false
				}
				return true
			}, timeout, interval).Should(BeTrue())
			actualIngress := &netv1.Ingress{}
			predictorIngressKey := types.NamespacedName{Name: serviceKey.Name,
				Namespace: serviceKey.Namespace}
			Consistently(func() error { return k8sClient.Get(context.TODO(), predictorIngressKey, actualIngress) }, timeout).
				ShouldNot(Succeed())
		})
	})
<<<<<<< HEAD
	Context("When Updating a Serving Runtime", func() {
		configs := map[string]string{
			"explainers": `{
				"alibi": {
					"image": "kserve/alibi-explainer",
					"defaultImageVersion": "latest"
				}
			}`,
			"ingress": `{
				"ingressGateway": "knative-serving/knative-ingress-gateway",
				"localGateway": "knative-serving/knative-local-gateway",
				"localGatewayService": "knative-local-gateway.istio-system.svc.cluster.local"
			}`,
			"storageInitializer": `{
				"image" : "kserve/storage-initializer:latest",
				"memoryRequest": "100Mi",
				"memoryLimit": "1Gi",
				"cpuRequest": "100m",
				"cpuLimit": "1",
				"CaBundleConfigMapName": "",
				"caBundleVolumeMountPath": "/etc/ssl/custom-certs",
				"enableDirectPvcVolumeMount": false
			}`,
		}

		It("InferenceService should reconcile the deployment if auto-update annotation is not present", func() {
			// Create configmap
			isvcNamespace := constants.KServeNamespace
=======

	Context("When updating ISVC envs", func() {
		It("Should reconcile the deployment if isvc envs are updated", func() {
			defaultEnvs := []v1.EnvVar{
				{
					Name:  "env1",
					Value: "val1",
				},
				{
					Name:  "env2",
					Value: "val2",
				},
				{
					Name:  "env3",
					Value: "val3",
				},
			}

			// Create configmap
>>>>>>> a009547a
			var configMap = &v1.ConfigMap{
				ObjectMeta: metav1.ObjectMeta{
					Name:      constants.InferenceServiceConfigMapName,
					Namespace: constants.KServeNamespace,
				},
				Data: configs,
			}
			Expect(k8sClient.Create(context.TODO(), configMap)).NotTo(HaveOccurred())
			defer k8sClient.Delete(context.TODO(), configMap)
<<<<<<< HEAD
			Eventually(func() error {
				cm := &v1.ConfigMap{}
				return k8sClient.Get(context.TODO(), types.NamespacedName{Name: constants.InferenceServiceConfigMapName, Namespace: isvcNamespace}, cm)
			}, timeout, interval).Should(Succeed())
			isvcName := "isvc-enable-auto-update-missing"
			serviceKey := types.NamespacedName{Name: isvcName, Namespace: isvcNamespace}
			storageUri := "s3://test/mnist/export"
			servingRuntimeName := "pytorch-serving-auto-update-missing"
			servingRuntime := &v1alpha1.ServingRuntime{
				ObjectMeta: metav1.ObjectMeta{
					Name:      servingRuntimeName,
					Namespace: isvcNamespace,
=======
			// Create ServingRuntime
			servingRuntime := &v1alpha1.ServingRuntime{
				ObjectMeta: metav1.ObjectMeta{
					Name:      "tf-serving-raw",
					Namespace: "default",
>>>>>>> a009547a
				},
				Spec: v1alpha1.ServingRuntimeSpec{
					SupportedModelFormats: []v1alpha1.SupportedModelFormat{
						{
<<<<<<< HEAD
							Name:       "pytorch",
=======
							Name:       "tensorflow",
>>>>>>> a009547a
							Version:    proto.String("1"),
							AutoSelect: proto.Bool(true),
						},
					},
					ServingRuntimePodSpec: v1alpha1.ServingRuntimePodSpec{
<<<<<<< HEAD
						Labels: map[string]string{
							"key1": "val1FromSR",
							"key2": "val2FromSR",
							"key3": "val3FromSR",
						},
						Annotations: map[string]string{
							"key1": "val1FromSR",
							"key2": "val2FromSR",
							"key3": "val3FromSR",
						},
						Containers: []v1.Container{
							{
								Name:    constants.InferenceServiceContainerName,
								Image:   "pytorch/serving:1.14.0",
								Command: []string{"/usr/bin/pytorch_model_server"},
=======
						Containers: []v1.Container{
							{
								Name:    "kserve-container",
								Image:   "tensorflow/serving:1.14.0",
								Command: []string{"/usr/bin/tensorflow_model_server"},
>>>>>>> a009547a
								Args: []string{
									"--port=9000",
									"--rest_api_port=8080",
									"--model_base_path=/mnt/models",
									"--rest_api_timeout_in_ms=60000",
								},
								Resources: defaultResource,
							},
						},
<<<<<<< HEAD
						ImagePullSecrets: []v1.LocalObjectReference{
							{Name: "sr-image-pull-secret"},
						},
=======
>>>>>>> a009547a
					},
					Disabled: proto.Bool(false),
				},
			}
<<<<<<< HEAD
			Expect(k8sClient.Create(ctx, servingRuntime)).Should(Succeed())
			Eventually(func() error {
				return k8sClient.Get(ctx, types.NamespacedName{Name: servingRuntimeName, Namespace: isvcNamespace}, &v1alpha1.ServingRuntime{})
			}, timeout, interval).Should(Succeed())
			defer k8sClient.Delete(ctx, servingRuntime)

			// Define InferenceService with auto-update disabled.
			isvc := &v1beta1.InferenceService{
				ObjectMeta: metav1.ObjectMeta{
					Name:      serviceKey.Name,
					Namespace: isvcNamespace,
=======
			k8sClient.Create(context.TODO(), servingRuntime)
			defer k8sClient.Delete(context.TODO(), servingRuntime)
			serviceName := "raw-test-env"
			var expectedRequest = reconcile.Request{NamespacedName: types.NamespacedName{Name: serviceName, Namespace: "default"}}
			var serviceKey = expectedRequest.NamespacedName
			// create isvc
			var storageUri = "s3://test/mnist/export"
			isvcOriginal := &v1beta1.InferenceService{
				ObjectMeta: metav1.ObjectMeta{
					Name:      serviceKey.Name,
					Namespace: serviceKey.Namespace,
>>>>>>> a009547a
					Annotations: map[string]string{
						"serving.kserve.io/deploymentMode":              "RawDeployment",
						"serving.kserve.io/autoscalerClass":             "hpa",
						"serving.kserve.io/metrics":                     "cpu",
						"serving.kserve.io/targetUtilizationPercentage": "75",
					},
				},
				Spec: v1beta1.InferenceServiceSpec{
					Predictor: v1beta1.PredictorSpec{
<<<<<<< HEAD
						PyTorch: &v1beta1.TorchServeSpec{
							PredictorExtensionSpec: v1beta1.PredictorExtensionSpec{
=======
						ComponentExtensionSpec: v1beta1.ComponentExtensionSpec{
							MinReplicas: v1beta1.GetIntReference(1),
							MaxReplicas: 3,
						},
						Tensorflow: &v1beta1.TFServingSpec{
							PredictorExtensionSpec: v1beta1.PredictorExtensionSpec{

>>>>>>> a009547a
								StorageURI:     &storageUri,
								RuntimeVersion: proto.String("1.14.0"),
								Container: v1.Container{
									Name:      constants.InferenceServiceContainerName,
									Resources: defaultResource,
<<<<<<< HEAD
								},
							},
						},
					},
				},
			}

			createdConfigMap := &v1.ConfigMap{}
			Eventually(func() error {
				return k8sClient.Get(context.TODO(), types.NamespacedName{Name: constants.InferenceServiceConfigMapName, Namespace: isvcNamespace}, createdConfigMap)
			}, timeout, interval).Should(Succeed())
			log.Println("Right Before ConfigMap", createdConfigMap)
			isvc.DefaultInferenceService(nil, nil, &v1beta1.SecurityConfig{AutoMountServiceAccountToken: false}, nil)
			Expect(k8sClient.Create(ctx, isvc)).Should(Succeed())
			inferenceService := &v1beta1.InferenceService{}

			Eventually(func() bool {
				err := k8sClient.Get(ctx, serviceKey, inferenceService)
				return err == nil
			}, timeout, interval).Should(BeTrue())
			defer k8sClient.Delete(ctx, isvc)

			// Update the ServingRuntime spec
			servingRuntimeToUpdate := &v1alpha1.ServingRuntime{}
			Expect(k8sClient.Get(ctx, types.NamespacedName{Name: servingRuntimeName, Namespace: isvcNamespace}, servingRuntimeToUpdate)).Should(Succeed())
			servingRuntimeToUpdate.Spec.ServingRuntimePodSpec.Labels["key1"] = "updatedServingRuntime"
			Eventually(func() error {
				return k8sClient.Update(ctx, servingRuntimeToUpdate)
			}, timeout, interval).Should(Succeed())

			// Wait until the ServingRuntime reflects the updated spec.
			servingRuntimeAfterUpdate := &v1alpha1.ServingRuntime{}
			Eventually(func() (string, error) {
				err := k8sClient.Get(ctx, types.NamespacedName{Name: servingRuntimeName, Namespace: isvcNamespace}, servingRuntimeAfterUpdate)
				if err != nil {
					return "", err
				}
				return servingRuntimeAfterUpdate.Spec.Labels["key1"], nil
			}, timeout, interval).Should(Equal("updatedServingRuntime"))
			deploymentAfterUpdate := &appsv1.Deployment{}
			deploymentName := constants.PredictorServiceName(serviceKey.Name)
			Eventually(func() (string, error) {
				err := k8sClient.Get(ctx, types.NamespacedName{Name: deploymentName, Namespace: serviceKey.Namespace}, deploymentAfterUpdate)
				if err != nil {
					return "", err
				}
				return deploymentAfterUpdate.Spec.Template.Labels["key1"], nil
			}, timeout, interval).Should(Equal("updatedServingRuntime"))
		})

		It("InferenceService should reconcile the deployment if auto-update is enabled ", func() {
			// Create configmap
			isvcNamespace := constants.KServeNamespace
			var configMap = &v1.ConfigMap{
				ObjectMeta: metav1.ObjectMeta{
					Name:      constants.InferenceServiceConfigMapName,
					Namespace: isvcNamespace,
				},
				Data: configs,
			}
			Expect(k8sClient.Create(context.TODO(), configMap)).NotTo(HaveOccurred())
			defer k8sClient.Delete(context.TODO(), configMap)
			Eventually(func() error {
				cm := &v1.ConfigMap{}
				return k8sClient.Get(context.TODO(), types.NamespacedName{Name: constants.InferenceServiceConfigMapName, Namespace: isvcNamespace}, cm)
			}, timeout, interval).Should(Succeed())
			isvcName := "isvc-enable-auto-update-true"
			serviceKey := types.NamespacedName{Name: isvcName, Namespace: isvcNamespace}
			storageUri := "s3://test/mnist/export"
			servingRuntimeName := "pytorch-serving-auto-update-true"
			servingRuntime := &v1alpha1.ServingRuntime{
				ObjectMeta: metav1.ObjectMeta{
					Name:      servingRuntimeName,
					Namespace: isvcNamespace,
				},
				Spec: v1alpha1.ServingRuntimeSpec{
					SupportedModelFormats: []v1alpha1.SupportedModelFormat{
						{
							Name:       "pytorch",
							Version:    proto.String("1"),
							AutoSelect: proto.Bool(true),
						},
					},
					ServingRuntimePodSpec: v1alpha1.ServingRuntimePodSpec{
						Labels: map[string]string{
							"key1": "val1FromSR",
							"key2": "val2FromSR",
							"key3": "val3FromSR",
						},
						Annotations: map[string]string{
							"key1": "val1FromSR",
							"key2": "val2FromSR",
							"key3": "val3FromSR",
						},
						Containers: []v1.Container{
							{
								Name:    constants.InferenceServiceContainerName,
								Image:   "pytorch/serving:1.14.0",
								Command: []string{"/usr/bin/pytorch_model_server"},
								Args: []string{
									"--port=9000",
									"--rest_api_port=8080",
									"--model_base_path=/mnt/models",
									"--rest_api_timeout_in_ms=60000",
								},
								Resources: defaultResource,
							},
						},
						ImagePullSecrets: []v1.LocalObjectReference{
							{Name: "sr-image-pull-secret"},
						},
					},
					Disabled: proto.Bool(false),
				},
			}
			Expect(k8sClient.Create(ctx, servingRuntime)).Should(Succeed())
			Eventually(func() error {
				return k8sClient.Get(ctx, types.NamespacedName{Name: servingRuntimeName, Namespace: isvcNamespace}, &v1alpha1.ServingRuntime{})
			}, timeout, interval).Should(Succeed())
			defer k8sClient.Delete(ctx, servingRuntime)
			// Define InferenceService with auto-update disabled.
			isvc := &v1beta1.InferenceService{
				ObjectMeta: metav1.ObjectMeta{
					Name:      serviceKey.Name,
					Namespace: isvcNamespace,
					Annotations: map[string]string{
						"serving.kserve.io/deploymentMode":  "RawDeployment",
						"serving.kserve.io/autoscalerClass": "external",
						constants.AutoUpdateAnnotationKey:   "true",
					},
				},
				Spec: v1beta1.InferenceServiceSpec{
					Predictor: v1beta1.PredictorSpec{
						PyTorch: &v1beta1.TorchServeSpec{
							PredictorExtensionSpec: v1beta1.PredictorExtensionSpec{
								StorageURI:     &storageUri,
								RuntimeVersion: proto.String("1.14.0"),
								Container: v1.Container{
									Name:      constants.InferenceServiceContainerName,
									Resources: defaultResource,
								},
							},
						},
					},
				},
			}
			isvc.DefaultInferenceService(nil, nil, &v1beta1.SecurityConfig{AutoMountServiceAccountToken: false}, nil)
			Expect(k8sClient.Create(ctx, isvc)).Should(Succeed())

			inferenceService := &v1beta1.InferenceService{}

			Eventually(func() bool {
				err := k8sClient.Get(ctx, serviceKey, inferenceService)
				return err == nil
			}, timeout, interval).Should(BeTrue())
			defer k8sClient.Delete(ctx, isvc)

			// Update the ServingRuntime spec
			servingRuntimeToUpdate := &v1alpha1.ServingRuntime{}
			Expect(k8sClient.Get(ctx, types.NamespacedName{Name: servingRuntimeName, Namespace: isvcNamespace}, servingRuntimeToUpdate)).Should(Succeed())
			servingRuntimeToUpdate.Spec.ServingRuntimePodSpec.Labels["key1"] = "updatedServingRuntime"
			Eventually(func() error {
				return k8sClient.Update(ctx, servingRuntimeToUpdate)
			}, timeout, interval).Should(Succeed())

			// Wait until the ServingRuntime reflects the updated spec.
			servingRuntimeAfterUpdate := &v1alpha1.ServingRuntime{}
			Eventually(func() (string, error) {
				err := k8sClient.Get(ctx, types.NamespacedName{Name: servingRuntimeName, Namespace: isvcNamespace}, servingRuntimeAfterUpdate)
				if err != nil {
					return "", err
				}
				return servingRuntimeAfterUpdate.Spec.Labels["key1"], nil
			}, timeout, interval).Should(Equal("updatedServingRuntime"))
			// Wait until the Deployment reflects the update
			deploymentAfterUpdate := &appsv1.Deployment{}
			deploymentName := constants.PredictorServiceName(serviceKey.Name)
			Eventually(func() (string, error) {
				err := k8sClient.Get(ctx, types.NamespacedName{Name: deploymentName, Namespace: serviceKey.Namespace}, deploymentAfterUpdate)
				if err != nil {
					return "", err
				}
				return deploymentAfterUpdate.Spec.Template.Labels["key1"], nil
			}, timeout, interval).Should(Equal("updatedServingRuntime"))
		})

		It("InferenceService should not reconcile the deployment if auto-update is disabled", func() {
			// Create configmap
			isvcNamespace := constants.KServeNamespace
			var configMap = &v1.ConfigMap{
				ObjectMeta: metav1.ObjectMeta{
					Name:      constants.InferenceServiceConfigMapName,
					Namespace: isvcNamespace,
				},
				Data: configs,
			}
			Expect(k8sClient.Create(context.TODO(), configMap)).NotTo(HaveOccurred())
			defer k8sClient.Delete(context.TODO(), configMap)
			Eventually(func() error {
				cm := &v1.ConfigMap{}
				return k8sClient.Get(context.TODO(), types.NamespacedName{Name: constants.InferenceServiceConfigMapName, Namespace: isvcNamespace}, cm)
			}, timeout, interval).Should(Succeed())
			isvcName := "isvc-enable-auto-update-false"
			serviceKey := types.NamespacedName{Name: isvcName, Namespace: isvcNamespace}
			storageUri := "s3://test/mnist/export"
			servingRuntimeName := "pytorch-serving-auto-update-false"
			servingRuntime := &v1alpha1.ServingRuntime{
				ObjectMeta: metav1.ObjectMeta{
					Name:      servingRuntimeName,
					Namespace: isvcNamespace,
				},
				Spec: v1alpha1.ServingRuntimeSpec{
					SupportedModelFormats: []v1alpha1.SupportedModelFormat{
						{
							Name:       "pytorch",
							Version:    proto.String("1"),
							AutoSelect: proto.Bool(true),
						},
					},
					ServingRuntimePodSpec: v1alpha1.ServingRuntimePodSpec{
						Labels: map[string]string{
							"key1": "val1FromSR",
							"key2": "val2FromSR",
							"key3": "val3FromSR",
						},
						Annotations: map[string]string{
							"key1": "val1FromSR",
							"key2": "val2FromSR",
							"key3": "val3FromSR",
						},
						Containers: []v1.Container{
							{
								Name:    constants.InferenceServiceContainerName,
								Image:   "pytorch/serving:1.14.0",
								Command: []string{"/usr/bin/pytorch_model_server"},
								Args: []string{
									"--port=9000",
									"--rest_api_port=8080",
									"--model_base_path=/mnt/models",
									"--rest_api_timeout_in_ms=60000",
								},
								Resources: defaultResource,
							},
						},
						ImagePullSecrets: []v1.LocalObjectReference{
							{Name: "sr-image-pull-secret"},
						},
					},
					Disabled: proto.Bool(false),
				},
			}
			Expect(k8sClient.Create(ctx, servingRuntime)).Should(Succeed())
			Eventually(func() error {
				return k8sClient.Get(ctx, types.NamespacedName{Name: servingRuntimeName, Namespace: isvcNamespace}, &v1alpha1.ServingRuntime{})
			}, timeout, interval).Should(Succeed())
			defer k8sClient.Delete(ctx, servingRuntime)

			// Define InferenceService with auto-update disabled.
			isvc := &v1beta1.InferenceService{
				ObjectMeta: metav1.ObjectMeta{
					Name:      serviceKey.Name,
					Namespace: isvcNamespace,
					Annotations: map[string]string{
						"serving.kserve.io/deploymentMode":  "RawDeployment",
						"serving.kserve.io/autoscalerClass": "external",
						constants.AutoUpdateAnnotationKey:   "false",
					},
				},
				Spec: v1beta1.InferenceServiceSpec{
					Predictor: v1beta1.PredictorSpec{
						PyTorch: &v1beta1.TorchServeSpec{
							PredictorExtensionSpec: v1beta1.PredictorExtensionSpec{
								StorageURI:     &storageUri,
								RuntimeVersion: proto.String("1.14.0"),
								Container: v1.Container{
									Name:      constants.InferenceServiceContainerName,
									Resources: defaultResource,
								},
							},
						},
					},
				},
			}
			isvc.DefaultInferenceService(nil, nil, &v1beta1.SecurityConfig{AutoMountServiceAccountToken: false}, nil)
			Expect(k8sClient.Create(ctx, isvc)).Should(Succeed())

			inferenceService := &v1beta1.InferenceService{}

			Eventually(func() bool {
				err := k8sClient.Get(ctx, serviceKey, inferenceService)
				return err == nil
			}, timeout, interval).Should(BeTrue())
			defer k8sClient.Delete(ctx, isvc)

			// Update the ServingRuntime spec
			servingRuntimeToUpdate := &v1alpha1.ServingRuntime{}
			Expect(k8sClient.Get(ctx, types.NamespacedName{Name: servingRuntimeName, Namespace: isvcNamespace}, servingRuntimeToUpdate)).Should(Succeed())
			servingRuntimeToUpdate.Spec.ServingRuntimePodSpec.Labels["key1"] = "updatedServingRuntime"
			Eventually(func() error {
				return k8sClient.Update(ctx, servingRuntimeToUpdate)
			}, timeout, interval).Should(Succeed())

			// Wait until the ServingRuntime reflects the updated spec.
			servingRuntimeAfterUpdate := &v1alpha1.ServingRuntime{}
			Eventually(func() (string, error) {
				err := k8sClient.Get(ctx, types.NamespacedName{Name: servingRuntimeName, Namespace: isvcNamespace}, servingRuntimeAfterUpdate)
				if err != nil {
					return "", err
				}
				return servingRuntimeAfterUpdate.Spec.Labels["key1"], nil
			}, timeout, interval).Should(Equal("updatedServingRuntime"))
			// Check to make sure deployement didn't update
			deploymentAfterUpdate := &appsv1.Deployment{}
			deploymentName := constants.PredictorServiceName(serviceKey.Name)
			Eventually(func() (string, error) {
				err := k8sClient.Get(ctx, types.NamespacedName{Name: deploymentName, Namespace: serviceKey.Namespace}, deploymentAfterUpdate)
				if err != nil {
					return "", err
				}
				return deploymentAfterUpdate.Spec.Template.Labels["key1"], nil
			}, timeout, interval).Should(Equal("val1FromSR"))
		})
	})
=======
									Env:       defaultEnvs,
								},
							},
						},
					},
				},
			}

			isvcOriginal.DefaultInferenceService(nil, nil, &v1beta1.SecurityConfig{AutoMountServiceAccountToken: false}, nil)
			Expect(k8sClient.Create(ctx, isvcOriginal)).Should(Succeed())

			inferenceService := &v1beta1.InferenceService{}
			Eventually(func() bool {
				err := k8sClient.Get(ctx, serviceKey, inferenceService)
				if err != nil {
					return false
				}
				return true
			}, timeout, interval).Should(BeTrue())

			deployed1 := &appsv1.Deployment{}
			predictorDeploymentKey := types.NamespacedName{Name: constants.PredictorServiceName(serviceKey.Name),
				Namespace: serviceKey.Namespace}
			Eventually(func() error {
				return k8sClient.Get(context.TODO(), predictorDeploymentKey, deployed1)
			}, timeout, interval).Should(Succeed())
			Expect(deployed1.Spec.Template.Spec.Containers[0].Env).To(ContainElements(defaultEnvs))

			// Now, update the isvc with new env
			newEnvs := []v1.EnvVar{
				{
					Name:  "newEnv1",
					Value: "newValue1",
				},
				{
					Name:  "newEnv2",
					Value: "delete",
				},
			}

			// Update the isvc to add new envs
			fmt.Fprintln(GinkgoWriter, "### Adding new envs")
			isvcUpdated1 := &v1beta1.InferenceService{}
			Eventually(func() bool {
				// get the latest deployed version
				err := k8sClient.Get(ctx, serviceKey, inferenceService)
				if err != nil {
					return false
				}

				isvcUpdated1 = inferenceService.DeepCopy()
				isvcUpdated1.Spec.Predictor.Model.Env = append(isvcUpdated1.Spec.Predictor.Model.Env, newEnvs...)
				err = k8sClient.Update(ctx, isvcUpdated1)
				if err != nil {
					return false
				}
				return true
			}, timeout, interval).Should(BeTrue())

			// The deployment should be reconciled
			deployed2 := &appsv1.Deployment{}
			appendedEnvs := append(defaultEnvs, newEnvs...)
			Eventually(func() []v1.EnvVar {
				_ = k8sClient.Get(context.TODO(), predictorDeploymentKey, deployed2)
				return deployed2.Spec.Template.Spec.Containers[0].Env
			}, timeout, interval).Should(ContainElements(appendedEnvs))

			// Now remove the default envs and update the isvc
			fmt.Fprintln(GinkgoWriter, "### Removing default envs")
			isvcUpdated2 := &v1beta1.InferenceService{}
			Eventually(func() bool {
				// get the latest deployed version
				err := k8sClient.Get(ctx, serviceKey, isvcUpdated1)
				if err != nil {
					return false
				}

				isvcUpdated2 = isvcUpdated1.DeepCopy()
				isvcUpdated2.Spec.Predictor.Model.Env = newEnvs
				// Make sure the default envs were removed before updating the isvc
				Expect(isvcUpdated2.Spec.Predictor.Model.Env).ToNot(ContainElements(defaultEnvs))

				err = k8sClient.Update(ctx, isvcUpdated2)
				if err != nil {
					return false
				}
				return true
			}, timeout, interval).Should(BeTrue())

			deployed3 := &appsv1.Deployment{}
			Eventually(func() []v1.EnvVar {
				_ = k8sClient.Get(context.TODO(), predictorDeploymentKey, deployed3)
				return deployed3.Spec.Template.Spec.Containers[0].Env
			}, timeout, interval).Should(Not(ContainElements(defaultEnvs)))

			Expect(deployed3.Spec.Template.Spec.Containers[0].Env).ToNot(ContainElement(HaveField("Value", "env_marked_for_deletion")))
			Expect(deployed3.Spec.Template.Spec.Containers[0].Env).To(ContainElements(newEnvs))
		})
	})

>>>>>>> a009547a
	Context("When creating inference service with raw kube predictor and empty ingressClassName", func() {
		configs := map[string]string{
			"explainers": `{
	             "alibi": {
	                "image": "kfserving/alibi-explainer",
			      "defaultImageVersion": "latest"
	             }
	          }`,
			"ingress": `{
	             "ingressGateway": "knative-serving/knative-ingress-gateway",
	             "localGateway": "knative-serving/knative-local-gateway",
	             "localGatewayService": "knative-local-gateway.istio-system.svc.cluster.local",
	             "ingressDomain": "example.com"
	          }`,
		}

		It("Should have ingress/service/deployment/hpa created", func() {
			By("By creating a new InferenceService")
			// Create configmap
			var configMap = &v1.ConfigMap{
				ObjectMeta: metav1.ObjectMeta{
					Name:      constants.InferenceServiceConfigMapName,
					Namespace: constants.KServeNamespace,
				},
				Data: configs,
			}
			Expect(k8sClient.Create(context.TODO(), configMap)).NotTo(HaveOccurred())
			defer k8sClient.Delete(context.TODO(), configMap)
			// Create ServingRuntime
			servingRuntime := &v1alpha1.ServingRuntime{
				ObjectMeta: metav1.ObjectMeta{
					Name:      "tf-serving-raw",
					Namespace: "default",
				},
				Spec: v1alpha1.ServingRuntimeSpec{
					SupportedModelFormats: []v1alpha1.SupportedModelFormat{
						{
							Name:       "tensorflow",
							Version:    proto.String("1"),
							AutoSelect: proto.Bool(true),
						},
					},
					ServingRuntimePodSpec: v1alpha1.ServingRuntimePodSpec{
						Containers: []v1.Container{
							{
								Name:    "kserve-container",
								Image:   "tensorflow/serving:1.14.0",
								Command: []string{"/usr/bin/tensorflow_model_server"},
								Args: []string{
									"--port=9000",
									"--rest_api_port=8080",
									"--model_base_path=/mnt/models",
									"--rest_api_timeout_in_ms=60000",
								},
								Resources: defaultResource,
							},
						},
					},
					Disabled: proto.Bool(false),
				},
			}
			k8sClient.Create(context.TODO(), servingRuntime)
			defer k8sClient.Delete(context.TODO(), servingRuntime)
			// Create InferenceService
			serviceName := "raw-foo-no-ingress-class"
			var expectedRequest = reconcile.Request{NamespacedName: types.NamespacedName{Name: serviceName, Namespace: "default"}}
			var serviceKey = expectedRequest.NamespacedName
			var storageUri = "s3://test/mnist/export"
			ctx := context.Background()
			isvc := &v1beta1.InferenceService{
				ObjectMeta: metav1.ObjectMeta{
					Name:      serviceKey.Name,
					Namespace: serviceKey.Namespace,
					Annotations: map[string]string{
						"serving.kserve.io/deploymentMode":              "RawDeployment",
						"serving.kserve.io/autoscalerClass":             "hpa",
						"serving.kserve.io/metrics":                     "cpu",
						"serving.kserve.io/targetUtilizationPercentage": "75",
					},
				},
				Spec: v1beta1.InferenceServiceSpec{
					Predictor: v1beta1.PredictorSpec{
						ComponentExtensionSpec: v1beta1.ComponentExtensionSpec{
							MinReplicas: v1beta1.GetIntReference(1),
							MaxReplicas: 3,
						},
						Tensorflow: &v1beta1.TFServingSpec{
							PredictorExtensionSpec: v1beta1.PredictorExtensionSpec{
								StorageURI:     &storageUri,
								RuntimeVersion: proto.String("1.14.0"),
								Container: v1.Container{
									Name:      constants.InferenceServiceContainerName,
									Resources: defaultResource,
								},
							},
						},
					},
				},
			}
			isvc.DefaultInferenceService(nil, nil, &v1beta1.SecurityConfig{AutoMountServiceAccountToken: false}, nil)
			Expect(k8sClient.Create(ctx, isvc)).Should(Succeed())

			inferenceService := &v1beta1.InferenceService{}

			Eventually(func() bool {
				err := k8sClient.Get(ctx, serviceKey, inferenceService)
				if err != nil {
					return false
				}
				return true
			}, timeout, interval).Should(BeTrue())

			actualDeployment := &appsv1.Deployment{}
			predictorDeploymentKey := types.NamespacedName{Name: constants.PredictorServiceName(serviceKey.Name),
				Namespace: serviceKey.Namespace}
			Eventually(func() error { return k8sClient.Get(context.TODO(), predictorDeploymentKey, actualDeployment) }, timeout).
				Should(Succeed())
			var replicas int32 = 1
			var revisionHistory int32 = 10
			var progressDeadlineSeconds int32 = 600
			var gracePeriod int64 = 30
			expectedDeployment := &appsv1.Deployment{
				ObjectMeta: metav1.ObjectMeta{
					Name:      predictorDeploymentKey.Name,
					Namespace: predictorDeploymentKey.Namespace,
				},
				Spec: appsv1.DeploymentSpec{
					Replicas: &replicas,
					Selector: &metav1.LabelSelector{
						MatchLabels: map[string]string{
							"app": "isvc." + predictorDeploymentKey.Name,
						},
					},
					Template: v1.PodTemplateSpec{
						ObjectMeta: metav1.ObjectMeta{
							Name:      predictorDeploymentKey.Name,
							Namespace: "default",
							Labels: map[string]string{
								"app":                                 "isvc." + predictorDeploymentKey.Name,
								constants.KServiceComponentLabel:      constants.Predictor.String(),
								constants.InferenceServicePodLabelKey: serviceName,
							},
							Annotations: map[string]string{
								constants.StorageInitializerSourceUriInternalAnnotationKey: *isvc.Spec.Predictor.Model.StorageURI,
								"serving.kserve.io/deploymentMode":                         "RawDeployment",
								"serving.kserve.io/autoscalerClass":                        "hpa",
								"serving.kserve.io/metrics":                                "cpu",
								"serving.kserve.io/targetUtilizationPercentage":            "75",
							},
						},
						Spec: v1.PodSpec{
							Containers: []v1.Container{
								{
									Image: "tensorflow/serving:" +
										*isvc.Spec.Predictor.Model.RuntimeVersion,
									Name:    constants.InferenceServiceContainerName,
									Command: []string{v1beta1.TensorflowEntrypointCommand},
									Args: []string{
										"--port=" + v1beta1.TensorflowServingGRPCPort,
										"--rest_api_port=" + v1beta1.TensorflowServingRestPort,
										"--model_base_path=" + constants.DefaultModelLocalMountPath,
										"--rest_api_timeout_in_ms=60000",
									},
									Resources: defaultResource,
									ReadinessProbe: &v1.Probe{
										ProbeHandler: v1.ProbeHandler{
											TCPSocket: &v1.TCPSocketAction{
												Port: intstr.IntOrString{
													IntVal: 8080,
												},
											},
										},
										InitialDelaySeconds: 0,
										TimeoutSeconds:      1,
										PeriodSeconds:       10,
										SuccessThreshold:    1,
										FailureThreshold:    3,
									},
									TerminationMessagePath:   "/dev/termination-log",
									TerminationMessagePolicy: "File",
									ImagePullPolicy:          "IfNotPresent",
								},
							},
							SchedulerName:                 "default-scheduler",
							RestartPolicy:                 "Always",
							TerminationGracePeriodSeconds: &gracePeriod,
							DNSPolicy:                     "ClusterFirst",
							SecurityContext: &v1.PodSecurityContext{
								SELinuxOptions:      nil,
								WindowsOptions:      nil,
								RunAsUser:           nil,
								RunAsGroup:          nil,
								RunAsNonRoot:        nil,
								SupplementalGroups:  nil,
								FSGroup:             nil,
								Sysctls:             nil,
								FSGroupChangePolicy: nil,
								SeccompProfile:      nil,
							},
							AutomountServiceAccountToken: proto.Bool(false),
						},
					},
					Strategy: appsv1.DeploymentStrategy{
						Type: "RollingUpdate",
						RollingUpdate: &appsv1.RollingUpdateDeployment{
							MaxUnavailable: &intstr.IntOrString{Type: 1, IntVal: 0, StrVal: "25%"},
							MaxSurge:       &intstr.IntOrString{Type: 1, IntVal: 0, StrVal: "25%"},
						},
					},
					RevisionHistoryLimit:    &revisionHistory,
					ProgressDeadlineSeconds: &progressDeadlineSeconds,
				},
			}
			Expect(actualDeployment.Spec).To(Equal(expectedDeployment.Spec))

			//check service
			actualService := &v1.Service{}
			predictorServiceKey := types.NamespacedName{Name: constants.PredictorServiceName(serviceKey.Name),
				Namespace: serviceKey.Namespace}
			Eventually(func() error { return k8sClient.Get(context.TODO(), predictorServiceKey, actualService) }, timeout).
				Should(Succeed())

			expectedService := &v1.Service{
				ObjectMeta: metav1.ObjectMeta{
					Name:      predictorServiceKey.Name,
					Namespace: predictorServiceKey.Namespace,
				},
				Spec: v1.ServiceSpec{
					Ports: []v1.ServicePort{
						{
							Name:       constants.PredictorServiceName(serviceName),
							Protocol:   "TCP",
							Port:       80,
							TargetPort: intstr.IntOrString{Type: 0, IntVal: 8080, StrVal: ""},
						},
					},
					Type:            "ClusterIP",
					SessionAffinity: "None",
					Selector: map[string]string{
						"app": fmt.Sprintf("isvc.%s", constants.PredictorServiceName(serviceName)),
					},
				},
			}
			actualService.Spec.ClusterIP = ""
			actualService.Spec.ClusterIPs = nil
			actualService.Spec.IPFamilies = nil
			actualService.Spec.IPFamilyPolicy = nil
			actualService.Spec.InternalTrafficPolicy = nil
			Expect(actualService.Spec).To(Equal(expectedService.Spec))

			//check isvc status
			updatedDeployment := actualDeployment.DeepCopy()
			updatedDeployment.Status.Conditions = []appsv1.DeploymentCondition{
				{
					Type:   appsv1.DeploymentAvailable,
					Status: v1.ConditionTrue,
				},
			}
			Expect(k8sClient.Status().Update(context.TODO(), updatedDeployment)).NotTo(HaveOccurred())

			//check ingress
			pathType := netv1.PathTypePrefix
			actualIngress := &netv1.Ingress{}
			predictorIngressKey := types.NamespacedName{Name: serviceKey.Name,
				Namespace: serviceKey.Namespace}
			Eventually(func() error { return k8sClient.Get(context.TODO(), predictorIngressKey, actualIngress) }, timeout).
				Should(Succeed())
			expectedIngress := netv1.Ingress{
				Spec: netv1.IngressSpec{
					Rules: []netv1.IngressRule{
						{
							Host: fmt.Sprintf("%s-default.example.com", serviceName),
							IngressRuleValue: netv1.IngressRuleValue{
								HTTP: &netv1.HTTPIngressRuleValue{
									Paths: []netv1.HTTPIngressPath{
										{
											Path:     "/",
											PathType: &pathType,
											Backend: netv1.IngressBackend{
												Service: &netv1.IngressServiceBackend{
													Name: fmt.Sprintf("%s-predictor", serviceName),
													Port: netv1.ServiceBackendPort{
														Number: 80,
													},
												},
											},
										},
									},
								},
							},
						},
						{
							Host: fmt.Sprintf("%s-predictor-default.example.com", serviceName),
							IngressRuleValue: netv1.IngressRuleValue{
								HTTP: &netv1.HTTPIngressRuleValue{
									Paths: []netv1.HTTPIngressPath{
										{
											Path:     "/",
											PathType: &pathType,
											Backend: netv1.IngressBackend{
												Service: &netv1.IngressServiceBackend{
													Name: fmt.Sprintf("%s-predictor", serviceName),
													Port: netv1.ServiceBackendPort{
														Number: 80,
													},
												},
											},
										},
									},
								},
							},
						},
					},
				},
			}
			Expect(actualIngress.Spec).To(Equal(expectedIngress.Spec))
			// verify if InferenceService status is updated
			expectedIsvcStatus := v1beta1.InferenceServiceStatus{
				Status: duckv1.Status{
					Conditions: duckv1.Conditions{
						{
							Type:   v1beta1.IngressReady,
							Status: "True",
						},
						{
							Type:   v1beta1.PredictorReady,
							Status: "True",
						},
						{
							Type:   apis.ConditionReady,
							Status: "True",
						},
					},
				},
				URL: &apis.URL{
					Scheme: "http",
					Host:   fmt.Sprintf("%s-predictor.%s.svc.cluster.local", serviceKey.Name, serviceKey.Namespace),
				},
				Address: &duckv1.Addressable{
					URL: &apis.URL{
						Scheme: "http",
						Host:   fmt.Sprintf("%s-predictor.%s.svc.cluster.local", serviceKey.Name, serviceKey.Namespace),
					},
				},
				Components: map[v1beta1.ComponentType]v1beta1.ComponentStatusSpec{
					v1beta1.PredictorComponent: {
						LatestCreatedRevision: "",
						//URL: &apis.URL{
						//	Scheme: "http",
						//	Host:   fmt.Sprintf("%s-predictor-default.example.com", serviceName),
						//},
					},
				},
				ModelStatus: v1beta1.ModelStatus{
					TransitionStatus:    "InProgress",
					ModelRevisionStates: &v1beta1.ModelRevisionStates{TargetModelState: "Pending"},
				},
				DeploymentMode: "RawDeployment",
			}
			Eventually(func() string {
				isvc := &v1beta1.InferenceService{}
				if err := k8sClient.Get(context.TODO(), serviceKey, isvc); err != nil {
					return err.Error()
				}
				return cmp.Diff(&expectedIsvcStatus, &isvc.Status, cmpopts.IgnoreTypes(apis.VolatileTime{}))
			}, timeout).Should(BeEmpty())

			//check HPA
			var minReplicas int32 = 1
			var maxReplicas int32 = 3
			var cpuUtilization int32 = 75
			var stabilizationWindowSeconds int32 = 0
			selectPolicy := autoscalingv2.MaxChangePolicySelect
			actualHPA := &autoscalingv2.HorizontalPodAutoscaler{}
			predictorHPAKey := types.NamespacedName{Name: constants.PredictorServiceName(serviceKey.Name),
				Namespace: serviceKey.Namespace}
			Eventually(func() error { return k8sClient.Get(context.TODO(), predictorHPAKey, actualHPA) }, timeout).
				Should(Succeed())
			expectedHPA := &autoscalingv2.HorizontalPodAutoscaler{
				Spec: autoscalingv2.HorizontalPodAutoscalerSpec{
					ScaleTargetRef: autoscalingv2.CrossVersionObjectReference{
						APIVersion: "apps/v1",
						Kind:       "Deployment",
						Name:       constants.PredictorServiceName(serviceKey.Name),
					},
					MinReplicas: &minReplicas,
					MaxReplicas: maxReplicas,
					Metrics: []autoscalingv2.MetricSpec{
						{
							Type: autoscalingv2.ResourceMetricSourceType,
							Resource: &autoscalingv2.ResourceMetricSource{
								Name: v1.ResourceCPU,
								Target: autoscalingv2.MetricTarget{
									Type:               "Utilization",
									AverageUtilization: &cpuUtilization,
								},
							},
						},
					},
					Behavior: &autoscalingv2.HorizontalPodAutoscalerBehavior{
						ScaleUp: &autoscalingv2.HPAScalingRules{
							StabilizationWindowSeconds: &stabilizationWindowSeconds,
							SelectPolicy:               &selectPolicy,
							Policies: []autoscalingv2.HPAScalingPolicy{
								{
									Type:          "Pods",
									Value:         4,
									PeriodSeconds: 15,
								},
								{
									Type:          "Percent",
									Value:         100,
									PeriodSeconds: 15,
								},
							},
						},
						ScaleDown: &autoscalingv2.HPAScalingRules{
							StabilizationWindowSeconds: nil,
							SelectPolicy:               &selectPolicy,
							Policies: []autoscalingv2.HPAScalingPolicy{
								{
									Type:          "Percent",
									Value:         100,
									PeriodSeconds: 15,
								},
							},
						},
					},
				},
			}
			Expect(actualHPA.Spec).To(Equal(expectedHPA.Spec))
		})
	})
	Context("When creating inference service with raw kube predictor with domain template", func() {
		configs := map[string]string{
			"explainers": `{
	             "alibi": {
	                "image": "kfserving/alibi-explainer",
			      "defaultImageVersion": "latest"
	             }
	          }`,
			"ingress": `{
	             "ingressGateway": "knative-serving/knative-ingress-gateway",
	             "localGateway": "knative-serving/knative-local-gateway",
	             "localGatewayService": "knative-local-gateway.istio-system.svc.cluster.local",
	             "ingressDomain": "example.com",
	             "domainTemplate": "{{ .Name }}.{{ .Namespace }}.{{ .IngressDomain }}"
	          }`,
		}

		It("Should have ingress/service/deployment/hpa created", func() {
			By("By creating a new InferenceService")
			// Create configmap
			var configMap = &v1.ConfigMap{
				ObjectMeta: metav1.ObjectMeta{
					Name:      constants.InferenceServiceConfigMapName,
					Namespace: constants.KServeNamespace,
				},
				Data: configs,
			}
			Expect(k8sClient.Create(context.TODO(), configMap)).NotTo(HaveOccurred())
			defer k8sClient.Delete(context.TODO(), configMap)
			// Create ServingRuntime
			servingRuntime := &v1alpha1.ServingRuntime{
				ObjectMeta: metav1.ObjectMeta{
					Name:      "tf-serving-raw",
					Namespace: "default",
				},
				Spec: v1alpha1.ServingRuntimeSpec{
					SupportedModelFormats: []v1alpha1.SupportedModelFormat{
						{
							Name:       "tensorflow",
							Version:    proto.String("1"),
							AutoSelect: proto.Bool(true),
						},
					},
					ServingRuntimePodSpec: v1alpha1.ServingRuntimePodSpec{
						Containers: []v1.Container{
							{
								Name:    "kserve-container",
								Image:   "tensorflow/serving:1.14.0",
								Command: []string{"/usr/bin/tensorflow_model_server"},
								Args: []string{
									"--port=9000",
									"--rest_api_port=8080",
									"--model_base_path=/mnt/models",
									"--rest_api_timeout_in_ms=60000",
								},
								Resources: defaultResource,
							},
						},
					},
					Disabled: proto.Bool(false),
				},
			}
			k8sClient.Create(context.TODO(), servingRuntime)
			defer k8sClient.Delete(context.TODO(), servingRuntime)
			// Create InferenceService
			serviceName := "model"
			var expectedRequest = reconcile.Request{NamespacedName: types.NamespacedName{Name: serviceName, Namespace: "default"}}
			var serviceKey = expectedRequest.NamespacedName
			var storageUri = "s3://test/mnist/export"
			ctx := context.Background()
			isvc := &v1beta1.InferenceService{
				ObjectMeta: metav1.ObjectMeta{
					Name:      serviceKey.Name,
					Namespace: serviceKey.Namespace,
					Annotations: map[string]string{
						"serving.kserve.io/deploymentMode":              "RawDeployment",
						"serving.kserve.io/autoscalerClass":             "hpa",
						"serving.kserve.io/metrics":                     "cpu",
						"serving.kserve.io/targetUtilizationPercentage": "75",
					},
				},
				Spec: v1beta1.InferenceServiceSpec{
					Predictor: v1beta1.PredictorSpec{
						ComponentExtensionSpec: v1beta1.ComponentExtensionSpec{
							MinReplicas: v1beta1.GetIntReference(1),
							MaxReplicas: 3,
						},
						Tensorflow: &v1beta1.TFServingSpec{
							PredictorExtensionSpec: v1beta1.PredictorExtensionSpec{
								StorageURI:     &storageUri,
								RuntimeVersion: proto.String("1.14.0"),
								Container: v1.Container{
									Name:      constants.InferenceServiceContainerName,
									Resources: defaultResource,
								},
							},
						},
					},
				},
			}
			isvc.DefaultInferenceService(nil, nil, &v1beta1.SecurityConfig{AutoMountServiceAccountToken: false}, nil)
			Expect(k8sClient.Create(ctx, isvc)).Should(Succeed())

			inferenceService := &v1beta1.InferenceService{}

			Eventually(func() bool {
				err := k8sClient.Get(ctx, serviceKey, inferenceService)
				if err != nil {
					return false
				}
				return true
			}, timeout, interval).Should(BeTrue())

			actualDeployment := &appsv1.Deployment{}
			predictorDeploymentKey := types.NamespacedName{Name: constants.PredictorServiceName(serviceKey.Name),
				Namespace: serviceKey.Namespace}
			Eventually(func() error { return k8sClient.Get(context.TODO(), predictorDeploymentKey, actualDeployment) }, timeout).
				Should(Succeed())
			var replicas int32 = 1
			var revisionHistory int32 = 10
			var progressDeadlineSeconds int32 = 600
			var gracePeriod int64 = 30
			expectedDeployment := &appsv1.Deployment{
				ObjectMeta: metav1.ObjectMeta{
					Name:      predictorDeploymentKey.Name,
					Namespace: predictorDeploymentKey.Namespace,
				},
				Spec: appsv1.DeploymentSpec{
					Replicas: &replicas,
					Selector: &metav1.LabelSelector{
						MatchLabels: map[string]string{
							"app": "isvc." + predictorDeploymentKey.Name,
						},
					},
					Template: v1.PodTemplateSpec{
						ObjectMeta: metav1.ObjectMeta{
							Name:      predictorDeploymentKey.Name,
							Namespace: "default",
							Labels: map[string]string{
								"app":                                 "isvc." + predictorDeploymentKey.Name,
								constants.KServiceComponentLabel:      constants.Predictor.String(),
								constants.InferenceServicePodLabelKey: serviceName,
							},
							Annotations: map[string]string{
								constants.StorageInitializerSourceUriInternalAnnotationKey: *isvc.Spec.Predictor.Model.StorageURI,
								"serving.kserve.io/deploymentMode":                         "RawDeployment",
								"serving.kserve.io/autoscalerClass":                        "hpa",
								"serving.kserve.io/metrics":                                "cpu",
								"serving.kserve.io/targetUtilizationPercentage":            "75",
							},
						},
						Spec: v1.PodSpec{
							Containers: []v1.Container{
								{
									Image: "tensorflow/serving:" +
										*isvc.Spec.Predictor.Model.RuntimeVersion,
									Name:    constants.InferenceServiceContainerName,
									Command: []string{v1beta1.TensorflowEntrypointCommand},
									Args: []string{
										"--port=" + v1beta1.TensorflowServingGRPCPort,
										"--rest_api_port=" + v1beta1.TensorflowServingRestPort,
										"--model_base_path=" + constants.DefaultModelLocalMountPath,
										"--rest_api_timeout_in_ms=60000",
									},
									Resources: defaultResource,
									ReadinessProbe: &v1.Probe{
										ProbeHandler: v1.ProbeHandler{
											TCPSocket: &v1.TCPSocketAction{
												Port: intstr.IntOrString{
													IntVal: 8080,
												},
											},
										},
										InitialDelaySeconds: 0,
										TimeoutSeconds:      1,
										PeriodSeconds:       10,
										SuccessThreshold:    1,
										FailureThreshold:    3,
									},
									TerminationMessagePath:   "/dev/termination-log",
									TerminationMessagePolicy: "File",
									ImagePullPolicy:          "IfNotPresent",
								},
							},
							SchedulerName:                 "default-scheduler",
							RestartPolicy:                 "Always",
							TerminationGracePeriodSeconds: &gracePeriod,
							DNSPolicy:                     "ClusterFirst",
							SecurityContext: &v1.PodSecurityContext{
								SELinuxOptions:      nil,
								WindowsOptions:      nil,
								RunAsUser:           nil,
								RunAsGroup:          nil,
								RunAsNonRoot:        nil,
								SupplementalGroups:  nil,
								FSGroup:             nil,
								Sysctls:             nil,
								FSGroupChangePolicy: nil,
								SeccompProfile:      nil,
							},
							AutomountServiceAccountToken: proto.Bool(false),
						},
					},
					Strategy: appsv1.DeploymentStrategy{
						Type: "RollingUpdate",
						RollingUpdate: &appsv1.RollingUpdateDeployment{
							MaxUnavailable: &intstr.IntOrString{Type: 1, IntVal: 0, StrVal: "25%"},
							MaxSurge:       &intstr.IntOrString{Type: 1, IntVal: 0, StrVal: "25%"},
						},
					},
					RevisionHistoryLimit:    &revisionHistory,
					ProgressDeadlineSeconds: &progressDeadlineSeconds,
				},
			}
			Expect(actualDeployment.Spec).To(Equal(expectedDeployment.Spec))

			//check service
			actualService := &v1.Service{}
			predictorServiceKey := types.NamespacedName{Name: constants.PredictorServiceName(serviceKey.Name),
				Namespace: serviceKey.Namespace}
			Eventually(func() error { return k8sClient.Get(context.TODO(), predictorServiceKey, actualService) }, timeout).
				Should(Succeed())

			expectedService := &v1.Service{
				ObjectMeta: metav1.ObjectMeta{
					Name:      predictorServiceKey.Name,
					Namespace: predictorServiceKey.Namespace,
				},
				Spec: v1.ServiceSpec{
					Ports: []v1.ServicePort{
						{
							Name:       constants.PredictorServiceName(serviceName),
							Protocol:   "TCP",
							Port:       80,
							TargetPort: intstr.IntOrString{Type: 0, IntVal: 8080, StrVal: ""},
						},
					},
					Type:            "ClusterIP",
					SessionAffinity: "None",
					Selector: map[string]string{
						"app": fmt.Sprintf("isvc.%s", constants.PredictorServiceName(serviceName)),
					},
				},
			}
			actualService.Spec.ClusterIP = ""
			actualService.Spec.ClusterIPs = nil
			actualService.Spec.IPFamilies = nil
			actualService.Spec.IPFamilyPolicy = nil
			actualService.Spec.InternalTrafficPolicy = nil
			Expect(actualService.Spec).To(Equal(expectedService.Spec))

			//check isvc status
			updatedDeployment := actualDeployment.DeepCopy()
			updatedDeployment.Status.Conditions = []appsv1.DeploymentCondition{
				{
					Type:   appsv1.DeploymentAvailable,
					Status: v1.ConditionTrue,
				},
			}
			Expect(k8sClient.Status().Update(context.TODO(), updatedDeployment)).NotTo(HaveOccurred())

			//check ingress
			pathType := netv1.PathTypePrefix
			actualIngress := &netv1.Ingress{}
			predictorIngressKey := types.NamespacedName{Name: serviceKey.Name,
				Namespace: serviceKey.Namespace}
			Eventually(func() error { return k8sClient.Get(context.TODO(), predictorIngressKey, actualIngress) }, timeout).
				Should(Succeed())
			expectedIngress := netv1.Ingress{
				Spec: netv1.IngressSpec{
					Rules: []netv1.IngressRule{
						{
							Host: fmt.Sprintf("%s.%s.%s", serviceName, serviceKey.Namespace, domain),
							IngressRuleValue: netv1.IngressRuleValue{
								HTTP: &netv1.HTTPIngressRuleValue{
									Paths: []netv1.HTTPIngressPath{
										{
											Path:     "/",
											PathType: &pathType,
											Backend: netv1.IngressBackend{
												Service: &netv1.IngressServiceBackend{
													Name: fmt.Sprintf("%s-predictor", serviceName),
													Port: netv1.ServiceBackendPort{
														Number: 80,
													},
												},
											},
										},
									},
								},
							},
						},
						{
							Host: fmt.Sprintf("%s-predictor.%s.%s", serviceName, serviceKey.Namespace, domain),
							IngressRuleValue: netv1.IngressRuleValue{
								HTTP: &netv1.HTTPIngressRuleValue{
									Paths: []netv1.HTTPIngressPath{
										{
											Path:     "/",
											PathType: &pathType,
											Backend: netv1.IngressBackend{
												Service: &netv1.IngressServiceBackend{
													Name: fmt.Sprintf("%s-predictor", serviceName),
													Port: netv1.ServiceBackendPort{
														Number: 80,
													},
												},
											},
										},
									},
								},
							},
						},
					},
				},
			}
			Expect(actualIngress.Spec).To(Equal(expectedIngress.Spec))
			// verify if InferenceService status is updated
			expectedIsvcStatus := v1beta1.InferenceServiceStatus{
				Status: duckv1.Status{
					Conditions: duckv1.Conditions{
						{
							Type:   v1beta1.IngressReady,
							Status: "True",
						},
						{
							Type:   v1beta1.PredictorReady,
							Status: "True",
						},
						{
							Type:   apis.ConditionReady,
							Status: "True",
						},
					},
				},
				URL: &apis.URL{
					Scheme: "http",
					Host:   fmt.Sprintf("%s-predictor.%s.svc.cluster.local", serviceKey.Name, serviceKey.Namespace),
				},
				Address: &duckv1.Addressable{
					URL: &apis.URL{
						Scheme: "http",
						Host:   fmt.Sprintf("%s-predictor.%s.svc.cluster.local", serviceKey.Name, serviceKey.Namespace),
					},
				},
				Components: map[v1beta1.ComponentType]v1beta1.ComponentStatusSpec{
					v1beta1.PredictorComponent: {
						LatestCreatedRevision: "",
						//URL: &apis.URL{
						//	Scheme: "http",
						//	Host:   fmt.Sprintf("%s-predictor.%s.%s", serviceName, serviceKey.Namespace, domain),
						//},
					},
				},
				ModelStatus: v1beta1.ModelStatus{
					TransitionStatus:    "InProgress",
					ModelRevisionStates: &v1beta1.ModelRevisionStates{TargetModelState: "Pending"},
				},
				DeploymentMode: "RawDeployment",
			}
			Eventually(func() string {
				isvc := &v1beta1.InferenceService{}
				if err := k8sClient.Get(context.TODO(), serviceKey, isvc); err != nil {
					return err.Error()
				}
				return cmp.Diff(&expectedIsvcStatus, &isvc.Status, cmpopts.IgnoreTypes(apis.VolatileTime{}))
			}, timeout).Should(BeEmpty())

			//check HPA
			var minReplicas int32 = 1
			var maxReplicas int32 = 3
			var cpuUtilization int32 = 75
			var stabilizationWindowSeconds int32 = 0
			selectPolicy := autoscalingv2.MaxChangePolicySelect
			actualHPA := &autoscalingv2.HorizontalPodAutoscaler{}
			predictorHPAKey := types.NamespacedName{Name: constants.PredictorServiceName(serviceKey.Name),
				Namespace: serviceKey.Namespace}
			Eventually(func() error { return k8sClient.Get(context.TODO(), predictorHPAKey, actualHPA) }, timeout).
				Should(Succeed())
			expectedHPA := &autoscalingv2.HorizontalPodAutoscaler{
				Spec: autoscalingv2.HorizontalPodAutoscalerSpec{
					ScaleTargetRef: autoscalingv2.CrossVersionObjectReference{
						APIVersion: "apps/v1",
						Kind:       "Deployment",
						Name:       constants.PredictorServiceName(serviceKey.Name),
					},
					MinReplicas: &minReplicas,
					MaxReplicas: maxReplicas,
					Metrics: []autoscalingv2.MetricSpec{
						{
							Type: autoscalingv2.ResourceMetricSourceType,
							Resource: &autoscalingv2.ResourceMetricSource{
								Name: v1.ResourceCPU,
								Target: autoscalingv2.MetricTarget{
									Type:               "Utilization",
									AverageUtilization: &cpuUtilization,
								},
							},
						},
					},
					Behavior: &autoscalingv2.HorizontalPodAutoscalerBehavior{
						ScaleUp: &autoscalingv2.HPAScalingRules{
							StabilizationWindowSeconds: &stabilizationWindowSeconds,
							SelectPolicy:               &selectPolicy,
							Policies: []autoscalingv2.HPAScalingPolicy{
								{
									Type:          "Pods",
									Value:         4,
									PeriodSeconds: 15,
								},
								{
									Type:          "Percent",
									Value:         100,
									PeriodSeconds: 15,
								},
							},
						},
						ScaleDown: &autoscalingv2.HPAScalingRules{
							StabilizationWindowSeconds: nil,
							SelectPolicy:               &selectPolicy,
							Policies: []autoscalingv2.HPAScalingPolicy{
								{
									Type:          "Percent",
									Value:         100,
									PeriodSeconds: 15,
								},
							},
						},
					},
				},
			}
			Expect(actualHPA.Spec).To(Equal(expectedHPA.Spec))
		})
	})
	Context("When creating an inferenceservice with raw kube predictor and ODH auth enabled", func() {
		configs := map[string]string{
			"oauthProxy":         `{"image": "registry.redhat.io/openshift4/ose-oauth-proxy@sha256:8507daed246d4d367704f7d7193233724acf1072572e1226ca063c066b858ecf", "memoryRequest": "64Mi", "memoryLimit": "128Mi", "cpuRequest": "100m", "cpuLimit": "200m"}`,
			"ingress":            `{"ingressGateway": "knative-serving/knative-ingress-gateway", "ingressService": "test-destination", "localGateway": "knative-serving/knative-local-gateway", "localGatewayService": "knative-local-gateway.istio-system.svc.cluster.local"}`,
			"storageInitializer": `{"image": "kserve/storage-initializer:latest", "memoryRequest": "100Mi", "memoryLimit": "1Gi", "cpuRequest": "100m", "cpuLimit": "1", "CaBundleConfigMapName": "", "caBundleVolumeMountPath": "/etc/ssl/custom-certs", "enableDirectPvcVolumeMount": false}`,
		}

		It("Should have ingress/service/deployment/hpa created", func() {
			By("By creating a new InferenceService")
			// Create configmap
			var configMap = &v1.ConfigMap{
				ObjectMeta: metav1.ObjectMeta{
					Name:      constants.InferenceServiceConfigMapName,
					Namespace: constants.KServeNamespace,
				},
				Data: configs,
			}
			Expect(k8sClient.Create(context.TODO(), configMap)).NotTo(HaveOccurred())
			defer k8sClient.Delete(context.TODO(), configMap)
			// Create ServingRuntime
			servingRuntime := &v1alpha1.ServingRuntime{
				ObjectMeta: metav1.ObjectMeta{
					Name:      "tf-serving-raw",
					Namespace: "default",
				},
				Spec: v1alpha1.ServingRuntimeSpec{
					SupportedModelFormats: []v1alpha1.SupportedModelFormat{
						{
							Name:       "tensorflow",
							Version:    proto.String("1"),
							AutoSelect: proto.Bool(true),
						},
					},
					ServingRuntimePodSpec: v1alpha1.ServingRuntimePodSpec{
						Containers: []v1.Container{
							{
								Name:    "kserve-container",
								Image:   "tensorflow/serving:1.14.0",
								Command: []string{"/usr/bin/tensorflow_model_server"},
								Args: []string{
									"--port=9000",
									"--rest_api_port=8080",
									"--model_base_path=/mnt/models",
									"--rest_api_timeout_in_ms=60000",
								},
								Resources: defaultResource,
							},
						},
					},
					Disabled: proto.Bool(false),
				},
			}
			k8sClient.Create(context.TODO(), servingRuntime)
			defer k8sClient.Delete(context.TODO(), servingRuntime)
			serviceName := "raw-auth"
			var expectedRequest = reconcile.Request{NamespacedName: types.NamespacedName{Name: serviceName, Namespace: "default"}}
			var serviceKey = expectedRequest.NamespacedName
			var storageUri = "s3://test/mnist/export"
			ctx := context.Background()
			isvc := &v1beta1.InferenceService{
				ObjectMeta: metav1.ObjectMeta{
					Name:      serviceKey.Name,
					Namespace: serviceKey.Namespace,
					Annotations: map[string]string{
						"serving.kserve.io/deploymentMode": "RawDeployment",
						constants.ODHKserveRawAuth:         "true",
					},
					Labels: map[string]string{
						constants.NetworkVisibility: constants.ODHRouteEnabled,
					},
				},
				Spec: v1beta1.InferenceServiceSpec{
					Predictor: v1beta1.PredictorSpec{
						ComponentExtensionSpec: v1beta1.ComponentExtensionSpec{
							MinReplicas: v1beta1.GetIntReference(1),
							MaxReplicas: 3,
						},
						Tensorflow: &v1beta1.TFServingSpec{
							PredictorExtensionSpec: v1beta1.PredictorExtensionSpec{
								StorageURI:     &storageUri,
								RuntimeVersion: proto.String("1.14.0"),
								Container: v1.Container{
									Name:      constants.InferenceServiceContainerName,
									Resources: defaultResource,
								},
							},
						},
					},
				},
			}
			isvc.DefaultInferenceService(nil, nil, &v1beta1.SecurityConfig{AutoMountServiceAccountToken: false}, nil)
			Expect(k8sClient.Create(ctx, isvc)).Should(Succeed())

			inferenceService := &v1beta1.InferenceService{}

			Eventually(func() bool {
				err := k8sClient.Get(ctx, serviceKey, inferenceService)
				if err != nil {
					return false
				}
				return true
			}, timeout, interval).Should(BeTrue())

			actualDeployment := &appsv1.Deployment{}
			predictorDeploymentKey := types.NamespacedName{Name: constants.PredictorServiceName(serviceKey.Name),
				Namespace: serviceKey.Namespace}
			Eventually(func() error { return k8sClient.Get(context.TODO(), predictorDeploymentKey, actualDeployment) }, timeout).
				Should(Succeed())
			var replicas int32 = 1
			var revisionHistory int32 = 10
			var progressDeadlineSeconds int32 = 600
			var gracePeriod int64 = 30
			expectedDeployment := &appsv1.Deployment{
				ObjectMeta: metav1.ObjectMeta{
					Name:      predictorDeploymentKey.Name,
					Namespace: predictorDeploymentKey.Namespace,
				},
				Spec: appsv1.DeploymentSpec{
					Replicas: &replicas,
					Selector: &metav1.LabelSelector{
						MatchLabels: map[string]string{
							"app": "isvc." + predictorDeploymentKey.Name,
						},
					},
					Template: v1.PodTemplateSpec{
						ObjectMeta: metav1.ObjectMeta{
							Name:      predictorDeploymentKey.Name,
							Namespace: "default",
							Labels: map[string]string{
								"app":                                 "isvc." + predictorDeploymentKey.Name,
								constants.KServiceComponentLabel:      constants.Predictor.String(),
								constants.InferenceServicePodLabelKey: serviceName,
								"serving.kserve.io/inferenceservice":  serviceName,
								constants.NetworkVisibility:           constants.ODHRouteEnabled,
							},
							Annotations: map[string]string{
								constants.StorageInitializerSourceUriInternalAnnotationKey: *isvc.Spec.Predictor.Model.StorageURI,
								"serving.kserve.io/deploymentMode":                         "RawDeployment",
								constants.ODHKserveRawAuth:                                 "true",
								"service.beta.openshift.io/serving-cert-secret-name":       predictorDeploymentKey.Name + constants.ServingCertSecretSuffix,
							},
						},
						Spec: v1.PodSpec{
							Containers: []v1.Container{
								{
									Image: "tensorflow/serving:" +
										*isvc.Spec.Predictor.Model.RuntimeVersion,
									Name:    constants.InferenceServiceContainerName,
									Command: []string{v1beta1.TensorflowEntrypointCommand},
									Args: []string{
										"--port=" + v1beta1.TensorflowServingGRPCPort,
										"--rest_api_port=" + v1beta1.TensorflowServingRestPort,
										"--model_base_path=" + constants.DefaultModelLocalMountPath,
										"--rest_api_timeout_in_ms=60000",
									},
									Resources: defaultResource,
									ReadinessProbe: &v1.Probe{
										ProbeHandler: v1.ProbeHandler{
											TCPSocket: &v1.TCPSocketAction{
												Port: intstr.IntOrString{
													IntVal: 8080,
												},
											},
										},
										InitialDelaySeconds: 0,
										TimeoutSeconds:      1,
										PeriodSeconds:       10,
										SuccessThreshold:    1,
										FailureThreshold:    3,
									},
									TerminationMessagePath:   "/dev/termination-log",
									TerminationMessagePolicy: "File",
									ImagePullPolicy:          "IfNotPresent",
								},
								{
									Name:  "oauth-proxy",
									Image: constants.OauthProxyImage,
									Args: []string{
										`--https-address=:8443`,
										`--provider=openshift`,
										`--skip-provider-button`,
										`--openshift-service-account=default`,
										`--upstream=http://localhost:8080`,
										`--tls-cert=/etc/tls/private/tls.crt`,
										`--tls-key=/etc/tls/private/tls.key`,
										// omit cookie secret arg in unit test as it is generated randomly
										//`--cookie-secret=SECRET`,
										`--openshift-delegate-urls={"/": {"namespace": "` + serviceKey.Namespace + `", "resource": "inferenceservices", "group": "serving.kserve.io", "name": "` + serviceName + `", "verb": "get"}}`,
										`--openshift-sar={"namespace": "` + serviceKey.Namespace + `", "resource": "inferenceservices", "group": "serving.kserve.io", "name": "` + serviceName + `", "verb": "get"}`,
									},
									Ports: []v1.ContainerPort{
										{
											ContainerPort: constants.OauthProxyPort,
											Name:          "https",
											Protocol:      v1.ProtocolTCP,
										},
									},
									LivenessProbe: &v1.Probe{
										ProbeHandler: v1.ProbeHandler{
											HTTPGet: &v1.HTTPGetAction{
												Path:   "/oauth/healthz",
												Port:   intstr.FromInt(constants.OauthProxyPort),
												Scheme: v1.URISchemeHTTPS,
											},
										},
										InitialDelaySeconds: 30,
										TimeoutSeconds:      1,
										PeriodSeconds:       5,
										SuccessThreshold:    1,
										FailureThreshold:    3,
									},
									ReadinessProbe: &v1.Probe{
										ProbeHandler: v1.ProbeHandler{
											HTTPGet: &v1.HTTPGetAction{
												Path:   "/oauth/healthz",
												Port:   intstr.FromInt(constants.OauthProxyPort),
												Scheme: v1.URISchemeHTTPS,
											},
										},
										InitialDelaySeconds: 5,
										TimeoutSeconds:      1,
										PeriodSeconds:       5,
										SuccessThreshold:    1,
										FailureThreshold:    3,
									},
									Resources: v1.ResourceRequirements{
										Limits: v1.ResourceList{
											v1.ResourceCPU:    resource.MustParse(constants.OauthProxyResourceCPULimit),
											v1.ResourceMemory: resource.MustParse(constants.OauthProxyResourceMemoryLimit),
										},
										Requests: v1.ResourceList{
											v1.ResourceCPU:    resource.MustParse(constants.OauthProxyResourceCPURequest),
											v1.ResourceMemory: resource.MustParse(constants.OauthProxyResourceMemoryRequest),
										},
									},
									VolumeMounts: []v1.VolumeMount{
										{
											Name:      "proxy-tls",
											MountPath: "/etc/tls/private",
										},
									},
									TerminationMessagePath:   "/dev/termination-log",
									TerminationMessagePolicy: "File",
									ImagePullPolicy:          "IfNotPresent",
								},
							},
							Volumes: []v1.Volume{
								{
									Name: "proxy-tls",
									VolumeSource: v1.VolumeSource{
										Secret: &v1.SecretVolumeSource{
											SecretName:  predictorDeploymentKey.Name + constants.ServingCertSecretSuffix,
											DefaultMode: func(i int32) *int32 { return &i }(420),
										},
									},
								},
							},
							SchedulerName:                 "default-scheduler",
							RestartPolicy:                 "Always",
							TerminationGracePeriodSeconds: &gracePeriod,
							DNSPolicy:                     "ClusterFirst",
							SecurityContext: &v1.PodSecurityContext{
								SELinuxOptions:      nil,
								WindowsOptions:      nil,
								RunAsUser:           nil,
								RunAsGroup:          nil,
								RunAsNonRoot:        nil,
								SupplementalGroups:  nil,
								FSGroup:             nil,
								Sysctls:             nil,
								FSGroupChangePolicy: nil,
								SeccompProfile:      nil,
							},
							AutomountServiceAccountToken: proto.Bool(false),
						},
					},
					Strategy: appsv1.DeploymentStrategy{
						Type: "RollingUpdate",
						RollingUpdate: &appsv1.RollingUpdateDeployment{
							MaxUnavailable: &intstr.IntOrString{Type: 1, IntVal: 0, StrVal: "25%"},
							MaxSurge:       &intstr.IntOrString{Type: 1, IntVal: 0, StrVal: "25%"},
						},
					},
					RevisionHistoryLimit:    &revisionHistory,
					ProgressDeadlineSeconds: &progressDeadlineSeconds,
				},
			}
			// remove the cookie-secret arg from the generated deployment for comparison
			cleanedDep := actualDeployment.DeepCopy()
			actualDep := v1beta1utils.RemoveCookieSecretArg(*cleanedDep)
			Expect(actualDep.Spec).To(Equal(expectedDeployment.Spec))

			//check service
			actualService := &v1.Service{}
			predictorServiceKey := types.NamespacedName{Name: constants.PredictorServiceName(serviceKey.Name),
				Namespace: serviceKey.Namespace}
			Eventually(func() error { return k8sClient.Get(context.TODO(), predictorServiceKey, actualService) }, timeout).
				Should(Succeed())

			expectedService := &v1.Service{
				ObjectMeta: metav1.ObjectMeta{
					Name:      predictorServiceKey.Name,
					Namespace: predictorServiceKey.Namespace,
				},
				Spec: v1.ServiceSpec{
					Ports: []v1.ServicePort{
						{
							Name:       "https",
							Protocol:   "TCP",
							Port:       8443,
							TargetPort: intstr.IntOrString{Type: intstr.String, StrVal: "https"},
						},
					},
					Type:            "ClusterIP",
					SessionAffinity: "None",
					Selector: map[string]string{
						"app": fmt.Sprintf("isvc.%s", constants.PredictorServiceName(serviceName)),
					},
				},
			}
			actualService.Spec.ClusterIP = ""
			actualService.Spec.ClusterIPs = nil
			actualService.Spec.IPFamilies = nil
			actualService.Spec.IPFamilyPolicy = nil
			actualService.Spec.InternalTrafficPolicy = nil
			Expect(actualService.Spec).To(Equal(expectedService.Spec))

			route := &routev1.Route{
				ObjectMeta: metav1.ObjectMeta{
					Name:      serviceKey.Name,
					Namespace: serviceKey.Namespace,
					Labels: map[string]string{
						"inferenceservice-name": serviceName,
					},
					OwnerReferences: []metav1.OwnerReference{
						{
							APIVersion:         "serving.kserve.io/v1beta1",
							Kind:               "InferenceService",
							Name:               serviceKey.Name,
							UID:                isvc.GetUID(),
							Controller:         proto.Bool(true),
							BlockOwnerDeletion: proto.Bool(true),
						},
					},
				},
				Spec: routev1.RouteSpec{
					Host: "raw-auth-default.example.com",
					To: routev1.RouteTargetReference{
						Kind:   "Service",
						Name:   predictorServiceKey.Name,
						Weight: proto.Int32(100),
					},
					Port: &routev1.RoutePort{
						TargetPort: intstr.FromInt(8443),
					},
					TLS: &routev1.TLSConfig{
						Termination:                   routev1.TLSTerminationReencrypt,
						InsecureEdgeTerminationPolicy: routev1.InsecureEdgeTerminationPolicyRedirect,
					},
					WildcardPolicy: routev1.WildcardPolicyNone,
				},
			}
			Expect(k8sClient.Create(context.TODO(), route)).Should(Succeed())
			route.Status = routev1.RouteStatus{
				Ingress: []routev1.RouteIngress{
					{
						Host: "raw-auth-default.example.com",
						Conditions: []routev1.RouteIngressCondition{
							{
								Type:   routev1.RouteAdmitted,
								Status: v1.ConditionTrue,
							},
						},
					},
				},
			}
			Expect(k8sClient.Status().Update(ctx, route)).Should(Succeed())

			//check isvc status
			updatedDeployment := actualDeployment.DeepCopy()
			updatedDeployment.Status.Conditions = []appsv1.DeploymentCondition{
				{
					Type:   appsv1.DeploymentAvailable,
					Status: v1.ConditionTrue,
				},
			}
			Expect(k8sClient.Status().Update(context.TODO(), updatedDeployment)).NotTo(HaveOccurred())

			// verify if InferenceService status is updated
			expectedIsvcStatus := v1beta1.InferenceServiceStatus{
				Status: duckv1.Status{
					Conditions: duckv1.Conditions{
						{
							Type:   v1beta1.IngressReady,
							Status: "True",
						},
						{
							Type:   v1beta1.PredictorReady,
							Status: "True",
						},
						{
							Type:   apis.ConditionReady,
							Status: "True",
						},
					},
				},
				URL: &apis.URL{
					Scheme: "https",
					Host:   "raw-auth-default.example.com",
				},
				Address: &duckv1.Addressable{
					URL: &apis.URL{
						Scheme: "https",
						Host:   fmt.Sprintf("%s-predictor.%s.svc.cluster.local:8443", serviceKey.Name, serviceKey.Namespace),
					},
				},
				Components: map[v1beta1.ComponentType]v1beta1.ComponentStatusSpec{
					v1beta1.PredictorComponent: {
						LatestCreatedRevision: "",
						//URL: &apis.URL{
						//	Scheme: "http",
						//	Host:   "raw-auth-predictor-default.example.com",
						//},
					},
				},
				ModelStatus: v1beta1.ModelStatus{
					TransitionStatus:    "InProgress",
					ModelRevisionStates: &v1beta1.ModelRevisionStates{TargetModelState: "Pending"},
				},
				DeploymentMode: "RawDeployment",
			}
			Eventually(func() string {
				isvc := &v1beta1.InferenceService{}
				if err := k8sClient.Get(context.TODO(), serviceKey, isvc); err != nil {
					return err.Error()
				}
				return cmp.Diff(&expectedIsvcStatus, &isvc.Status, cmpopts.IgnoreTypes(apis.VolatileTime{}))
			}, timeout).Should(BeEmpty())

		})
	})
	Context("When creating inference service with raw kube predictor with workerSpec", func() {
		var (
			ctx        context.Context
			serviceKey types.NamespacedName
			storageUri string
			isvc       *v1beta1.InferenceService
		)

		isvcNamespace := constants.KServeNamespace
		actualDefaultDeployment := &appsv1.Deployment{}
		actualWorkerDeployment := &appsv1.Deployment{}

		BeforeEach(func() {
			ctx = context.Background()
			storageUri = "pvc://llama-3-8b-pvc/hf/8b_instruction_tuned"

			// Create a ConfigMap
			configs := map[string]string{
				"ingress": `{
            "ingressGateway": "knative-serving/knative-ingress-gateway",
            "localGateway": "knative-serving/knative-local-gateway",
            "localGatewayService": "knative-local-gateway.istio-system.svc.cluster.local"
        }`,
				"storageInitializer": `{
            "image" : "kserve/storage-initializer:latest",
            "memoryRequest": "100Mi",
            "memoryLimit": "1Gi",
            "cpuRequest": "100m",
            "cpuLimit": "1",
            "CaBundleConfigMapName": "",
            "caBundleVolumeMountPath": "/etc/ssl/custom-certs",
            "enableDirectPvcVolumeMount": false
        }`,
			}
			configMap := &v1.ConfigMap{
				ObjectMeta: metav1.ObjectMeta{
					Name:      constants.InferenceServiceConfigMapName,
					Namespace: constants.KServeNamespace,
				},
				Data: configs,
			}
			Expect(k8sClient.Create(ctx, configMap)).NotTo(HaveOccurred())
			DeferCleanup(func() {
				k8sClient.Delete(ctx, configMap)
			})

			// Create a ServingRuntime
			servingRuntime := &v1alpha1.ServingRuntime{
				ObjectMeta: metav1.ObjectMeta{
					Name:      "huggingface-server-multinode",
					Namespace: isvcNamespace,
				},
				Spec: v1alpha1.ServingRuntimeSpec{
					SupportedModelFormats: []v1alpha1.SupportedModelFormat{
						{
							Name:       "huggingface",
							Version:    proto.String("2"),
							AutoSelect: proto.Bool(true),
						},
					},
					ServingRuntimePodSpec: v1alpha1.ServingRuntimePodSpec{
						Containers: []v1.Container{
							{
								Name:    constants.InferenceServiceContainerName,
								Image:   "kserve/huggingfaceserver:latest",
								Command: []string{"bash", "-c"},
								Args: []string{
									"python3 -m huggingfaceserver --model_name=${MODEL_NAME} --model_dir=${MODEL} --tensor-parallel-size=${TENSOR_PARALLEL_SIZE} --pipeline-parallel-size=${PIPELINE_PARALLEL_SIZE}",
								},
								Resources: defaultResource,
							},
						},
					},
					WorkerSpec: &v1alpha1.WorkerSpec{
						PipelineParallelSize: intPtr(2),
						TensorParallelSize:   intPtr(1),
						ServingRuntimePodSpec: v1alpha1.ServingRuntimePodSpec{
							Containers: []v1.Container{
								{
									Name:    constants.WorkerContainerName,
									Image:   "kserve/huggingfaceserver:latest",
									Command: []string{"bash", "-c"},
									Args: []string{
										"ray start --address=$RAY_HEAD_ADDRESS --block",
									},
									Resources: defaultResource,
								},
							},
						},
					},
					Disabled: proto.Bool(false),
				},
			}
			Expect(k8sClient.Create(ctx, servingRuntime)).NotTo(HaveOccurred())
			DeferCleanup(func() {
				k8sClient.Delete(ctx, servingRuntime)
			})
		})
		It("Should have services/deployments for head/worker without an autoscaler when workerSpec is set in isvc", func() {
			By("creating a new InferenceService")
			isvcName := "raw-huggingface-multinode-1"
			predictorDeploymentName := constants.PredictorServiceName(isvcName)
			workerDeploymentName := constants.PredictorWorkerServiceName(isvcName)
			serviceKey = types.NamespacedName{Name: isvcName, Namespace: isvcNamespace}

			isvc = &v1beta1.InferenceService{
				ObjectMeta: metav1.ObjectMeta{
					Name:      isvcName,
					Namespace: isvcNamespace,
					Annotations: map[string]string{
						"serving.kserve.io/deploymentMode":  "RawDeployment",
						"serving.kserve.io/autoscalerClass": "external",
					},
				},
				Spec: v1beta1.InferenceServiceSpec{
					Predictor: v1beta1.PredictorSpec{
						Model: &v1beta1.ModelSpec{
							ModelFormat: v1beta1.ModelFormat{
								Name: "huggingface",
							},
							PredictorExtensionSpec: v1beta1.PredictorExtensionSpec{
								StorageURI: &storageUri,
							},
						},
						WorkerSpec: &v1beta1.WorkerSpec{},
					},
				},
			}
			Expect(k8sClient.Create(ctx, isvc)).Should(Succeed())
			DeferCleanup(func() {
				k8sClient.Delete(ctx, isvc)
			})

			// Verify inferenceService is createdi
			inferenceService := &v1beta1.InferenceService{}
			Eventually(func() bool {
				return k8sClient.Get(ctx, serviceKey, inferenceService) == nil
			}, timeout, interval).Should(BeTrue())

			// Verify if predictor deployment (default deployment) is created
			Eventually(func() bool {
				return k8sClient.Get(ctx, types.NamespacedName{Name: predictorDeploymentName, Namespace: isvcNamespace}, actualDefaultDeployment) == nil
			}, timeout, interval).Should(BeTrue())

			// Verify if worker node deployment is created.
			Eventually(func() bool {
				return k8sClient.Get(ctx, types.NamespacedName{Name: workerDeploymentName, Namespace: isvcNamespace}, actualWorkerDeployment) == nil
			}, timeout, interval).Should(BeTrue())

			// Verify deployments details
			verifyPipelineParallelSizeDeployments(actualDefaultDeployment, actualWorkerDeployment, "2", int32Ptr(1))

			// Check Services
			actualService := &v1.Service{}
			headServiceName := constants.GeHeadServiceName(isvcName+"-predictor", "1")
			defaultServiceName := isvcName + "-predictor"
			expectedHeadServiceName := types.NamespacedName{Name: headServiceName, Namespace: isvcNamespace}
			expectedDefaultServiceName := types.NamespacedName{Name: defaultServiceName, Namespace: isvcNamespace}

			// Verify if head service is created
			Eventually(func() bool {
				if err := k8sClient.Get(ctx, expectedHeadServiceName, actualService); err != nil {
					return false
				}
				return true
			}, timeout, interval).Should(BeTrue())

			Expect(actualService.Spec.ClusterIP).Should(Equal("None"))
			Expect(actualService.Spec.PublishNotReadyAddresses).Should(BeTrue())

			// Verify if predictor service (default service) is created
			Eventually(func() bool {
				if err := k8sClient.Get(ctx, expectedDefaultServiceName, actualService); err != nil {
					return false
				}
				return true
			}, timeout, interval).Should(BeTrue())

			// Verify there if the default autoscaler(HPA) is not created.
			actualHPA := &autoscalingv2.HorizontalPodAutoscaler{}
			predictorHPAKey := types.NamespacedName{Name: constants.PredictorServiceName(isvcName),
				Namespace: isvcNamespace}

			Eventually(func() error {
				err := k8sClient.Get(context.TODO(), predictorHPAKey, actualHPA)
				if err != nil && apierr.IsNotFound(err) {
					return nil
				}
				return fmt.Errorf("expected IsNotFound error, but got %v", err)
			}, timeout).Should(Succeed())
		})
		It("Should use WorkerSpec.PipelineParallelSize value in isvc when it is set", func() {
			By("By creating a new InferenceService")
			isvcName := "raw-huggingface-multinode-4"
			predictorDeploymentName := constants.PredictorServiceName(isvcName)
			workerDeploymentName := constants.PredictorWorkerServiceName(isvcName)
			serviceKey = types.NamespacedName{Name: isvcName, Namespace: isvcNamespace}
			// Create a infereceService
			isvc = &v1beta1.InferenceService{
				ObjectMeta: metav1.ObjectMeta{
					Name:      isvcName,
					Namespace: isvcNamespace,
					Annotations: map[string]string{
						"serving.kserve.io/deploymentMode":  "RawDeployment",
						"serving.kserve.io/autoscalerClass": "external",
					},
				},
				Spec: v1beta1.InferenceServiceSpec{
					Predictor: v1beta1.PredictorSpec{
						Model: &v1beta1.ModelSpec{
							ModelFormat: v1beta1.ModelFormat{
								Name: "huggingface",
							},
							PredictorExtensionSpec: v1beta1.PredictorExtensionSpec{
								StorageURI: &storageUri,
							},
						},
						WorkerSpec: &v1beta1.WorkerSpec{
							PipelineParallelSize: intPtr(3),
						},
					},
				},
			}
			Expect(k8sClient.Create(ctx, isvc)).Should(Succeed())
			DeferCleanup(func() {
				k8sClient.Delete(ctx, isvc)
			})

			// Verify inferenceService is created
			inferenceService := &v1beta1.InferenceService{}
			Eventually(func() bool {
				return k8sClient.Get(ctx, serviceKey, inferenceService) == nil
			}, timeout, interval).Should(BeTrue())

			// Verify if predictor deployment (default deployment) is created
			Eventually(func() bool {
				return k8sClient.Get(ctx, types.NamespacedName{Name: predictorDeploymentName, Namespace: isvcNamespace}, actualDefaultDeployment) == nil
			}, timeout, interval).Should(BeTrue())

			// Verify if worker node deployment is created.
			Eventually(func() bool {
				return k8sClient.Get(ctx, types.NamespacedName{Name: workerDeploymentName, Namespace: isvcNamespace}, actualWorkerDeployment) == nil
			}, timeout, interval).Should(BeTrue())

			// Verify deployments details
			verifyPipelineParallelSizeDeployments(actualDefaultDeployment, actualWorkerDeployment, "3", int32Ptr(2))
		})
		It("Should use WorkerSpec.TensorParallelSize value in isvc when it is set", func() {
			By("creating a new InferenceService")
			isvcName := "raw-huggingface-multinode-5"
			predictorDeploymentName := constants.PredictorServiceName(isvcName)
			workerDeploymentName := constants.PredictorWorkerServiceName(isvcName)
			serviceKey = types.NamespacedName{Name: isvcName, Namespace: isvcNamespace}

			// Create a infereceService
			isvc = &v1beta1.InferenceService{
				ObjectMeta: metav1.ObjectMeta{
					Name:      isvcName,
					Namespace: isvcNamespace,
					Annotations: map[string]string{
						"serving.kserve.io/deploymentMode":  "RawDeployment",
						"serving.kserve.io/autoscalerClass": "external",
					},
				},
				Spec: v1beta1.InferenceServiceSpec{
					Predictor: v1beta1.PredictorSpec{
						Model: &v1beta1.ModelSpec{
							ModelFormat: v1beta1.ModelFormat{
								Name: "huggingface",
							},
							PredictorExtensionSpec: v1beta1.PredictorExtensionSpec{
								StorageURI: &storageUri,
							},
						},
						WorkerSpec: &v1beta1.WorkerSpec{
							TensorParallelSize: intPtr(3),
						},
					},
				},
			}
			Expect(k8sClient.Create(ctx, isvc)).Should(Succeed())
			DeferCleanup(func() {
				k8sClient.Delete(ctx, isvc)
			})

			// Verify if predictor deployment (default deployment) is created
			Eventually(func() bool {
				return k8sClient.Get(ctx, types.NamespacedName{Name: predictorDeploymentName, Namespace: isvcNamespace}, actualDefaultDeployment) == nil
			}, timeout, interval).Should(BeTrue())

			// Verify if worker node deployment is created.
			Eventually(func() bool {
				return k8sClient.Get(ctx, types.NamespacedName{Name: workerDeploymentName, Namespace: isvcNamespace}, actualWorkerDeployment) == nil
			}, timeout, interval).Should(BeTrue())

			// Verify deployments details
			verifyTensorParallelSizeDeployments(actualDefaultDeployment, actualWorkerDeployment, "3", constants.NvidiaGPUResourceType)
		})
	})

})

func verifyPipelineParallelSizeDeployments(actualDefaultDeployment *appsv1.Deployment, actualWorkerDeployment *appsv1.Deployment, pipelineParallelSize string, replicas *int32) {
	// default deployment
	if pipelineParallelSizeEnvValue, exists := utils.GetEnvVarValue(actualDefaultDeployment.Spec.Template.Spec.Containers[0].Env, constants.PipelineParallelSizeEnvName); exists {
		Expect(pipelineParallelSizeEnvValue).Should(Equal(pipelineParallelSize))
	} else {
		Fail("PIPELINE_PARALLEL_SIZE environment variable is not set")
	}
	// worker node deployment
	if pipelineParallelSizeEnvValue, exists := utils.GetEnvVarValue(actualWorkerDeployment.Spec.Template.Spec.Containers[0].Env, constants.PipelineParallelSizeEnvName); exists {
		Expect(pipelineParallelSizeEnvValue).Should(Equal(pipelineParallelSize))
	} else {
		Fail("PIPELINE_PARALLEL_SIZE environment variable is not set")
	}

	Expect(actualWorkerDeployment.Spec.Replicas).Should(Equal(replicas))
}

func verifyTensorParallelSizeDeployments(actualDefaultDeployment *appsv1.Deployment, actualWorkerDeployment *appsv1.Deployment, tensorParallelSize string, gpuResourceType v1.ResourceName) {
	gpuResourceQuantity := resource.MustParse(tensorParallelSize)
	// default deployment
	if tensorParallelSizeEnvValue, exists := utils.GetEnvVarValue(actualDefaultDeployment.Spec.Template.Spec.Containers[0].Env, constants.TensorParallelSizeEnvName); exists {
		Expect(tensorParallelSizeEnvValue).Should(Equal(tensorParallelSize))
	} else {
		Fail("TENSOR_PARALLEL_SIZE environment variable is not set")
	}
	Expect(actualDefaultDeployment.Spec.Template.Spec.Containers[0].Resources.Limits[gpuResourceType]).Should(Equal(gpuResourceQuantity))
	Expect(actualDefaultDeployment.Spec.Template.Spec.Containers[0].Resources.Requests[gpuResourceType]).Should(Equal(gpuResourceQuantity))

	//worker node deployment
	Expect(actualWorkerDeployment.Spec.Template.Spec.Containers[0].Resources.Limits[gpuResourceType]).Should(Equal(gpuResourceQuantity))
	Expect(actualWorkerDeployment.Spec.Template.Spec.Containers[0].Resources.Requests[gpuResourceType]).Should(Equal(gpuResourceQuantity))
}
func int32Ptr(i int32) *int32 {
	return &i
}

func intPtr(i int) *int {
	return &i
}<|MERGE_RESOLUTION|>--- conflicted
+++ resolved
@@ -19,7 +19,6 @@
 import (
 	"context"
 	"fmt"
-	"log"
 	"time"
 
 	apierr "k8s.io/apimachinery/pkg/api/errors"
@@ -1383,36 +1382,6 @@
 				ShouldNot(Succeed())
 		})
 	})
-<<<<<<< HEAD
-	Context("When Updating a Serving Runtime", func() {
-		configs := map[string]string{
-			"explainers": `{
-				"alibi": {
-					"image": "kserve/alibi-explainer",
-					"defaultImageVersion": "latest"
-				}
-			}`,
-			"ingress": `{
-				"ingressGateway": "knative-serving/knative-ingress-gateway",
-				"localGateway": "knative-serving/knative-local-gateway",
-				"localGatewayService": "knative-local-gateway.istio-system.svc.cluster.local"
-			}`,
-			"storageInitializer": `{
-				"image" : "kserve/storage-initializer:latest",
-				"memoryRequest": "100Mi",
-				"memoryLimit": "1Gi",
-				"cpuRequest": "100m",
-				"cpuLimit": "1",
-				"CaBundleConfigMapName": "",
-				"caBundleVolumeMountPath": "/etc/ssl/custom-certs",
-				"enableDirectPvcVolumeMount": false
-			}`,
-		}
-
-		It("InferenceService should reconcile the deployment if auto-update annotation is not present", func() {
-			// Create configmap
-			isvcNamespace := constants.KServeNamespace
-=======
 
 	Context("When updating ISVC envs", func() {
 		It("Should reconcile the deployment if isvc envs are updated", func() {
@@ -1432,7 +1401,6 @@
 			}
 
 			// Create configmap
->>>>>>> a009547a
 			var configMap = &v1.ConfigMap{
 				ObjectMeta: metav1.ObjectMeta{
 					Name:      constants.InferenceServiceConfigMapName,
@@ -1442,7 +1410,184 @@
 			}
 			Expect(k8sClient.Create(context.TODO(), configMap)).NotTo(HaveOccurred())
 			defer k8sClient.Delete(context.TODO(), configMap)
-<<<<<<< HEAD
+			// Create ServingRuntime
+			servingRuntime := &v1alpha1.ServingRuntime{
+				ObjectMeta: metav1.ObjectMeta{
+					Name:      "tf-serving-raw",
+					Namespace: "default",
+				},
+				Spec: v1alpha1.ServingRuntimeSpec{
+					SupportedModelFormats: []v1alpha1.SupportedModelFormat{
+						{
+							Name:       "tensorflow",
+							Version:    proto.String("1"),
+							AutoSelect: proto.Bool(true),
+						},
+					},
+					ServingRuntimePodSpec: v1alpha1.ServingRuntimePodSpec{
+						Containers: []v1.Container{
+							{
+								Name:    "kserve-container",
+								Image:   "tensorflow/serving:1.14.0",
+								Command: []string{"/usr/bin/tensorflow_model_server"},
+								Args: []string{
+									"--port=9000",
+									"--rest_api_port=8080",
+									"--model_base_path=/mnt/models",
+									"--rest_api_timeout_in_ms=60000",
+								},
+								Resources: defaultResource,
+							},
+						},
+					},
+					Disabled: proto.Bool(false),
+				},
+			}
+			k8sClient.Create(context.TODO(), servingRuntime)
+			defer k8sClient.Delete(context.TODO(), servingRuntime)
+			serviceName := "raw-test-env"
+			var expectedRequest = reconcile.Request{NamespacedName: types.NamespacedName{Name: serviceName, Namespace: "default"}}
+			var serviceKey = expectedRequest.NamespacedName
+			// create isvc
+			var storageUri = "s3://test/mnist/export"
+			isvcOriginal := &v1beta1.InferenceService{
+				ObjectMeta: metav1.ObjectMeta{
+					Name:      serviceKey.Name,
+					Namespace: serviceKey.Namespace,
+					Annotations: map[string]string{
+						"serving.kserve.io/deploymentMode":              "RawDeployment",
+						"serving.kserve.io/autoscalerClass":             "hpa",
+						"serving.kserve.io/metrics":                     "cpu",
+						"serving.kserve.io/targetUtilizationPercentage": "75",
+					},
+				},
+				Spec: v1beta1.InferenceServiceSpec{
+					Predictor: v1beta1.PredictorSpec{
+						ComponentExtensionSpec: v1beta1.ComponentExtensionSpec{
+							MinReplicas: v1beta1.GetIntReference(1),
+							MaxReplicas: 3,
+						},
+						Tensorflow: &v1beta1.TFServingSpec{
+							PredictorExtensionSpec: v1beta1.PredictorExtensionSpec{
+
+								StorageURI:     &storageUri,
+								RuntimeVersion: proto.String("1.14.0"),
+								Container: v1.Container{
+									Name:      constants.InferenceServiceContainerName,
+									Resources: defaultResource,
+									Env:       defaultEnvs,
+								},
+							},
+						},
+					},
+				},
+			}
+
+			isvcOriginal.DefaultInferenceService(nil, nil, &v1beta1.SecurityConfig{AutoMountServiceAccountToken: false}, nil)
+			Expect(k8sClient.Create(ctx, isvcOriginal)).Should(Succeed())
+
+			inferenceService := &v1beta1.InferenceService{}
+			Eventually(func() bool {
+				err := k8sClient.Get(ctx, serviceKey, inferenceService)
+				if err != nil {
+					return false
+				}
+				return true
+			}, timeout, interval).Should(BeTrue())
+
+			deployed1 := &appsv1.Deployment{}
+			predictorDeploymentKey := types.NamespacedName{Name: constants.PredictorServiceName(serviceKey.Name),
+				Namespace: serviceKey.Namespace}
+			Eventually(func() error {
+				return k8sClient.Get(context.TODO(), predictorDeploymentKey, deployed1)
+			}, timeout, interval).Should(Succeed())
+			Expect(deployed1.Spec.Template.Spec.Containers[0].Env).To(ContainElements(defaultEnvs))
+
+			// Now, update the isvc with new env
+			newEnvs := []v1.EnvVar{
+				{
+					Name:  "newEnv1",
+					Value: "newValue1",
+				},
+				{
+					Name:  "newEnv2",
+					Value: "delete",
+				},
+			}
+
+			// Update the isvc to add new envs
+			fmt.Fprintln(GinkgoWriter, "### Adding new envs")
+			isvcUpdated1 := &v1beta1.InferenceService{}
+			Eventually(func() bool {
+				// get the latest deployed version
+				err := k8sClient.Get(ctx, serviceKey, inferenceService)
+				if err != nil {
+					return false
+				}
+
+				isvcUpdated1 = inferenceService.DeepCopy()
+				isvcUpdated1.Spec.Predictor.Model.Env = append(isvcUpdated1.Spec.Predictor.Model.Env, newEnvs...)
+				err = k8sClient.Update(ctx, isvcUpdated1)
+				if err != nil {
+					return false
+				}
+				return true
+			}, timeout, interval).Should(BeTrue())
+
+			// The deployment should be reconciled
+			deployed2 := &appsv1.Deployment{}
+			appendedEnvs := append(defaultEnvs, newEnvs...)
+			Eventually(func() []v1.EnvVar {
+				_ = k8sClient.Get(context.TODO(), predictorDeploymentKey, deployed2)
+				return deployed2.Spec.Template.Spec.Containers[0].Env
+			}, timeout, interval).Should(ContainElements(appendedEnvs))
+
+			// Now remove the default envs and update the isvc
+			fmt.Fprintln(GinkgoWriter, "### Removing default envs")
+			isvcUpdated2 := &v1beta1.InferenceService{}
+			Eventually(func() bool {
+				// get the latest deployed version
+				err := k8sClient.Get(ctx, serviceKey, isvcUpdated1)
+				if err != nil {
+					return false
+				}
+
+				isvcUpdated2 = isvcUpdated1.DeepCopy()
+				isvcUpdated2.Spec.Predictor.Model.Env = newEnvs
+				// Make sure the default envs were removed before updating the isvc
+				Expect(isvcUpdated2.Spec.Predictor.Model.Env).ToNot(ContainElements(defaultEnvs))
+
+				err = k8sClient.Update(ctx, isvcUpdated2)
+				if err != nil {
+					return false
+				}
+				return true
+			}, timeout, interval).Should(BeTrue())
+
+			deployed3 := &appsv1.Deployment{}
+			Eventually(func() []v1.EnvVar {
+				_ = k8sClient.Get(context.TODO(), predictorDeploymentKey, deployed3)
+				return deployed3.Spec.Template.Spec.Containers[0].Env
+			}, timeout, interval).Should(Not(ContainElements(defaultEnvs)))
+
+			Expect(deployed3.Spec.Template.Spec.Containers[0].Env).ToNot(ContainElement(HaveField("Value", "env_marked_for_deletion")))
+			Expect(deployed3.Spec.Template.Spec.Containers[0].Env).To(ContainElements(newEnvs))
+		})
+	})
+
+	Context("When Updating a Serving Runtime", func() {
+		It("InferenceService should reconcile the deployment if auto-update annotation is not present", func() {
+			// Create configmap
+			isvcNamespace := constants.KServeNamespace
+			var configMap = &v1.ConfigMap{
+				ObjectMeta: metav1.ObjectMeta{
+					Name:      constants.InferenceServiceConfigMapName,
+					Namespace: constants.KServeNamespace,
+				},
+				Data: configs,
+			}
+			Expect(k8sClient.Create(context.TODO(), configMap)).NotTo(HaveOccurred())
+			defer k8sClient.Delete(context.TODO(), configMap)
 			Eventually(func() error {
 				cm := &v1.ConfigMap{}
 				return k8sClient.Get(context.TODO(), types.NamespacedName{Name: constants.InferenceServiceConfigMapName, Namespace: isvcNamespace}, cm)
@@ -1455,28 +1600,16 @@
 				ObjectMeta: metav1.ObjectMeta{
 					Name:      servingRuntimeName,
 					Namespace: isvcNamespace,
-=======
-			// Create ServingRuntime
-			servingRuntime := &v1alpha1.ServingRuntime{
-				ObjectMeta: metav1.ObjectMeta{
-					Name:      "tf-serving-raw",
-					Namespace: "default",
->>>>>>> a009547a
 				},
 				Spec: v1alpha1.ServingRuntimeSpec{
 					SupportedModelFormats: []v1alpha1.SupportedModelFormat{
 						{
-<<<<<<< HEAD
 							Name:       "pytorch",
-=======
-							Name:       "tensorflow",
->>>>>>> a009547a
 							Version:    proto.String("1"),
 							AutoSelect: proto.Bool(true),
 						},
 					},
 					ServingRuntimePodSpec: v1alpha1.ServingRuntimePodSpec{
-<<<<<<< HEAD
 						Labels: map[string]string{
 							"key1": "val1FromSR",
 							"key2": "val2FromSR",
@@ -1492,13 +1625,6 @@
 								Name:    constants.InferenceServiceContainerName,
 								Image:   "pytorch/serving:1.14.0",
 								Command: []string{"/usr/bin/pytorch_model_server"},
-=======
-						Containers: []v1.Container{
-							{
-								Name:    "kserve-container",
-								Image:   "tensorflow/serving:1.14.0",
-								Command: []string{"/usr/bin/tensorflow_model_server"},
->>>>>>> a009547a
 								Args: []string{
 									"--port=9000",
 									"--rest_api_port=8080",
@@ -1508,17 +1634,13 @@
 								Resources: defaultResource,
 							},
 						},
-<<<<<<< HEAD
 						ImagePullSecrets: []v1.LocalObjectReference{
 							{Name: "sr-image-pull-secret"},
 						},
-=======
->>>>>>> a009547a
 					},
 					Disabled: proto.Bool(false),
 				},
 			}
-<<<<<<< HEAD
 			Expect(k8sClient.Create(ctx, servingRuntime)).Should(Succeed())
 			Eventually(func() error {
 				return k8sClient.Get(ctx, types.NamespacedName{Name: servingRuntimeName, Namespace: isvcNamespace}, &v1alpha1.ServingRuntime{})
@@ -1530,19 +1652,6 @@
 				ObjectMeta: metav1.ObjectMeta{
 					Name:      serviceKey.Name,
 					Namespace: isvcNamespace,
-=======
-			k8sClient.Create(context.TODO(), servingRuntime)
-			defer k8sClient.Delete(context.TODO(), servingRuntime)
-			serviceName := "raw-test-env"
-			var expectedRequest = reconcile.Request{NamespacedName: types.NamespacedName{Name: serviceName, Namespace: "default"}}
-			var serviceKey = expectedRequest.NamespacedName
-			// create isvc
-			var storageUri = "s3://test/mnist/export"
-			isvcOriginal := &v1beta1.InferenceService{
-				ObjectMeta: metav1.ObjectMeta{
-					Name:      serviceKey.Name,
-					Namespace: serviceKey.Namespace,
->>>>>>> a009547a
 					Annotations: map[string]string{
 						"serving.kserve.io/deploymentMode":              "RawDeployment",
 						"serving.kserve.io/autoscalerClass":             "hpa",
@@ -1552,24 +1661,13 @@
 				},
 				Spec: v1beta1.InferenceServiceSpec{
 					Predictor: v1beta1.PredictorSpec{
-<<<<<<< HEAD
 						PyTorch: &v1beta1.TorchServeSpec{
 							PredictorExtensionSpec: v1beta1.PredictorExtensionSpec{
-=======
-						ComponentExtensionSpec: v1beta1.ComponentExtensionSpec{
-							MinReplicas: v1beta1.GetIntReference(1),
-							MaxReplicas: 3,
-						},
-						Tensorflow: &v1beta1.TFServingSpec{
-							PredictorExtensionSpec: v1beta1.PredictorExtensionSpec{
-
->>>>>>> a009547a
 								StorageURI:     &storageUri,
 								RuntimeVersion: proto.String("1.14.0"),
 								Container: v1.Container{
 									Name:      constants.InferenceServiceContainerName,
 									Resources: defaultResource,
-<<<<<<< HEAD
 								},
 							},
 						},
@@ -1581,7 +1679,6 @@
 			Eventually(func() error {
 				return k8sClient.Get(context.TODO(), types.NamespacedName{Name: constants.InferenceServiceConfigMapName, Namespace: isvcNamespace}, createdConfigMap)
 			}, timeout, interval).Should(Succeed())
-			log.Println("Right Before ConfigMap", createdConfigMap)
 			isvc.DefaultInferenceService(nil, nil, &v1beta1.SecurityConfig{AutoMountServiceAccountToken: false}, nil)
 			Expect(k8sClient.Create(ctx, isvc)).Should(Succeed())
 			inferenceService := &v1beta1.InferenceService{}
@@ -1892,109 +1989,239 @@
 				return deploymentAfterUpdate.Spec.Template.Labels["key1"], nil
 			}, timeout, interval).Should(Equal("val1FromSR"))
 		})
-	})
-=======
-									Env:       defaultEnvs,
-								},
-							},
-						},
-					},
-				},
-			}
-
-			isvcOriginal.DefaultInferenceService(nil, nil, &v1beta1.SecurityConfig{AutoMountServiceAccountToken: false}, nil)
-			Expect(k8sClient.Create(ctx, isvcOriginal)).Should(Succeed())
+		It("InferenceService should reconcile only if the matching serving runtime was updated even if multiple exist", func() {
+			// Create configmap
+			isvcNamespace := constants.KServeNamespace
+			var configMap = &v1.ConfigMap{
+				ObjectMeta: metav1.ObjectMeta{
+					Name:      constants.InferenceServiceConfigMapName,
+					Namespace: isvcNamespace,
+				},
+				Data: configs,
+			}
+			Expect(k8sClient.Create(context.TODO(), configMap)).NotTo(HaveOccurred())
+			defer k8sClient.Delete(context.TODO(), configMap)
+			Eventually(func() error {
+				cm := &v1.ConfigMap{}
+				return k8sClient.Get(context.TODO(), types.NamespacedName{Name: constants.InferenceServiceConfigMapName, Namespace: isvcNamespace}, cm)
+			}, timeout, interval).Should(Succeed())
+			isvcNamePytorch := "isvc-enable-auto-update-multiple-pytorch"
+			serviceKeyPytorch := types.NamespacedName{Name: isvcNamePytorch, Namespace: isvcNamespace}
+			isvcNameTensorflow := "isvc-enable-auto-update-multiple-tensorflow"
+			serviceKeyTensorflow := types.NamespacedName{Name: isvcNameTensorflow, Namespace: isvcNamespace}
+			storageUri := "s3://test/mnist/export"
+			servingRuntimePytorchName := "pytorch-serving-auto-update-true-multiple"
+			servingRuntimeTensorflowName := "tensorflow-serving-auto-update-true-multiple"
+			pytorchServingRuntime := &v1alpha1.ServingRuntime{
+				ObjectMeta: metav1.ObjectMeta{
+					Name:      servingRuntimePytorchName,
+					Namespace: isvcNamespace,
+				},
+				Spec: v1alpha1.ServingRuntimeSpec{
+					SupportedModelFormats: []v1alpha1.SupportedModelFormat{
+						{
+							Name:       "pytorch",
+							Version:    proto.String("1"),
+							AutoSelect: proto.Bool(true),
+						},
+					},
+					ServingRuntimePodSpec: v1alpha1.ServingRuntimePodSpec{
+						Labels: map[string]string{
+							"key1": "val1FromSR",
+							"key2": "val2FromSR",
+							"key3": "val3FromSR",
+						},
+						Annotations: map[string]string{
+							"key1": "val1FromSR",
+							"key2": "val2FromSR",
+							"key3": "val3FromSR",
+						},
+						Containers: []v1.Container{
+							{
+								Name:    constants.InferenceServiceContainerName,
+								Image:   "pytorch/serving:1.14.0",
+								Command: []string{"/usr/bin/pytorch_model_server"},
+								Args: []string{
+									"--port=9000",
+									"--rest_api_port=8080",
+									"--model_base_path=/mnt/models",
+									"--rest_api_timeout_in_ms=60000",
+								},
+								Resources: defaultResource,
+							},
+						},
+						ImagePullSecrets: []v1.LocalObjectReference{
+							{Name: "sr-image-pull-secret"},
+						},
+					},
+					Disabled: proto.Bool(false),
+				},
+			}
+			Expect(k8sClient.Create(ctx, pytorchServingRuntime)).Should(Succeed())
+			Eventually(func() error {
+				return k8sClient.Get(ctx, types.NamespacedName{Name: servingRuntimePytorchName, Namespace: isvcNamespace}, &v1alpha1.ServingRuntime{})
+			}, timeout, interval).Should(Succeed())
+			defer k8sClient.Delete(ctx, pytorchServingRuntime)
+
+			tensorflowServingRuntime := &v1alpha1.ServingRuntime{
+				ObjectMeta: metav1.ObjectMeta{
+					Name:      servingRuntimeTensorflowName,
+					Namespace: isvcNamespace,
+				},
+				Spec: v1alpha1.ServingRuntimeSpec{
+					SupportedModelFormats: []v1alpha1.SupportedModelFormat{
+						{
+							Name:       "tensorflow",
+							Version:    proto.String("1"),
+							AutoSelect: proto.Bool(true),
+						},
+					},
+					ServingRuntimePodSpec: v1alpha1.ServingRuntimePodSpec{
+						Labels: map[string]string{
+							"key1": "val1FromSR",
+							"key2": "val2FromSR",
+							"key3": "val3FromSR",
+						},
+						Annotations: map[string]string{
+							"key1": "val1FromSR",
+							"key2": "val2FromSR",
+							"key3": "val3FromSR",
+						},
+						Containers: []v1.Container{
+							{
+								Name:    constants.InferenceServiceContainerName,
+								Image:   "tensorflow/serving:1.14.0",
+								Command: []string{"/usr/bin/tensorflow_server_model"},
+								Args: []string{
+									"--port=9000",
+									"--rest_api_port=8080",
+									"--model_base_path=/mnt/models",
+									"--rest_api_timeout_in_ms=60000",
+								},
+								Resources: defaultResource,
+							},
+						},
+						ImagePullSecrets: []v1.LocalObjectReference{
+							{Name: "sr-image-pull-secret"},
+						},
+					},
+					Disabled: proto.Bool(false),
+				},
+			}
+
+			Expect(k8sClient.Create(ctx, tensorflowServingRuntime)).Should(Succeed())
+			Eventually(func() error {
+				return k8sClient.Get(ctx, types.NamespacedName{Name: servingRuntimeTensorflowName, Namespace: isvcNamespace}, &v1alpha1.ServingRuntime{})
+			}, timeout, interval).Should(Succeed())
+			defer k8sClient.Delete(ctx, tensorflowServingRuntime)
+			// Define InferenceService with auto-update disabled.
+			pytorchIsvc := &v1beta1.InferenceService{
+				ObjectMeta: metav1.ObjectMeta{
+					Name:      serviceKeyPytorch.Name,
+					Namespace: isvcNamespace,
+					Annotations: map[string]string{
+						"serving.kserve.io/deploymentMode":  "RawDeployment",
+						"serving.kserve.io/autoscalerClass": "external",
+						constants.AutoUpdateAnnotationKey:   "true",
+					},
+				},
+				Spec: v1beta1.InferenceServiceSpec{
+					Predictor: v1beta1.PredictorSpec{
+						PyTorch: &v1beta1.TorchServeSpec{
+							PredictorExtensionSpec: v1beta1.PredictorExtensionSpec{
+								StorageURI:     &storageUri,
+								RuntimeVersion: proto.String("1.14.0"),
+								Container: v1.Container{
+									Name:      constants.InferenceServiceContainerName,
+									Resources: defaultResource,
+								},
+							},
+						},
+					},
+				},
+			}
+			pytorchIsvc.DefaultInferenceService(nil, nil, &v1beta1.SecurityConfig{AutoMountServiceAccountToken: false}, nil)
+			Expect(k8sClient.Create(ctx, pytorchIsvc)).Should(Succeed())
 
 			inferenceService := &v1beta1.InferenceService{}
+
 			Eventually(func() bool {
-				err := k8sClient.Get(ctx, serviceKey, inferenceService)
+				err := k8sClient.Get(ctx, serviceKeyPytorch, inferenceService)
+				return err == nil
+			}, timeout, interval).Should(BeTrue())
+			defer k8sClient.Delete(ctx, pytorchIsvc)
+
+			tensorflowIsvc := &v1beta1.InferenceService{
+				ObjectMeta: metav1.ObjectMeta{
+					Name:      serviceKeyTensorflow.Name,
+					Namespace: isvcNamespace,
+					Annotations: map[string]string{
+						"serving.kserve.io/deploymentMode":  "RawDeployment",
+						"serving.kserve.io/autoscalerClass": "external",
+						constants.AutoUpdateAnnotationKey:   "true",
+					},
+				},
+				Spec: v1beta1.InferenceServiceSpec{
+					Predictor: v1beta1.PredictorSpec{
+						Tensorflow: &v1beta1.TFServingSpec{
+							PredictorExtensionSpec: v1beta1.PredictorExtensionSpec{
+								StorageURI:     &storageUri,
+								RuntimeVersion: proto.String("1.14.0"),
+								Container: v1.Container{
+									Name:      constants.InferenceServiceContainerName,
+									Resources: defaultResource,
+								},
+							},
+						},
+					},
+				},
+			}
+			tensorflowIsvc.DefaultInferenceService(nil, nil, &v1beta1.SecurityConfig{AutoMountServiceAccountToken: false}, nil)
+			Expect(k8sClient.Create(ctx, tensorflowIsvc)).Should(Succeed())
+
+			inferenceServiceTensorflow := &v1beta1.InferenceService{}
+
+			Eventually(func() bool {
+				err := k8sClient.Get(ctx, serviceKeyTensorflow, inferenceServiceTensorflow)
+				return err == nil
+			}, timeout, interval).Should(BeTrue())
+			defer k8sClient.Delete(ctx, tensorflowIsvc)
+
+			// Update the ServingRuntime spec
+			servingRuntimeToUpdate := &v1alpha1.ServingRuntime{}
+			Expect(k8sClient.Get(ctx, types.NamespacedName{Name: servingRuntimePytorchName, Namespace: isvcNamespace}, servingRuntimeToUpdate)).Should(Succeed())
+			servingRuntimeToUpdate.Spec.ServingRuntimePodSpec.Labels["key1"] = "updatedServingRuntime"
+			Eventually(func() error {
+				return k8sClient.Update(ctx, servingRuntimeToUpdate)
+			}, timeout, interval).Should(Succeed())
+
+			// Wait until the ServingRuntime reflects the updated spec.
+			pytorchServingRuntimeAfterUpdate := &v1alpha1.ServingRuntime{}
+			Eventually(func() (string, error) {
+				err := k8sClient.Get(ctx, types.NamespacedName{Name: servingRuntimePytorchName, Namespace: isvcNamespace}, pytorchServingRuntimeAfterUpdate)
 				if err != nil {
-					return false
+					return "", err
 				}
-				return true
-			}, timeout, interval).Should(BeTrue())
-
-			deployed1 := &appsv1.Deployment{}
-			predictorDeploymentKey := types.NamespacedName{Name: constants.PredictorServiceName(serviceKey.Name),
-				Namespace: serviceKey.Namespace}
-			Eventually(func() error {
-				return k8sClient.Get(context.TODO(), predictorDeploymentKey, deployed1)
-			}, timeout, interval).Should(Succeed())
-			Expect(deployed1.Spec.Template.Spec.Containers[0].Env).To(ContainElements(defaultEnvs))
-
-			// Now, update the isvc with new env
-			newEnvs := []v1.EnvVar{
-				{
-					Name:  "newEnv1",
-					Value: "newValue1",
-				},
-				{
-					Name:  "newEnv2",
-					Value: "delete",
-				},
-			}
-
-			// Update the isvc to add new envs
-			fmt.Fprintln(GinkgoWriter, "### Adding new envs")
-			isvcUpdated1 := &v1beta1.InferenceService{}
-			Eventually(func() bool {
-				// get the latest deployed version
-				err := k8sClient.Get(ctx, serviceKey, inferenceService)
+				return pytorchServingRuntimeAfterUpdate.Spec.Labels["key1"], nil
+			}, timeout, interval).Should(Equal("updatedServingRuntime"))
+			// Wait until the Deployment reflects the update
+			pytorchDeploymentAfterUpdate := &appsv1.Deployment{}
+			deploymentName := constants.PredictorServiceName(serviceKeyPytorch.Name)
+			Eventually(func() (string, error) {
+				err := k8sClient.Get(ctx, types.NamespacedName{Name: deploymentName, Namespace: serviceKeyPytorch.Namespace}, pytorchDeploymentAfterUpdate)
 				if err != nil {
-					return false
+					return "", err
 				}
-
-				isvcUpdated1 = inferenceService.DeepCopy()
-				isvcUpdated1.Spec.Predictor.Model.Env = append(isvcUpdated1.Spec.Predictor.Model.Env, newEnvs...)
-				err = k8sClient.Update(ctx, isvcUpdated1)
-				if err != nil {
-					return false
-				}
-				return true
-			}, timeout, interval).Should(BeTrue())
-
-			// The deployment should be reconciled
-			deployed2 := &appsv1.Deployment{}
-			appendedEnvs := append(defaultEnvs, newEnvs...)
-			Eventually(func() []v1.EnvVar {
-				_ = k8sClient.Get(context.TODO(), predictorDeploymentKey, deployed2)
-				return deployed2.Spec.Template.Spec.Containers[0].Env
-			}, timeout, interval).Should(ContainElements(appendedEnvs))
-
-			// Now remove the default envs and update the isvc
-			fmt.Fprintln(GinkgoWriter, "### Removing default envs")
-			isvcUpdated2 := &v1beta1.InferenceService{}
-			Eventually(func() bool {
-				// get the latest deployed version
-				err := k8sClient.Get(ctx, serviceKey, isvcUpdated1)
-				if err != nil {
-					return false
-				}
-
-				isvcUpdated2 = isvcUpdated1.DeepCopy()
-				isvcUpdated2.Spec.Predictor.Model.Env = newEnvs
-				// Make sure the default envs were removed before updating the isvc
-				Expect(isvcUpdated2.Spec.Predictor.Model.Env).ToNot(ContainElements(defaultEnvs))
-
-				err = k8sClient.Update(ctx, isvcUpdated2)
-				if err != nil {
-					return false
-				}
-				return true
-			}, timeout, interval).Should(BeTrue())
-
-			deployed3 := &appsv1.Deployment{}
-			Eventually(func() []v1.EnvVar {
-				_ = k8sClient.Get(context.TODO(), predictorDeploymentKey, deployed3)
-				return deployed3.Spec.Template.Spec.Containers[0].Env
-			}, timeout, interval).Should(Not(ContainElements(defaultEnvs)))
-
-			Expect(deployed3.Spec.Template.Spec.Containers[0].Env).ToNot(ContainElement(HaveField("Value", "env_marked_for_deletion")))
-			Expect(deployed3.Spec.Template.Spec.Containers[0].Env).To(ContainElements(newEnvs))
+				return pytorchDeploymentAfterUpdate.Spec.Template.Labels["key1"], nil
+			}, timeout, interval).Should(Equal("updatedServingRuntime"))
+
+			tensorFlowDeploymentAfterUpdate := &appsv1.Deployment{}
+			tensorflowDeploymentName := constants.PredictorServiceName(serviceKeyTensorflow.Name)
+			Expect(k8sClient.Get(ctx, types.NamespacedName{Name: tensorflowDeploymentName, Namespace: serviceKeyTensorflow.Namespace}, tensorFlowDeploymentAfterUpdate)).Should(Succeed())
+			Expect(tensorFlowDeploymentAfterUpdate.Spec.Template.Labels["key1"]).Should(Equal("val1FromSR"))
+
 		})
 	})
-
->>>>>>> a009547a
 	Context("When creating inference service with raw kube predictor and empty ingressClassName", func() {
 		configs := map[string]string{
 			"explainers": `{
