--- conflicted
+++ resolved
@@ -5803,14 +5803,9 @@
 								constants.InferenceServicePodLabelKey: serviceName,
 							},
 							Annotations: map[string]string{
-<<<<<<< HEAD
-								constants.DeploymentMode:                 string(constants.RawDeployment),
+								constants.DeploymentMode:                 string(constants.Standard),
 								constants.AutoscalerClass:                string(constants.AutoscalerClassHPA),
 								constants.OpenshiftServingCertAnnotation: transformerDeploymentKey.Name + constants.ServingCertSecretSuffix,
-=======
-								constants.DeploymentMode:  string(constants.Standard),
-								constants.AutoscalerClass: string(constants.AutoscalerClassHPA),
->>>>>>> b42d7126
 							},
 						},
 						Spec: corev1.PodSpec{
@@ -6715,14 +6710,9 @@
 								constants.InferenceServicePodLabelKey: serviceName,
 							},
 							Annotations: map[string]string{
-<<<<<<< HEAD
-								constants.DeploymentMode:                 string(constants.RawDeployment),
+								constants.DeploymentMode:                 string(constants.Standard),
 								constants.AutoscalerClass:                string(constants.AutoscalerClassHPA),
 								constants.OpenshiftServingCertAnnotation: explainerDeploymentKey.Name + constants.ServingCertSecretSuffix,
-=======
-								constants.DeploymentMode:  string(constants.Standard),
-								constants.AutoscalerClass: string(constants.AutoscalerClassHPA),
->>>>>>> b42d7126
 							},
 						},
 						Spec: corev1.PodSpec{
@@ -8307,14 +8297,9 @@
 								constants.InferenceServicePodLabelKey: serviceName,
 							},
 							Annotations: map[string]string{
-<<<<<<< HEAD
-								constants.DeploymentMode:                 string(constants.RawDeployment),
+								constants.DeploymentMode:                 string(constants.Standard),
 								constants.AutoscalerClass:                string(constants.AutoscalerClassHPA),
 								constants.OpenshiftServingCertAnnotation: transformerDeploymentKey.Name + constants.ServingCertSecretSuffix,
-=======
-								constants.DeploymentMode:  string(constants.Standard),
-								constants.AutoscalerClass: string(constants.AutoscalerClassHPA),
->>>>>>> b42d7126
 							},
 						},
 						Spec: corev1.PodSpec{
@@ -9266,14 +9251,9 @@
 								constants.InferenceServicePodLabelKey: serviceName,
 							},
 							Annotations: map[string]string{
-<<<<<<< HEAD
-								constants.DeploymentMode:                 string(constants.RawDeployment),
+								constants.DeploymentMode:                 string(constants.Standard),
 								constants.AutoscalerClass:                string(constants.AutoscalerClassHPA),
 								constants.OpenshiftServingCertAnnotation: explainerDeploymentKey.Name + constants.ServingCertSecretSuffix,
-=======
-								constants.DeploymentMode:  string(constants.Standard),
-								constants.AutoscalerClass: string(constants.AutoscalerClassHPA),
->>>>>>> b42d7126
 							},
 						},
 						Spec: corev1.PodSpec{
