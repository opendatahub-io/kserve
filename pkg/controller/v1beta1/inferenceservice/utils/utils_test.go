--- conflicted
+++ resolved
@@ -26,12 +26,6 @@
 	"knative.dev/pkg/apis"
 	knativeV1 "knative.dev/pkg/apis/duck/v1"
 
-<<<<<<< HEAD
-	"github.com/kserve/kserve/pkg/apis/serving/v1alpha1"
-	. "github.com/kserve/kserve/pkg/apis/serving/v1beta1"
-	"github.com/kserve/kserve/pkg/constants"
-=======
->>>>>>> 2f5ff73c
 	"github.com/onsi/gomega"
 	"google.golang.org/protobuf/proto"
 	corev1 "k8s.io/api/core/v1"
@@ -797,11 +791,7 @@
 	scenarios := map[string]struct {
 		podSpecBase     *v1alpha1.ServingRuntimePodSpec
 		podSpecOverride *PodSpec
-<<<<<<< HEAD
-		expected        *v1.PodSpec
-=======
 		expected        *corev1.PodSpec
->>>>>>> 2f5ff73c
 	}{
 		"BasicMerge": {
 			podSpecBase: &v1alpha1.ServingRuntimePodSpec{
@@ -1281,33 +1271,21 @@
 				constants.DeploymentMode: string(constants.RawDeployment),
 			},
 			deployConfig: &DeployConfig{},
-<<<<<<< HEAD
-			expected:     constants.DeploymentModeType(constants.RawDeployment),
-=======
 			expected:     constants.RawDeployment,
->>>>>>> 2f5ff73c
 		},
 		"ServerlessDeployment": {
 			annotations: map[string]string{
 				constants.DeploymentMode: string(constants.Serverless),
 			},
 			deployConfig: &DeployConfig{},
-<<<<<<< HEAD
-			expected:     constants.DeploymentModeType(constants.Serverless),
-=======
 			expected:     constants.Serverless,
->>>>>>> 2f5ff73c
 		},
 		"ModelMeshDeployment": {
 			annotations: map[string]string{
 				constants.DeploymentMode: string(constants.ModelMeshDeployment),
 			},
 			deployConfig: &DeployConfig{},
-<<<<<<< HEAD
-			expected:     constants.DeploymentModeType(constants.ModelMeshDeployment),
-=======
 			expected:     constants.ModelMeshDeployment,
->>>>>>> 2f5ff73c
 		},
 		"DefaultDeploymentMode": {
 			annotations: map[string]string{},
@@ -1952,34 +1930,15 @@
 	g := gomega.NewGomegaWithT(t)
 
 	scenarios := map[string]struct {
-<<<<<<< HEAD
-		pod                 *v1.Pod
-		targetContainerName string
-		envName             string
-		envValue            string
-		expectedPodSpec     *v1.PodSpec
-=======
 		pod                 *corev1.Pod
 		targetContainerName string
 		envName             string
 		envValue            string
 		expectedPodSpec     *corev1.PodSpec
->>>>>>> 2f5ff73c
 		expectedErr         gomega.OmegaMatcher
 	}{
 		"addNewEnv": {
 			targetContainerName: "test-container",
-<<<<<<< HEAD
-			pod: &v1.Pod{
-				ObjectMeta: metav1.ObjectMeta{
-					Name: "test-pod",
-				},
-				Spec: v1.PodSpec{
-					Containers: []v1.Container{
-						{
-							Name: "test-container",
-							Env: []v1.EnvVar{
-=======
 			pod: &corev1.Pod{
 				ObjectMeta: metav1.ObjectMeta{
 					Name: "test-pod",
@@ -1989,7 +1948,6 @@
 						{
 							Name: "test-container",
 							Env: []corev1.EnvVar{
->>>>>>> 2f5ff73c
 								{
 									Name:  "EXISTING_VAR",
 									Value: "existing_value",
@@ -2001,19 +1959,11 @@
 			},
 			envName:  "NEW_ENV",
 			envValue: "new_value",
-<<<<<<< HEAD
-			expectedPodSpec: &v1.PodSpec{
-				Containers: []v1.Container{
-					{
-						Name: "test-container",
-						Env: []v1.EnvVar{
-=======
 			expectedPodSpec: &corev1.PodSpec{
 				Containers: []corev1.Container{
 					{
 						Name: "test-container",
 						Env: []corev1.EnvVar{
->>>>>>> 2f5ff73c
 							{
 								Name:  "EXISTING_VAR",
 								Value: "existing_value",
@@ -2030,17 +1980,6 @@
 		},
 		"updateExistingEnv": {
 			targetContainerName: "test-container",
-<<<<<<< HEAD
-			pod: &v1.Pod{
-				ObjectMeta: metav1.ObjectMeta{
-					Name: "test-pod",
-				},
-				Spec: v1.PodSpec{
-					Containers: []v1.Container{
-						{
-							Name: "test-container",
-							Env: []v1.EnvVar{
-=======
 			pod: &corev1.Pod{
 				ObjectMeta: metav1.ObjectMeta{
 					Name: "test-pod",
@@ -2050,7 +1989,6 @@
 						{
 							Name: "test-container",
 							Env: []corev1.EnvVar{
->>>>>>> 2f5ff73c
 								{
 									Name:  "EXISTING_VAR",
 									Value: "existing_value",
@@ -2062,19 +2000,11 @@
 			},
 			envName:  "EXISTING_VAR",
 			envValue: "updated_value",
-<<<<<<< HEAD
-			expectedPodSpec: &v1.PodSpec{
-				Containers: []v1.Container{
-					{
-						Name: "test-container",
-						Env: []v1.EnvVar{
-=======
 			expectedPodSpec: &corev1.PodSpec{
 				Containers: []corev1.Container{
 					{
 						Name: "test-container",
 						Env: []corev1.EnvVar{
->>>>>>> 2f5ff73c
 							{
 								Name:  "EXISTING_VAR",
 								Value: "updated_value",
@@ -2087,17 +2017,6 @@
 		},
 		"updateExistingEnvWithSpecificContainer": {
 			targetContainerName: "target-container",
-<<<<<<< HEAD
-			pod: &v1.Pod{
-				ObjectMeta: metav1.ObjectMeta{
-					Name: "test-pod",
-				},
-				Spec: v1.PodSpec{
-					Containers: []v1.Container{
-						{
-							Name: "target-container",
-							Env: []v1.EnvVar{
-=======
 			pod: &corev1.Pod{
 				ObjectMeta: metav1.ObjectMeta{
 					Name: "test-pod",
@@ -2107,7 +2026,6 @@
 						{
 							Name: "target-container",
 							Env: []corev1.EnvVar{
->>>>>>> 2f5ff73c
 								{
 									Name:  "EXISTING_VAR",
 									Value: "existing_value",
@@ -2116,11 +2034,7 @@
 						},
 						{
 							Name: "test-container",
-<<<<<<< HEAD
-							Env: []v1.EnvVar{
-=======
 							Env: []corev1.EnvVar{
->>>>>>> 2f5ff73c
 								{
 									Name:  "EXISTING_VAR",
 									Value: "existing_value",
@@ -2132,19 +2046,11 @@
 			},
 			envName:  "EXISTING_VAR",
 			envValue: "updated_value",
-<<<<<<< HEAD
-			expectedPodSpec: &v1.PodSpec{
-				Containers: []v1.Container{
-					{
-						Name: "target-container",
-						Env: []v1.EnvVar{
-=======
 			expectedPodSpec: &corev1.PodSpec{
 				Containers: []corev1.Container{
 					{
 						Name: "target-container",
 						Env: []corev1.EnvVar{
->>>>>>> 2f5ff73c
 							{
 								Name:  "EXISTING_VAR",
 								Value: "updated_value",
@@ -2153,11 +2059,7 @@
 					},
 					{
 						Name: "test-container",
-<<<<<<< HEAD
-						Env: []v1.EnvVar{
-=======
 						Env: []corev1.EnvVar{
->>>>>>> 2f5ff73c
 							{
 								Name:  "EXISTING_VAR",
 								Value: "existing_value",
@@ -2170,17 +2072,6 @@
 		},
 		"addNewEnvWithSpecificContainer": {
 			targetContainerName: "target-container",
-<<<<<<< HEAD
-			pod: &v1.Pod{
-				ObjectMeta: metav1.ObjectMeta{
-					Name: "test-pod",
-				},
-				Spec: v1.PodSpec{
-					Containers: []v1.Container{
-						{
-							Name: "target-container",
-							Env: []v1.EnvVar{
-=======
 			pod: &corev1.Pod{
 				ObjectMeta: metav1.ObjectMeta{
 					Name: "test-pod",
@@ -2190,7 +2081,6 @@
 						{
 							Name: "target-container",
 							Env: []corev1.EnvVar{
->>>>>>> 2f5ff73c
 								{
 									Name:  "EXISTING_VAR",
 									Value: "existing_value",
@@ -2199,11 +2089,7 @@
 						},
 						{
 							Name: "test-container",
-<<<<<<< HEAD
-							Env: []v1.EnvVar{
-=======
 							Env: []corev1.EnvVar{
->>>>>>> 2f5ff73c
 								{
 									Name:  "EXISTING_VAR",
 									Value: "existing_value",
@@ -2215,19 +2101,11 @@
 			},
 			envName:  "NEW_ENV",
 			envValue: "new_value",
-<<<<<<< HEAD
-			expectedPodSpec: &v1.PodSpec{
-				Containers: []v1.Container{
-					{
-						Name: "target-container",
-						Env: []v1.EnvVar{
-=======
 			expectedPodSpec: &corev1.PodSpec{
 				Containers: []corev1.Container{
 					{
 						Name: "target-container",
 						Env: []corev1.EnvVar{
->>>>>>> 2f5ff73c
 							{
 								Name:  "EXISTING_VAR",
 								Value: "existing_value",
@@ -2240,11 +2118,7 @@
 					},
 					{
 						Name: "test-container",
-<<<<<<< HEAD
-						Env: []v1.EnvVar{
-=======
 						Env: []corev1.EnvVar{
->>>>>>> 2f5ff73c
 							{
 								Name:  "EXISTING_VAR",
 								Value: "existing_value",
@@ -2257,17 +2131,6 @@
 		},
 		"AddEnvToWrongContainer": {
 			targetContainerName: "test-container",
-<<<<<<< HEAD
-			pod: &v1.Pod{
-				ObjectMeta: metav1.ObjectMeta{
-					Name: "test-pod",
-				},
-				Spec: v1.PodSpec{
-					Containers: []v1.Container{
-						{
-							Name: "wrong-container",
-							Env: []v1.EnvVar{
-=======
 			pod: &corev1.Pod{
 				ObjectMeta: metav1.ObjectMeta{
 					Name: "test-pod",
@@ -2277,7 +2140,6 @@
 						{
 							Name: "wrong-container",
 							Env: []corev1.EnvVar{
->>>>>>> 2f5ff73c
 								{
 									Name:  "EXISTING_VAR",
 									Value: "existing_value",
@@ -2289,19 +2151,11 @@
 			},
 			envName:  "EXISTING_VAR",
 			envValue: "updated_value",
-<<<<<<< HEAD
-			expectedPodSpec: &v1.PodSpec{
-				Containers: []v1.Container{
-					{
-						Name: "test-container",
-						Env: []v1.EnvVar{
-=======
 			expectedPodSpec: &corev1.PodSpec{
 				Containers: []corev1.Container{
 					{
 						Name: "test-container",
 						Env: []corev1.EnvVar{
->>>>>>> 2f5ff73c
 							{
 								Name:  "EXISTING_VAR",
 								Value: "existing_value",
@@ -2327,28 +2181,12 @@
 	g := gomega.NewGomegaWithT(t)
 
 	scenarios := map[string]struct {
-<<<<<<< HEAD
-		srContainers        []v1.Container
-		isvcContainer       v1.Container
-=======
 		srContainers        []corev1.Container
 		isvcContainer       corev1.Container
->>>>>>> 2f5ff73c
 		isvc                *InferenceService
 		targetContainerName string
 		srPodSpec           v1alpha1.ServingRuntimePodSpec
 		isvcPodSpec         PodSpec
-<<<<<<< HEAD
-		expectedContainer   *v1.Container
-		expectedPodSpec     *v1.PodSpec
-		expectedErr         gomega.OmegaMatcher
-	}{
-		"Merge container when there is no target container": {
-			srContainers: []v1.Container{
-				{Name: "containerA"},
-			},
-			isvcContainer:       v1.Container{Name: "containerA"},
-=======
 		expectedContainer   *corev1.Container
 		expectedPodSpec     *corev1.PodSpec
 		expectedErr         gomega.OmegaMatcher
@@ -2358,23 +2196,10 @@
 				{Name: "containerA"},
 			},
 			isvcContainer:       corev1.Container{Name: "containerA"},
->>>>>>> 2f5ff73c
 			isvc:                &InferenceService{},
 			targetContainerName: "containerA",
 			srPodSpec:           v1alpha1.ServingRuntimePodSpec{},
 			isvcPodSpec:         PodSpec{},
-<<<<<<< HEAD
-			expectedContainer:   &v1.Container{Name: "containerA"},
-			expectedPodSpec:     &v1.PodSpec{},
-			expectedErr:         gomega.BeNil(),
-		},
-		"Merge container when there is target container": {
-			srContainers: []v1.Container{
-				{Name: "containerA"},
-			},
-			isvcContainer: v1.Container{Name: "containerA",
-				Env: []v1.EnvVar{{Name: "test", Value: "test"}}},
-=======
 			expectedContainer:   &corev1.Container{Name: "containerA"},
 			expectedPodSpec:     &corev1.PodSpec{},
 			expectedErr:         gomega.BeNil(),
@@ -2387,21 +2212,10 @@
 				Name: "containerA",
 				Env:  []corev1.EnvVar{{Name: "test", Value: "test"}},
 			},
->>>>>>> 2f5ff73c
 			isvc:                &InferenceService{},
 			targetContainerName: "containerA",
 			srPodSpec:           v1alpha1.ServingRuntimePodSpec{},
 			isvcPodSpec:         PodSpec{},
-<<<<<<< HEAD
-			expectedContainer: &v1.Container{Name: "containerA",
-				Env: []v1.EnvVar{{Name: "test", Value: "test"}}},
-			expectedPodSpec: &v1.PodSpec{},
-			expectedErr:     gomega.BeNil(),
-		},
-		"Return error when invalid container name": {
-			srContainers:        []v1.Container{{Name: "containerA"}},
-			isvcContainer:       v1.Container{Name: "containerB"},
-=======
 			expectedContainer: &corev1.Container{
 				Name: "containerA",
 				Env:  []corev1.EnvVar{{Name: "test", Value: "test"}},
@@ -2412,7 +2226,6 @@
 		"Return error when invalid container name": {
 			srContainers:        []corev1.Container{{Name: "containerA"}},
 			isvcContainer:       corev1.Container{Name: "containerB"},
->>>>>>> 2f5ff73c
 			isvc:                &InferenceService{},
 			targetContainerName: "nonExistentContainer",
 			srPodSpec:           v1alpha1.ServingRuntimePodSpec{},
@@ -2422,31 +2235,6 @@
 			expectedErr:         gomega.HaveOccurred(),
 		},
 		"Merge podSpec when there is target container": {
-<<<<<<< HEAD
-			srContainers: []v1.Container{
-				{Name: "containerA"},
-			},
-			isvcContainer:       v1.Container{Name: "containerA"},
-			isvc:                &InferenceService{},
-			targetContainerName: "containerA",
-			srPodSpec:           v1alpha1.ServingRuntimePodSpec{Containers: []v1.Container{{Name: "containerA", Env: []v1.EnvVar{{Name: "original", Value: "original"}}}}},
-			isvcPodSpec:         PodSpec{Containers: []v1.Container{{Name: "containerA", Env: []v1.EnvVar{{Name: "test", Value: "test"}}}}},
-			expectedContainer:   &v1.Container{Name: "containerA"},
-			expectedPodSpec:     &v1.PodSpec{Containers: []v1.Container{{Name: "containerA", Env: []v1.EnvVar{{Name: "original", Value: "original"}, {Name: "test", Value: "test"}}}}},
-			expectedErr:         gomega.BeNil(),
-		},
-		"Merge podSpec when there is no target container": {
-			srContainers: []v1.Container{
-				{Name: "containerA"},
-			},
-			isvcContainer:       v1.Container{Name: "containerA"},
-			isvc:                &InferenceService{},
-			targetContainerName: "containerA",
-			srPodSpec:           v1alpha1.ServingRuntimePodSpec{Containers: []v1.Container{{Name: "containerA", Env: []v1.EnvVar{{Name: "original", Value: "original"}}}}},
-			isvcPodSpec:         PodSpec{Containers: []v1.Container{{Name: "containerB", Env: []v1.EnvVar{{Name: "test", Value: "test"}}}}},
-			expectedContainer:   &v1.Container{Name: "containerA"},
-			expectedPodSpec:     &v1.PodSpec{Containers: []v1.Container{{Name: "containerA", Env: []v1.EnvVar{{Name: "original", Value: "original"}}}}},
-=======
 			srContainers: []corev1.Container{
 				{Name: "containerA"},
 			},
@@ -2470,7 +2258,6 @@
 			isvcPodSpec:         PodSpec{Containers: []corev1.Container{{Name: "containerB", Env: []corev1.EnvVar{{Name: "test", Value: "test"}}}}},
 			expectedContainer:   &corev1.Container{Name: "containerA"},
 			expectedPodSpec:     &corev1.PodSpec{Containers: []corev1.Container{{Name: "containerA", Env: []corev1.EnvVar{{Name: "original", Value: "original"}}}}},
->>>>>>> 2f5ff73c
 			expectedErr:         gomega.BeNil(),
 		},
 	}
