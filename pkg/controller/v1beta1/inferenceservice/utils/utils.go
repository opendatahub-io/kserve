/*
Copyright 2021 The KServe Authors.

Licensed under the Apache License, Version 2.0 (the "License");
you may not use this file except in compliance with the License.
You may obtain a copy of the License at

    http://www.apache.org/licenses/LICENSE-2.0

Unless required by applicable law or agreed to in writing, software
distributed under the License is distributed on an "AS IS" BASIS,
WITHOUT WARRANTIES OR CONDITIONS OF ANY KIND, either express or implied.
See the License for the specific language governing permissions and
limitations under the License.
*/

package utils

import (
	"bytes"
	"context"
	"encoding/json"
	"fmt"
	"html/template"
	"regexp"
	"sort"
	"strings"

	"github.com/pkg/errors"
	goerrors "github.com/pkg/errors"
	v1 "k8s.io/api/core/v1"
	apierrors "k8s.io/apimachinery/pkg/api/errors"
	"k8s.io/apimachinery/pkg/api/resource"
	metav1 "k8s.io/apimachinery/pkg/apis/meta/v1"
	"k8s.io/apimachinery/pkg/util/strategicpatch"
	"sigs.k8s.io/controller-runtime/pkg/client"

	"github.com/kserve/kserve/pkg/apis/serving/v1alpha1"
	"github.com/kserve/kserve/pkg/apis/serving/v1beta1"
	"github.com/kserve/kserve/pkg/constants"
	"github.com/kserve/kserve/pkg/utils"
	"github.com/kserve/kserve/pkg/webhook/admission/pod"
)

// Constants
var (
	SupportedStorageURIPrefixList = []string{"gs://", "s3://", "pvc://", "file://", "https://", "http://", "hdfs://", "webhdfs://", "oci://"}
)

const (
	AzureBlobURL      = "blob.core.windows.net"
	AzureBlobURIRegEx = "https://(.+?).blob.core.windows.net/(.+)"
)

// IsMMSPredictor Only enable MMS predictor when predictor config sets MMS to true and neither
// storage uri nor storage spec is set
func IsMMSPredictor(predictor *v1beta1.PredictorSpec) bool {
	if len(predictor.Containers) > 0 {
		container := predictor.Containers[0]
		for _, envVar := range container.Env {
			if envVar.Name == constants.CustomSpecMultiModelServerEnvVarKey && envVar.Value == "true" {
				return true
			}
		}
		return false
	} else {
		impl := predictor.GetImplementation()
		res := impl.GetStorageUri() == nil && impl.GetStorageSpec() == nil
		// HuggingFace supports model ID without storage initializer, but it should not be a multi-model server.
		if predictor.HuggingFace != nil || (predictor.Model != nil && predictor.Model.ModelFormat.Name == "huggingface") {
			return false
		}
		return res
	}
}

func IsMemoryResourceAvailable(isvc *v1beta1.InferenceService, totalReqMemory resource.Quantity) bool {
	if isvc.Spec.Predictor.GetExtensions() == nil || len(isvc.Spec.Predictor.GetImplementations()) == 0 {
		return false
	}

	container := isvc.Spec.Predictor.GetImplementation().GetContainer(isvc.ObjectMeta, isvc.Spec.Predictor.GetExtensions(), nil)

	predictorMemoryLimit := container.Resources.Limits.Memory()
	return predictorMemoryLimit.Cmp(totalReqMemory) >= 0
}

func getModelNameFromArgs(args []string) string {
	modelName := ""
	for i, arg := range args {
		if strings.HasPrefix(arg, constants.ArgumentModelName) {
			// Case 1: ["--model-name=<model-name>"]
			modelNameValueArr := strings.Split(arg, "=")
			if len(modelNameValueArr) == 2 {
				modelName = modelNameValueArr[1]
			}
			// Case 2: ["--model-name", "<model-name>"]
			if i+1 < len(args) && !strings.HasPrefix(args[i+1], "--") {
				modelName = args[i+1]
			}
		}
	}
	return modelName
}

// GetModelName returns the model name for single model serving case
func GetModelName(isvc *v1beta1.InferenceService) string {
	// Return model name from args for KServe custom model server if transformer presents
	if isvc.Spec.Transformer != nil && len(isvc.Spec.Transformer.Containers) > 0 {
		modelName := getModelNameFromArgs(isvc.Spec.Transformer.Containers[0].Args)
		if modelName != "" {
			return modelName
		}
	}
	if isvc.Spec.Predictor.Model != nil {
		// Return model name from env variable for MLServer
		for _, env := range isvc.Spec.Predictor.Model.Env {
			if env.Name == constants.MLServerModelNameEnv {
				return env.Value
			}
		}
		// Return model name from args for tfserving or KServe model server
		modelName := getModelNameFromArgs(isvc.Spec.Predictor.Model.Args)
		if modelName != "" {
			return modelName
		}
	} else if len(isvc.Spec.Predictor.Containers) > 0 {
		// Return model name from args for KServe custom model server
		modelName := getModelNameFromArgs(isvc.Spec.Predictor.Containers[0].Args)
		if modelName != "" {
			return modelName
		}
	}
	// Return isvc name if model name is not found
	return isvc.Name
}

// GetPredictorEndpoint returns the predictor endpoint if status.address.url is not nil else returns empty string with error.
func GetPredictorEndpoint(isvc *v1beta1.InferenceService) (string, error) {
	if isvc.Status.Address != nil && isvc.Status.Address.URL != nil {
		hostName := isvc.Status.Address.URL.String()
		path := ""
		modelName := GetModelName(isvc)
		if isvc.Spec.Transformer != nil {
			protocol := isvc.Spec.Transformer.GetImplementation().GetProtocol()
			if protocol == constants.ProtocolV1 {
				path = constants.PredictPath(modelName, constants.ProtocolV1)
			} else if protocol == constants.ProtocolV2 {
				path = constants.PredictPath(modelName, constants.ProtocolV2)
			}
		} else if !IsMMSPredictor(&isvc.Spec.Predictor) {
			protocol := isvc.Spec.Predictor.GetImplementation().GetProtocol()
			if protocol == constants.ProtocolV1 {
				path = constants.PredictPath(modelName, constants.ProtocolV1)
			} else if protocol == constants.ProtocolV2 {
				path = constants.PredictPath(modelName, constants.ProtocolV2)
			}
		}
		return fmt.Sprintf("%s%s", hostName, path), nil
	} else {
		return "", goerrors.Errorf("service %s is not ready", isvc.Name)
	}
}

/*
GetDeploymentMode returns the current deployment mode, supports Serverless and RawDeployment
case 1: no serving.kserve.org/deploymentMode annotation

	return config.deploy.defaultDeploymentMode

case 2: serving.kserve.org/deploymentMode is set

	        if the mode is "RawDeployment", "Serverless" or "ModelMesh", return it.
			else return config.deploy.defaultDeploymentMode
*/
func GetDeploymentMode(annotations map[string]string, deployConfig *v1beta1.DeployConfig) constants.DeploymentModeType {
	deploymentMode, ok := annotations[constants.DeploymentMode]
	if ok && (deploymentMode == string(constants.RawDeployment) || deploymentMode ==
		string(constants.Serverless) || deploymentMode == string(constants.ModelMeshDeployment)) {
		return constants.DeploymentModeType(deploymentMode)
	}
	return constants.DeploymentModeType(deployConfig.DefaultDeploymentMode)
}

// MergeRuntimeContainers Merge the predictor Container struct with the runtime Container struct, allowing users
// to override runtime container settings from the predictor spec.
func MergeRuntimeContainers(runtimeContainer *v1.Container, predictorContainer *v1.Container) (*v1.Container, error) {
	// Save runtime container name, as the name can be overridden as empty string during the Unmarshal below
	// since the Name field does not have the 'omitempty' struct tag.
	runtimeContainerName := runtimeContainer.Name

	// Use JSON Marshal/Unmarshal to merge Container structs using strategic merge patch
	runtimeContainerJson, err := json.Marshal(runtimeContainer)
	if err != nil {
		return nil, err
	}

	overrides, err := json.Marshal(predictorContainer)
	if err != nil {
		return nil, err
	}

	mergedContainer := v1.Container{}
	jsonResult, err := strategicpatch.StrategicMergePatch(runtimeContainerJson, overrides, mergedContainer)
	if err != nil {
		return nil, err
	}

	if err := json.Unmarshal(jsonResult, &mergedContainer); err != nil {
		return nil, err
	}

	if mergedContainer.Name == "" {
		mergedContainer.Name = runtimeContainerName
	}

	// Strategic merge patch will replace args but more useful behaviour here is to concatenate
	mergedContainer.Args = append(append([]string{}, runtimeContainer.Args...), predictorContainer.Args...)

	return &mergedContainer, nil
}

// MergePodSpec Merge the predictor PodSpec struct with the runtime PodSpec struct, allowing users
// to override runtime PodSpec settings from the predictor spec.
func MergePodSpec(runtimePodSpec *v1alpha1.ServingRuntimePodSpec, predictorPodSpec *v1beta1.PodSpec) (*v1.PodSpec, error) {
	runtimePodSpecJson, err := json.Marshal(v1.PodSpec{
		NodeSelector:     runtimePodSpec.NodeSelector,
		Affinity:         runtimePodSpec.Affinity,
		Tolerations:      runtimePodSpec.Tolerations,
		Volumes:          runtimePodSpec.Volumes,
		ImagePullSecrets: runtimePodSpec.ImagePullSecrets,
	})
	if err != nil {
		return nil, err
	}

	// Use JSON Marshal/Unmarshal to merge PodSpec structs.
	overrides, err := json.Marshal(predictorPodSpec)
	if err != nil {
		return nil, err
	}

	corePodSpec := v1.PodSpec{}
	jsonResult, err := strategicpatch.StrategicMergePatch(runtimePodSpecJson, overrides, corePodSpec)
	if err != nil {
		return nil, err
	}

	if err := json.Unmarshal(jsonResult, &corePodSpec); err != nil {
		return nil, err
	}

	return &corePodSpec, nil
}

// GetServingRuntime Get a ServingRuntime by name. First, ServingRuntimes in the given namespace will be checked.
// If a resource of the specified name is not found, then ClusterServingRuntimes will be checked.
func GetServingRuntime(cl client.Client, name string, namespace string) (*v1alpha1.ServingRuntimeSpec, error) {
	runtime := &v1alpha1.ServingRuntime{}
	err := cl.Get(context.TODO(), client.ObjectKey{Name: name, Namespace: namespace}, runtime)
	if err == nil {
		return &runtime.Spec, nil
	} else if !apierrors.IsNotFound(err) {
		return nil, err
	}

<<<<<<< HEAD
	// ODH does not support ClusterServingRuntimes
	// clusterRuntime := &v1alpha1.ClusterServingRuntime{}
	// err = cl.Get(context.TODO(), client.ObjectKey{Name: name}, clusterRuntime)
	// if err == nil {
	//	 return &clusterRuntime.Spec, nil
	// } else if !errors.IsNotFound(err) {
	//	 return nil, err
	// }

	return nil, goerrors.New("No ServingRuntimes with the name: " + name)
=======
	clusterRuntime := &v1alpha1.ClusterServingRuntime{}
	err = cl.Get(context.TODO(), client.ObjectKey{Name: name}, clusterRuntime)
	if err == nil {
		return &clusterRuntime.Spec, nil
	} else if !apierrors.IsNotFound(err) {
		return nil, err
	}
	return nil, goerrors.New("No ServingRuntimes or ClusterServingRuntimes with the name: " + name)
>>>>>>> d754f65b
}

// ReplacePlaceholders Replace placeholders in runtime container by values from inferenceservice metadata
func ReplacePlaceholders(container *v1.Container, meta metav1.ObjectMeta) error {
	data, _ := json.Marshal(container)
	tmpl, err := template.New("container-tmpl").Parse(string(data))
	if err != nil {
		return err
	}
	buf := &bytes.Buffer{}
	err = tmpl.Execute(buf, meta)
	if err != nil {
		return err
	}
	return json.Unmarshal(buf.Bytes(), container)
}

// UpdateImageTag Update image tag if GPU is enabled or runtime version is provided
func UpdateImageTag(container *v1.Container, runtimeVersion *string, servingRuntime *string) {
	image := container.Image
	if runtimeVersion != nil {
		re := regexp.MustCompile(`(:([\w.\-_]*))$`)
		if len(re.FindString(image)) == 0 {
			container.Image = image + ":" + *runtimeVersion
		} else {
			container.Image = re.ReplaceAllString(image, ":"+*runtimeVersion)
		}
	} else if utils.IsGPUEnabled(container.Resources) && len(strings.Split(image, ":")) > 0 {
		re := regexp.MustCompile(`(:([\w.\-_]*))$`)
		if len(re.FindString(image)) > 0 {
			// For TFServing/TorchServe the GPU image is tagged with suffix "-gpu", when the version is found in the tag
			// and runtimeVersion is not specified, we default to append the "-gpu" suffix to the image tag
			if servingRuntime != nil && (*servingRuntime == constants.TFServing || *servingRuntime == constants.TorchServe) {
				// check for the case when image field is specified directly with gpu tag
				if !strings.HasSuffix(container.Image, "-gpu") {
					container.Image = image + "-gpu"
				}
			}
		}
	}
}

// ListPodsByLabel Get a PodList by label.
func ListPodsByLabel(cl client.Client, namespace string, labelKey string, labelVal string) (*v1.PodList, error) {
	podList := &v1.PodList{}
	opts := []client.ListOption{
		client.InNamespace(namespace),
		client.MatchingLabels{labelKey: labelVal},
	}
	err := cl.List(context.TODO(), podList, opts...)
	if err != nil && !apierrors.IsNotFound(err) {
		return nil, err
	}
	sortPodsByCreatedTimestampDesc(podList)
	return podList, nil
}

func sortPodsByCreatedTimestampDesc(pods *v1.PodList) {
	sort.Slice(pods.Items, func(i, j int) bool {
		return pods.Items[j].ObjectMeta.CreationTimestamp.Before(&pods.Items[i].ObjectMeta.CreationTimestamp)
	})
}

func ValidateStorageURI(storageURI *string, client client.Client) error {
	if storageURI == nil {
		return nil
	}

	// Step 1: Passes the validation if we have a storage container CR that supports this storageURI.
	storageContainerSpec, err := pod.GetContainerSpecForStorageUri(*storageURI, client)
	if err != nil {
		return err
	}
	if storageContainerSpec != nil {
		return nil
	}

	// Step 2: Does the default storage initializer image support this storageURI?
	// local path (not some protocol?)
	if !regexp.MustCompile(`\w+?://`).MatchString(*storageURI) {
		return nil
	}

	// need to verify Azure Blob first, because it uses http(s):// prefix
	if strings.Contains(*storageURI, AzureBlobURL) {
		azureURIMatcher := regexp.MustCompile(AzureBlobURIRegEx)
		if parts := azureURIMatcher.FindStringSubmatch(*storageURI); parts != nil {
			return nil
		}
	} else if utils.IsPrefixSupported(*storageURI, SupportedStorageURIPrefixList) {
		return nil
	}

	return fmt.Errorf(v1beta1.UnsupportedStorageURIFormatError, strings.Join(SupportedStorageURIPrefixList, ", "), *storageURI)
}

// Function to add a new environment variable to a specific container in the PodSpec
func AddEnvVarToPodSpec(podSpec *v1.PodSpec, containerName, envName, envValue string) error {
	updatedResult := false
	// Iterate over the containers in the PodTemplateSpec to find the specified container
	for i, container := range podSpec.Containers {
		if container.Name == containerName {
			updatedResult = true
			if _, exists := utils.GetEnvVarValue(container.Env, envName); exists {
				// Overwrite the environment variable
				for j, envVar := range container.Env {
					if envVar.Name == envName {
						podSpec.Containers[i].Env[j].Value = envValue
						break
					}
				}
			} else {
				// Add the new environment variable to the Env field if it ooes not exist
				container.Env = append(container.Env, v1.EnvVar{
					Name:  envName,
					Value: envValue,
				})
				podSpec.Containers[i].Env = container.Env
			}
		}
	}

	if !updatedResult {
		return fmt.Errorf("target container(%s) does not exist", containerName)
	}
	return nil
}

func MergeServingRuntimeAndInferenceServiceSpecs(srContainers []v1.Container, isvcContainer v1.Container, isvc *v1beta1.InferenceService, targetContainerName string, srPodSpec v1alpha1.ServingRuntimePodSpec, isvcPodSpec v1beta1.PodSpec) (int, *v1.Container, *v1.PodSpec, error) {
	var err error
	containerIndexInSR := -1
	for i := range srContainers {
		if srContainers[i].Name == targetContainerName {
			containerIndexInSR = i
			break
		}
	}
	if containerIndexInSR == -1 {
		errMsg := fmt.Sprintf("failed to find %s in ServingRuntime containers", targetContainerName)
		isvc.Status.UpdateModelTransitionStatus(v1beta1.InvalidSpec, &v1beta1.FailureInfo{
			Reason:  v1beta1.InvalidPredictorSpec,
			Message: errMsg,
		})
		return 0, nil, nil, errors.New(errMsg)
	}

	mergedContainer, err := MergeRuntimeContainers(&srContainers[containerIndexInSR], &isvcContainer)
	if err != nil {
		errMsg := fmt.Sprintf("failed to merge container. Detail: %s", err)
		isvc.Status.UpdateModelTransitionStatus(v1beta1.InvalidSpec, &v1beta1.FailureInfo{
			Reason:  v1beta1.InvalidPredictorSpec,
			Message: errMsg,
		})
		return 0, nil, nil, errors.New(errMsg)
	}

	mergedPodSpec, err := MergePodSpec(&srPodSpec, &isvcPodSpec)
	if err != nil {
		errMsg := fmt.Sprintf("failed to consolidate serving runtime PodSpecs. Detail: %s", err)
		isvc.Status.UpdateModelTransitionStatus(v1beta1.InvalidSpec, &v1beta1.FailureInfo{
			Reason:  v1beta1.InvalidPredictorSpec,
			Message: errMsg,
		})
		return 0, nil, nil, errors.New(errMsg)
	}
	return containerIndexInSR, mergedContainer, mergedPodSpec, nil
}<|MERGE_RESOLUTION|>--- conflicted
+++ resolved
@@ -264,7 +264,6 @@
 		return nil, err
 	}
 
-<<<<<<< HEAD
 	// ODH does not support ClusterServingRuntimes
 	// clusterRuntime := &v1alpha1.ClusterServingRuntime{}
 	// err = cl.Get(context.TODO(), client.ObjectKey{Name: name}, clusterRuntime)
@@ -275,16 +274,6 @@
 	// }
 
 	return nil, goerrors.New("No ServingRuntimes with the name: " + name)
-=======
-	clusterRuntime := &v1alpha1.ClusterServingRuntime{}
-	err = cl.Get(context.TODO(), client.ObjectKey{Name: name}, clusterRuntime)
-	if err == nil {
-		return &clusterRuntime.Spec, nil
-	} else if !apierrors.IsNotFound(err) {
-		return nil, err
-	}
-	return nil, goerrors.New("No ServingRuntimes or ClusterServingRuntimes with the name: " + name)
->>>>>>> d754f65b
 }
 
 // ReplacePlaceholders Replace placeholders in runtime container by values from inferenceservice metadata
