--- conflicted
+++ resolved
@@ -277,27 +277,15 @@
 		return nil, err
 	}
 
-<<<<<<< HEAD
 	// ODH does not support ClusterServingRuntimes
-	// clusterRuntime := &v1alpha1.ClusterServingRuntime{}
-	// err = cl.Get(context.TODO(), client.ObjectKey{Name: name}, clusterRuntime)
-	// if err == nil {
-	//	 return &clusterRuntime.Spec, nil
-	// } else if !errors.IsNotFound(err) {
-	//	 return nil, err
-	// }
-
+	//clusterRuntime := &v1alpha1.ClusterServingRuntime{}
+	//err = cl.Get(ctx, client.ObjectKey{Name: name}, clusterRuntime)
+	//if err == nil {
+	//	return &clusterRuntime.Spec, nil
+	//} else if !apierrors.IsNotFound(err) {
+	//	return nil, err
+	//}
 	return nil, goerrors.New("No ServingRuntimes with the name: " + name)
-=======
-	clusterRuntime := &v1alpha1.ClusterServingRuntime{}
-	err = cl.Get(ctx, client.ObjectKey{Name: name}, clusterRuntime)
-	if err == nil {
-		return &clusterRuntime.Spec, nil
-	} else if !apierrors.IsNotFound(err) {
-		return nil, err
-	}
-	return nil, goerrors.New("No ServingRuntimes or ClusterServingRuntimes with the name: " + name)
->>>>>>> 41f771d0
 }
 
 // ReplacePlaceholders Replace placeholders in runtime container by values from inferenceservice metadata
