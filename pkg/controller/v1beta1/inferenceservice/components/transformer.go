--- conflicted
+++ resolved
@@ -73,7 +73,6 @@
 func (p *Transformer) Reconcile(ctx context.Context, isvc *v1beta1.InferenceService) (ctrl.Result, error) {
 	p.Log.Info("Reconciling Transformer", "TransformerSpec", isvc.Spec.Transformer)
 	transformer := isvc.Spec.Transformer.GetImplementation()
-<<<<<<< HEAD
 	var annotations map[string]string
 	if p.deploymentMode == constants.RawDeployment {
 		annotations = utils.Filter(isvc.Annotations, func(key string) bool {
@@ -87,12 +86,6 @@
 		})
 	}
 	// KNative does not support INIT containers or mounting, so we add annotations that trigger the
-=======
-	annotations := utils.Filter(isvc.Annotations, func(key string) bool {
-		return !utils.Includes(p.inferenceServiceConfig.ServiceAnnotationDisallowedList, key)
-	})
-	// Knative does not support INIT containers or mounting, so we add annotations that trigger the
->>>>>>> b42d7126
 	// StorageInitializer injector to mutate the underlying deployment to provision model data
 	if sourceURI := transformer.GetStorageUri(); sourceURI != nil {
 		annotations[constants.StorageInitializerSourceUriInternalAnnotationKey] = *sourceURI
