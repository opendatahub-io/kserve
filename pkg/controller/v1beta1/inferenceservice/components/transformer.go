--- conflicted
+++ resolved
@@ -36,7 +36,6 @@
 	"github.com/kserve/kserve/pkg/apis/serving/v1alpha1"
 	"github.com/kserve/kserve/pkg/apis/serving/v1beta1"
 	"github.com/kserve/kserve/pkg/constants"
-	knutils "github.com/kserve/kserve/pkg/controller/v1alpha1/utils"
 	"github.com/kserve/kserve/pkg/controller/v1beta1/inferenceservice/reconcilers/knative"
 	raw "github.com/kserve/kserve/pkg/controller/v1beta1/inferenceservice/reconcilers/raw"
 	isvcutils "github.com/kserve/kserve/pkg/controller/v1beta1/inferenceservice/utils"
@@ -54,12 +53,11 @@
 	scheme                 *runtime.Scheme
 	inferenceServiceConfig *v1beta1.InferenceServicesConfig
 	deploymentMode         constants.DeploymentModeType
-	allowZeroInitialScale  bool
 	Log                    logr.Logger
 }
 
 func NewTransformer(client client.Client, clientset kubernetes.Interface, scheme *runtime.Scheme,
-	inferenceServiceConfig *v1beta1.InferenceServicesConfig, deploymentMode constants.DeploymentModeType, allowZeroInitialScale bool,
+	inferenceServiceConfig *v1beta1.InferenceServicesConfig, deploymentMode constants.DeploymentModeType,
 ) Component {
 	return &Transformer{
 		client:                 client,
@@ -67,7 +65,6 @@
 		scheme:                 scheme,
 		inferenceServiceConfig: inferenceServiceConfig,
 		deploymentMode:         deploymentMode,
-		allowZeroInitialScale:  allowZeroInitialScale,
 		Log:                    ctrl.Log.WithName("TransformerReconciler"),
 	}
 }
@@ -76,21 +73,6 @@
 func (p *Transformer) Reconcile(ctx context.Context, isvc *v1beta1.InferenceService) (ctrl.Result, error) {
 	p.Log.Info("Reconciling Transformer", "TransformerSpec", isvc.Spec.Transformer)
 	transformer := isvc.Spec.Transformer.GetImplementation()
-<<<<<<< HEAD
-	var annotations map[string]string
-	if p.deploymentMode == constants.Standard {
-		annotations = utils.Filter(isvc.Annotations, func(key string) bool {
-			// https://issues.redhat.com/browse/RHOAIENG-20326
-			// For RawDeployment, we allow the security.opendatahub.io/enable-auth annotation
-			return !utils.Includes(isvcutils.FilterList(p.inferenceServiceConfig.ServiceAnnotationDisallowedList, constants.ODHKserveRawAuth), key)
-		})
-	} else {
-		annotations = utils.Filter(isvc.Annotations, func(key string) bool {
-			return !utils.Includes(p.inferenceServiceConfig.ServiceAnnotationDisallowedList, key)
-		})
-	}
-	// KNative does not support INIT containers or mounting, so we add annotations that trigger the
-=======
 	sourceURI := transformer.GetStorageUri()
 
 	annotations := utils.Filter(isvc.Annotations, func(key string) bool {
@@ -98,7 +80,6 @@
 	})
 
 	// Knative does not support INIT containers or mounting, so we add annotations that trigger the
->>>>>>> b4afaa43
 	// StorageInitializer injector to mutate the underlying deployment to provision model data
 	if sourceURI != nil {
 		annotations[constants.StorageInitializerSourceUriInternalAnnotationKey] = *sourceURI
@@ -115,20 +96,11 @@
 	predictorName := constants.PredictorServiceName(isvc.Name)
 
 	// Labels and annotations from transformer component
-	// Label filter will be handled in ksvc_reconciler and raw reconciler
+	// Label filter will be handled in ksvc_reconciler
 	transformerLabels := isvc.Spec.Transformer.Labels
-	var transformerAnnotations map[string]string
-	if p.deploymentMode == constants.Standard {
-		transformerAnnotations = utils.Filter(isvc.Spec.Transformer.Annotations, func(key string) bool {
-			// https://issues.redhat.com/browse/RHOAIENG-20326
-			// For RawDeployment, we allow the security.opendatahub.io/enable-auth annotation
-			return !utils.Includes(isvcutils.FilterList(p.inferenceServiceConfig.ServiceAnnotationDisallowedList, constants.ODHKserveRawAuth), key)
-		})
-	} else {
-		transformerAnnotations = utils.Filter(isvc.Spec.Transformer.Annotations, func(key string) bool {
-			return !utils.Includes(p.inferenceServiceConfig.ServiceAnnotationDisallowedList, key)
-		})
-	}
+	transformerAnnotations := utils.Filter(isvc.Spec.Transformer.Annotations, func(key string) bool {
+		return !utils.Includes(p.inferenceServiceConfig.ServiceAnnotationDisallowedList, key)
+	})
 
 	// Labels and annotations priority: transformer component > isvc
 	// Labels and annotations from high priority will overwrite that from low priority
@@ -215,11 +187,6 @@
 }
 
 func (p *Transformer) reconcileTransformerRawDeployment(ctx context.Context, isvc *v1beta1.InferenceService, objectMeta *metav1.ObjectMeta, podSpec *corev1.PodSpec) error {
-<<<<<<< HEAD
-	r, err := raw.NewRawKubeReconciler(ctx, p.client, p.clientset, p.scheme, constants.InferenceServiceResource, *objectMeta, metav1.ObjectMeta{},
-
-		&isvc.Spec.Transformer.ComponentExtensionSpec, podSpec, nil)
-=======
 	isvcConfigMap, err := v1beta1.GetInferenceServiceConfigMap(ctx, p.clientset)
 	if err != nil {
 		return errors.Wrapf(err, "failed to get InferenceService ConfigMap")
@@ -248,7 +215,6 @@
 
 	r, err := raw.NewRawKubeReconciler(ctx, p.client, p.clientset, p.scheme, *objectMeta, metav1.ObjectMeta{},
 		&isvc.Spec.Transformer.ComponentExtensionSpec, podSpec, nil, &isvc.Spec.Transformer.StorageUris, storageInitializerConfig, storageSpec, credentialBuilder, storageContainerSpec)
->>>>>>> b4afaa43
 	if err != nil {
 		return errors.Wrapf(err, "fails to create NewRawKubeReconciler for transformer")
 	}
@@ -280,12 +246,6 @@
 }
 
 func (p *Transformer) reconcileTransformerKnativeDeployment(ctx context.Context, isvc *v1beta1.InferenceService, objectMeta *metav1.ObjectMeta, podSpec *corev1.PodSpec) error {
-<<<<<<< HEAD
-	knutils.ValidateInitialScaleAnnotation(objectMeta.Annotations, p.allowZeroInitialScale, isvc.Spec.Transformer.MinReplicas, p.Log)
-
-	r := knative.NewKsvcReconciler(p.client, p.scheme, *objectMeta, &isvc.Spec.Transformer.ComponentExtensionSpec,
-		podSpec, isvc.Status.Components[v1beta1.TransformerComponent], p.inferenceServiceConfig.ServiceLabelDisallowedList)
-=======
 	isvcConfigMap, err := v1beta1.GetInferenceServiceConfigMap(ctx, p.clientset)
 	if err != nil {
 		return errors.Wrapf(err, "failed to get InferenceService ConfigMap")
@@ -314,7 +274,6 @@
 
 	r := knative.NewKsvcReconciler(ctx, p.client, p.scheme, *objectMeta, &isvc.Spec.Transformer.ComponentExtensionSpec,
 		podSpec, isvc.Status.Components[v1beta1.TransformerComponent], p.inferenceServiceConfig.ServiceLabelDisallowedList, &isvc.Spec.Transformer.StorageUris, storageInitializerConfig, storageSpec, credentialBuilder, storageContainerSpec)
->>>>>>> b4afaa43
 
 	if err := controllerutil.SetControllerReference(isvc, r.Service, p.scheme); err != nil {
 		return errors.Wrapf(err, "fails to set owner reference for transformer")
