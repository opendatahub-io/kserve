/*
Copyright 2021 The KServe Authors.

Licensed under the Apache License, Version 2.0 (the "License");
you may not use this file except in compliance with the License.
You may obtain a copy of the License at

    http://www.apache.org/licenses/LICENSE-2.0

Unless required by applicable law or agreed to in writing, software
distributed under the License is distributed on an "AS IS" BASIS,
WITHOUT WARRANTIES OR CONDITIONS OF ANY KIND, either express or implied.
See the License for the specific language governing permissions and
limitations under the License.
*/

package components

import (
	"context"
	"fmt"

	"github.com/go-logr/logr"
	"github.com/pkg/errors"
	corev1 "k8s.io/api/core/v1"
	metav1 "k8s.io/apimachinery/pkg/apis/meta/v1"
	"k8s.io/apimachinery/pkg/runtime"
	"k8s.io/apimachinery/pkg/types"
	"k8s.io/client-go/kubernetes"
	knservingv1 "knative.dev/serving/pkg/apis/serving/v1"
	ctrl "sigs.k8s.io/controller-runtime"
	"sigs.k8s.io/controller-runtime/pkg/client"
	"sigs.k8s.io/controller-runtime/pkg/controller/controllerutil"

	"github.com/kserve/kserve/pkg/constants"
	knutils "github.com/kserve/kserve/pkg/controller/v1alpha1/utils"
	"github.com/kserve/kserve/pkg/controller/v1beta1/inferenceservice/reconcilers/knative"
	"github.com/kserve/kserve/pkg/controller/v1beta1/inferenceservice/reconcilers/raw"
	isvcutils "github.com/kserve/kserve/pkg/controller/v1beta1/inferenceservice/utils"
	"github.com/kserve/kserve/pkg/utils"

	"github.com/kserve/kserve/pkg/apis/serving/v1beta1"
)

var _ Component = &Explainer{}

// Explainer reconciles resources for this component.
type Explainer struct {
	client                 client.Client
	clientset              kubernetes.Interface
	scheme                 *runtime.Scheme
	inferenceServiceConfig *v1beta1.InferenceServicesConfig
	deploymentMode         constants.DeploymentModeType
	allowZeroInitialScale  bool
	Log                    logr.Logger
}

func NewExplainer(client client.Client, clientset kubernetes.Interface, scheme *runtime.Scheme,
	inferenceServiceConfig *v1beta1.InferenceServicesConfig, deploymentMode constants.DeploymentModeType, allowZeroInitialScale bool,
) Component {
	return &Explainer{
		client:                 client,
		clientset:              clientset,
		scheme:                 scheme,
		inferenceServiceConfig: inferenceServiceConfig,
		deploymentMode:         deploymentMode,
		allowZeroInitialScale:  allowZeroInitialScale,
		Log:                    ctrl.Log.WithName("ExplainerReconciler"),
	}
}

// Reconcile observes the explainer and attempts to drive the status towards the desired state.
func (e *Explainer) Reconcile(ctx context.Context, isvc *v1beta1.InferenceService) (ctrl.Result, error) {
	e.Log.Info("Reconciling Explainer", "ExplainerSpec", isvc.Spec.Explainer)
	explainer := isvc.Spec.Explainer.GetImplementation()
	var annotations map[string]string
	if e.deploymentMode == constants.RawDeployment {
		annotations = utils.Filter(isvc.Annotations, func(key string) bool {
			// https://issues.redhat.com/browse/RHOAIENG-20326
			// For RawDeployment, we allow the security.opendatahub.io/enable-auth annotation
			return !utils.Includes(isvcutils.FilterList(e.inferenceServiceConfig.ServiceAnnotationDisallowedList, constants.ODHKserveRawAuth), key)
		})
	} else {
		annotations = utils.Filter(isvc.Annotations, func(key string) bool {
			return !utils.Includes(e.inferenceServiceConfig.ServiceAnnotationDisallowedList, key)
		})
	}

	// KNative does not support INIT containers or mounting, so we add annotations that trigger the
	// StorageInitializer injector to mutate the underlying deployment to provision model data
	if sourceURI := explainer.GetStorageUri(); sourceURI != nil {
		annotations[constants.StorageInitializerSourceUriInternalAnnotationKey] = *sourceURI
		err := isvcutils.ValidateStorageURI(ctx, sourceURI, e.client)
		if err != nil {
			return ctrl.Result{}, fmt.Errorf("StorageURI not supported: %w", err)
		}
	}
	addLoggerAnnotations(isvc.Spec.Explainer.Logger, annotations)

	explainerName := constants.ExplainerServiceName(isvc.Name)
	predictorName := constants.PredictorServiceName(isvc.Name)
	if e.deploymentMode == constants.RawDeployment {
		existing := &corev1.Service{}
		err := e.client.Get(ctx, types.NamespacedName{Name: constants.DefaultExplainerServiceName(isvc.Name), Namespace: isvc.Namespace}, existing)
		if err == nil {
			explainerName = constants.DefaultExplainerServiceName(isvc.Name)
			predictorName = constants.DefaultPredictorServiceName(isvc.Name)
		}
	} else {
		existing := &knservingv1.Service{}
		err := e.client.Get(ctx, types.NamespacedName{Name: constants.DefaultExplainerServiceName(isvc.Name), Namespace: isvc.Namespace}, existing)
		if err == nil {
			explainerName = constants.DefaultExplainerServiceName(isvc.Name)
			predictorName = constants.DefaultPredictorServiceName(isvc.Name)
		}
	}

	// Labels and annotations from explainer component
	// Label filter will be handled in ksvc_reconciler and raw reconciler
	explainerLabels := isvc.Spec.Explainer.Labels
	var explainerAnnotations map[string]string
	if e.deploymentMode == constants.RawDeployment {
		explainerAnnotations = utils.Filter(isvc.Spec.Explainer.Annotations, func(key string) bool {
			// https://issues.redhat.com/browse/RHOAIENG-20326
			// For RawDeployment, we allow the security.opendatahub.io/enable-auth annotation
			return !utils.Includes(isvcutils.FilterList(e.inferenceServiceConfig.ServiceAnnotationDisallowedList, constants.ODHKserveRawAuth), key)
		})
	} else {
		explainerAnnotations = utils.Filter(isvc.Spec.Explainer.Annotations, func(key string) bool {
			return !utils.Includes(e.inferenceServiceConfig.ServiceAnnotationDisallowedList, key)
		})
	}

	// Labels and annotations priority: explainer component > isvc
	// Labels and annotations from high priority will overwrite that from low priority
	objectMeta := metav1.ObjectMeta{
		Name:      explainerName,
		Namespace: isvc.Namespace,
		Labels: utils.Union(
			isvc.Labels,
			explainerLabels,
			map[string]string{
				constants.InferenceServicePodLabelKey: isvc.Name,
				constants.KServiceComponentLabel:      string(v1beta1.ExplainerComponent),
			},
		),
		Annotations: utils.Union(
			annotations,
			explainerAnnotations,
		),
	}
	container := explainer.GetContainer(isvc.ObjectMeta, isvc.Spec.Explainer.GetExtensions(), e.inferenceServiceConfig, predictorName)
	if len(isvc.Spec.Explainer.PodSpec.Containers) == 0 {
		isvc.Spec.Explainer.PodSpec.Containers = []corev1.Container{
			*container,
		}
	} else {
		isvc.Spec.Explainer.PodSpec.Containers[0] = *container
	}

	podSpec := corev1.PodSpec(isvc.Spec.Explainer.PodSpec)

	// Here we allow switch between knative and vanilla deployment
	if e.deploymentMode == constants.RawDeployment {
<<<<<<< HEAD
		r, err := raw.NewRawKubeReconciler(e.client, e.clientset, e.scheme, constants.InferenceServiceResource, objectMeta, metav1.ObjectMeta{},
=======
		r, err := raw.NewRawKubeReconciler(ctx, e.client, e.clientset, e.scheme, constants.InferenceServiceResource, objectMeta, metav1.ObjectMeta{},
>>>>>>> 3b6d478f
			&isvc.Spec.Explainer.ComponentExtensionSpec, &podSpec, nil)
		if err != nil {
			return ctrl.Result{}, errors.Wrapf(err, "fails to create NewRawKubeReconciler for explainer")
		}
		// set Deployment Controller
		for _, deployment := range r.Deployment.DeploymentList {
			if err := controllerutil.SetControllerReference(isvc, deployment, e.scheme); err != nil {
				return ctrl.Result{}, errors.Wrapf(err, "fails to set deployment owner reference for explainer")
			}
		}
		// set Service Controller
		for _, svc := range r.Service.ServiceList {
			if err := controllerutil.SetControllerReference(isvc, svc, e.scheme); err != nil {
				return ctrl.Result{}, errors.Wrapf(err, "fails to set service owner reference for explainer")
			}
		}
		// set autoscaler Controller
		if err := r.Scaler.Autoscaler.SetControllerReferences(isvc, e.scheme); err != nil {
			return ctrl.Result{}, errors.Wrapf(err, "fails to set autoscaler owner references for explainer")
		}

		deployment, err := r.Reconcile(ctx)
		if err != nil {
			return ctrl.Result{}, errors.Wrapf(err, "fails to reconcile explainer")
		}
		isvc.Status.PropagateRawStatus(v1beta1.ExplainerComponent, deployment, r.URL)
	} else {
<<<<<<< HEAD
		r, err := knative.NewKsvcReconciler(e.client, e.scheme, objectMeta, &isvc.Spec.Explainer.ComponentExtensionSpec,
			&podSpec, isvc.Status.Components[v1beta1.ExplainerComponent], e.inferenceServiceConfig.ServiceLabelDisallowedList)
		if err != nil {
			return ctrl.Result{}, errors.Wrapf(err, "fails to create new knative service reconciler for explainer")
		}
=======
		knutils.ValidateInitialScaleAnnotation(objectMeta.Annotations, e.allowZeroInitialScale, isvc.Spec.Explainer.MinReplicas, e.Log)
		r := knative.NewKsvcReconciler(e.client, e.scheme, objectMeta, &isvc.Spec.Explainer.ComponentExtensionSpec,
			&podSpec, isvc.Status.Components[v1beta1.ExplainerComponent], e.inferenceServiceConfig.ServiceLabelDisallowedList)
>>>>>>> 3b6d478f

		if err := controllerutil.SetControllerReference(isvc, r.Service, e.scheme); err != nil {
			return ctrl.Result{}, errors.Wrapf(err, "fails to set owner reference for explainer")
		}
		status, err := r.Reconcile(ctx)
		if err != nil {
			return ctrl.Result{}, errors.Wrapf(err, "fails to reconcile explainer")
		}
		isvc.Status.PropagateStatus(v1beta1.ExplainerComponent, status)
	}
	return ctrl.Result{}, nil
}<|MERGE_RESOLUTION|>--- conflicted
+++ resolved
@@ -162,11 +162,7 @@
 
 	// Here we allow switch between knative and vanilla deployment
 	if e.deploymentMode == constants.RawDeployment {
-<<<<<<< HEAD
-		r, err := raw.NewRawKubeReconciler(e.client, e.clientset, e.scheme, constants.InferenceServiceResource, objectMeta, metav1.ObjectMeta{},
-=======
 		r, err := raw.NewRawKubeReconciler(ctx, e.client, e.clientset, e.scheme, constants.InferenceServiceResource, objectMeta, metav1.ObjectMeta{},
->>>>>>> 3b6d478f
 			&isvc.Spec.Explainer.ComponentExtensionSpec, &podSpec, nil)
 		if err != nil {
 			return ctrl.Result{}, errors.Wrapf(err, "fails to create NewRawKubeReconciler for explainer")
@@ -194,17 +190,9 @@
 		}
 		isvc.Status.PropagateRawStatus(v1beta1.ExplainerComponent, deployment, r.URL)
 	} else {
-<<<<<<< HEAD
-		r, err := knative.NewKsvcReconciler(e.client, e.scheme, objectMeta, &isvc.Spec.Explainer.ComponentExtensionSpec,
-			&podSpec, isvc.Status.Components[v1beta1.ExplainerComponent], e.inferenceServiceConfig.ServiceLabelDisallowedList)
-		if err != nil {
-			return ctrl.Result{}, errors.Wrapf(err, "fails to create new knative service reconciler for explainer")
-		}
-=======
 		knutils.ValidateInitialScaleAnnotation(objectMeta.Annotations, e.allowZeroInitialScale, isvc.Spec.Explainer.MinReplicas, e.Log)
 		r := knative.NewKsvcReconciler(e.client, e.scheme, objectMeta, &isvc.Spec.Explainer.ComponentExtensionSpec,
 			&podSpec, isvc.Status.Components[v1beta1.ExplainerComponent], e.inferenceServiceConfig.ServiceLabelDisallowedList)
->>>>>>> 3b6d478f
 
 		if err := controllerutil.SetControllerReference(isvc, r.Service, e.scheme); err != nil {
 			return ctrl.Result{}, errors.Wrapf(err, "fails to set owner reference for explainer")
