--- conflicted
+++ resolved
@@ -71,9 +71,8 @@
 func (e *Explainer) Reconcile(ctx context.Context, isvc *v1beta1.InferenceService) (ctrl.Result, error) {
 	e.Log.Info("Reconciling Explainer", "ExplainerSpec", isvc.Spec.Explainer)
 	explainer := isvc.Spec.Explainer.GetImplementation()
-<<<<<<< HEAD
 	var annotations map[string]string
-	if e.deploymentMode == constants.RawDeployment {
+	if e.deploymentMode == constants.Standard {
 		annotations = utils.Filter(isvc.Annotations, func(key string) bool {
 			// https://issues.redhat.com/browse/RHOAIENG-20326
 			// For RawDeployment, we allow the security.opendatahub.io/enable-auth annotation
@@ -86,12 +85,6 @@
 	}
 
 	// KNative does not support INIT containers or mounting, so we add annotations that trigger the
-=======
-	annotations := utils.Filter(isvc.Annotations, func(key string) bool {
-		return !utils.Includes(e.inferenceServiceConfig.ServiceAnnotationDisallowedList, key)
-	})
-	// Knative does not support INIT containers or mounting, so we add annotations that trigger the
->>>>>>> b42d7126
 	// StorageInitializer injector to mutate the underlying deployment to provision model data
 	if sourceURI := explainer.GetStorageUri(); sourceURI != nil {
 		annotations[constants.StorageInitializerSourceUriInternalAnnotationKey] = *sourceURI
@@ -109,7 +102,7 @@
 	// Label filter will be handled in ksvc_reconciler and raw reconciler
 	explainerLabels := isvc.Spec.Explainer.Labels
 	var explainerAnnotations map[string]string
-	if e.deploymentMode == constants.RawDeployment {
+	if e.deploymentMode == constants.Standard {
 		explainerAnnotations = utils.Filter(isvc.Spec.Explainer.Annotations, func(key string) bool {
 			// https://issues.redhat.com/browse/RHOAIENG-20326
 			// For RawDeployment, we allow the security.opendatahub.io/enable-auth annotation
