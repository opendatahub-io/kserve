--- conflicted
+++ resolved
@@ -34,7 +34,6 @@
 	"github.com/kserve/kserve/pkg/apis/serving/v1alpha1"
 	"github.com/kserve/kserve/pkg/apis/serving/v1beta1"
 	"github.com/kserve/kserve/pkg/constants"
-	knutils "github.com/kserve/kserve/pkg/controller/v1alpha1/utils"
 	"github.com/kserve/kserve/pkg/controller/v1beta1/inferenceservice/reconcilers/knative"
 	"github.com/kserve/kserve/pkg/controller/v1beta1/inferenceservice/reconcilers/raw"
 	isvcutils "github.com/kserve/kserve/pkg/controller/v1beta1/inferenceservice/utils"
@@ -52,12 +51,11 @@
 	scheme                 *runtime.Scheme
 	inferenceServiceConfig *v1beta1.InferenceServicesConfig
 	deploymentMode         constants.DeploymentModeType
-	allowZeroInitialScale  bool
 	Log                    logr.Logger
 }
 
 func NewExplainer(client client.Client, clientset kubernetes.Interface, scheme *runtime.Scheme,
-	inferenceServiceConfig *v1beta1.InferenceServicesConfig, deploymentMode constants.DeploymentModeType, allowZeroInitialScale bool,
+	inferenceServiceConfig *v1beta1.InferenceServicesConfig, deploymentMode constants.DeploymentModeType,
 ) Component {
 	return &Explainer{
 		client:                 client,
@@ -65,7 +63,6 @@
 		scheme:                 scheme,
 		inferenceServiceConfig: inferenceServiceConfig,
 		deploymentMode:         deploymentMode,
-		allowZeroInitialScale:  allowZeroInitialScale,
 		Log:                    ctrl.Log.WithName("ExplainerReconciler"),
 	}
 }
@@ -74,22 +71,6 @@
 func (e *Explainer) Reconcile(ctx context.Context, isvc *v1beta1.InferenceService) (ctrl.Result, error) {
 	e.Log.Info("Reconciling Explainer", "ExplainerSpec", isvc.Spec.Explainer)
 	explainer := isvc.Spec.Explainer.GetImplementation()
-<<<<<<< HEAD
-	var annotations map[string]string
-	if e.deploymentMode == constants.Standard {
-		annotations = utils.Filter(isvc.Annotations, func(key string) bool {
-			// https://issues.redhat.com/browse/RHOAIENG-20326
-			// For RawDeployment, we allow the security.opendatahub.io/enable-auth annotation
-			return !utils.Includes(isvcutils.FilterList(e.inferenceServiceConfig.ServiceAnnotationDisallowedList, constants.ODHKserveRawAuth), key)
-		})
-	} else {
-		annotations = utils.Filter(isvc.Annotations, func(key string) bool {
-			return !utils.Includes(e.inferenceServiceConfig.ServiceAnnotationDisallowedList, key)
-		})
-	}
-
-	// KNative does not support INIT containers or mounting, so we add annotations that trigger the
-=======
 	annotations := utils.Filter(isvc.Annotations, func(key string) bool {
 		return !utils.Includes(e.inferenceServiceConfig.ServiceAnnotationDisallowedList, key)
 	})
@@ -97,7 +78,6 @@
 	sourceURI := explainer.GetStorageUri()
 
 	// Knative does not support INIT containers or mounting, so we add annotations that trigger the
->>>>>>> b4afaa43
 	// StorageInitializer injector to mutate the underlying deployment to provision model data
 	if sourceURI != nil {
 		annotations[constants.StorageInitializerSourceUriInternalAnnotationKey] = *sourceURI
@@ -113,20 +93,11 @@
 	predictorName := constants.PredictorServiceName(isvc.Name)
 
 	// Labels and annotations from explainer component
-	// Label filter will be handled in ksvc_reconciler and raw reconciler
+	// Label filter will be handled in ksvc_reconciler
 	explainerLabels := isvc.Spec.Explainer.Labels
-	var explainerAnnotations map[string]string
-	if e.deploymentMode == constants.Standard {
-		explainerAnnotations = utils.Filter(isvc.Spec.Explainer.Annotations, func(key string) bool {
-			// https://issues.redhat.com/browse/RHOAIENG-20326
-			// For RawDeployment, we allow the security.opendatahub.io/enable-auth annotation
-			return !utils.Includes(isvcutils.FilterList(e.inferenceServiceConfig.ServiceAnnotationDisallowedList, constants.ODHKserveRawAuth), key)
-		})
-	} else {
-		explainerAnnotations = utils.Filter(isvc.Spec.Explainer.Annotations, func(key string) bool {
-			return !utils.Includes(e.inferenceServiceConfig.ServiceAnnotationDisallowedList, key)
-		})
-	}
+	explainerAnnotations := utils.Filter(isvc.Spec.Explainer.Annotations, func(key string) bool {
+		return !utils.Includes(e.inferenceServiceConfig.ServiceAnnotationDisallowedList, key)
+	})
 
 	// Labels and annotations priority: explainer component > isvc
 	// Labels and annotations from high priority will overwrite that from low priority
@@ -187,10 +158,6 @@
 }
 
 func (e *Explainer) reconcileExplainerRawDeployment(ctx context.Context, isvc *v1beta1.InferenceService, objectMeta *metav1.ObjectMeta, podSpec *corev1.PodSpec) error {
-<<<<<<< HEAD
-	r, err := raw.NewRawKubeReconciler(ctx, e.client, e.clientset, e.scheme, constants.InferenceServiceResource, *objectMeta, metav1.ObjectMeta{},
-		&isvc.Spec.Explainer.ComponentExtensionSpec, podSpec, nil)
-=======
 	isvcConfigMap, err := v1beta1.GetInferenceServiceConfigMap(ctx, e.clientset)
 	if err != nil {
 		return errors.Wrapf(err, "failed to get InferenceService ConfigMap")
@@ -219,7 +186,6 @@
 
 	r, err := raw.NewRawKubeReconciler(ctx, e.client, e.clientset, e.scheme, *objectMeta, metav1.ObjectMeta{},
 		&isvc.Spec.Explainer.ComponentExtensionSpec, podSpec, nil, &isvc.Spec.Explainer.StorageUris, storageInitializerConfig, storageSpec, credentialBuilder, storageContainerSpec)
->>>>>>> b4afaa43
 	if err != nil {
 		return errors.Wrapf(err, "fails to create NewRawKubeReconciler for explainer")
 	}
@@ -251,12 +217,6 @@
 }
 
 func (e *Explainer) reconcileExplainerKnativeDeployment(ctx context.Context, isvc *v1beta1.InferenceService, objectMeta *metav1.ObjectMeta, podSpec *corev1.PodSpec) error {
-<<<<<<< HEAD
-	knutils.ValidateInitialScaleAnnotation(objectMeta.Annotations, e.allowZeroInitialScale, isvc.Spec.Explainer.MinReplicas, e.Log)
-
-	r := knative.NewKsvcReconciler(e.client, e.scheme, *objectMeta, &isvc.Spec.Explainer.ComponentExtensionSpec,
-		podSpec, isvc.Status.Components[v1beta1.ExplainerComponent], e.inferenceServiceConfig.ServiceLabelDisallowedList)
-=======
 	isvcConfigMap, err := v1beta1.GetInferenceServiceConfigMap(ctx, e.clientset)
 	if err != nil {
 		return errors.Wrapf(err, "failed to get InferenceService ConfigMap")
@@ -285,7 +245,6 @@
 
 	r := knative.NewKsvcReconciler(ctx, e.client, e.scheme, *objectMeta, &isvc.Spec.Explainer.ComponentExtensionSpec,
 		podSpec, isvc.Status.Components[v1beta1.ExplainerComponent], e.inferenceServiceConfig.ServiceLabelDisallowedList, &isvc.Spec.Explainer.StorageUris, storageInitializerConfig, storageSpec, credentialBuilder, storageContainerSpec)
->>>>>>> b4afaa43
 
 	if err := controllerutil.SetControllerReference(isvc, r.Service, e.scheme); err != nil {
 		return errors.Wrapf(err, "fails to set owner reference for explainer")
