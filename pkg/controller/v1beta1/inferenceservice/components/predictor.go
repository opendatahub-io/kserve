--- conflicted
+++ resolved
@@ -214,7 +214,6 @@
 			return ctrl.Result{}, err
 		}
 	}
-<<<<<<< HEAD
 
 	// Handle InferenceService status updates based on the force stop annotation.
 	// If true, transition the service to a stopped and unready state; otherwise, ensure it's not marked as stopped.
@@ -240,48 +239,6 @@
 		})
 
 		return ctrl.Result{}, nil
-=======
-
-	// Handle InferenceService status updates based on the force stop annotation.
-	// If true, transition the service to a stopped and unready state; otherwise, ensure it's not marked as stopped.
-	if utils.GetForceStopRuntime(isvc) {
-		// Exit early if we have already set the status to stopped
-		existingStoppedCondition := isvc.Status.GetCondition(v1beta1.Stopped)
-		if existingStoppedCondition != nil && existingStoppedCondition.Status == corev1.ConditionTrue {
-			return ctrl.Result{}, nil
-		}
-
-		deployMode := isvc.Status.DeploymentMode
-
-		// Clear all statuses
-		isvc.Status = v1beta1.InferenceServiceStatus{}
-
-		// Preserve the deployment mode value
-		isvc.Status.DeploymentMode = deployMode
-
-		// Set the ready condition
-		predictorReadyCondition := &apis.Condition{
-			Type:   v1beta1.PredictorReady,
-			Status: corev1.ConditionFalse,
-			Reason: v1beta1.StoppedISVCReason,
-		}
-		isvc.Status.SetCondition(v1beta1.PredictorReady, predictorReadyCondition)
-
-		// Add the stopped condition
-		stoppedCondition := &apis.Condition{
-			Type:   v1beta1.Stopped,
-			Status: corev1.ConditionTrue,
-		}
-		isvc.Status.SetCondition(v1beta1.Stopped, stoppedCondition)
-
-		return ctrl.Result{}, nil
-	} else {
-		resumeCondition := &apis.Condition{
-			Type:   v1beta1.Stopped,
-			Status: corev1.ConditionFalse,
-		}
-		isvc.Status.SetCondition(v1beta1.Stopped, resumeCondition)
->>>>>>> 868a8e8b
 	}
 
 	statusSpec := isvc.Status.Components[v1beta1.PredictorComponent]
