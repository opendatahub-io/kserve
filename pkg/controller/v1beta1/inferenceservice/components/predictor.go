/*
Copyright 2021 The KServe Authors.

Licensed under the Apache License, Version 2.0 (the "License");
you may not use this file except in compliance with the License.
You may obtain a copy of the License at

    http://www.apache.org/licenses/LICENSE-2.0

Unless required by applicable law or agreed to in writing, software
distributed under the License is distributed on an "AS IS" BASIS,
WITHOUT WARRANTIES OR CONDITIONS OF ANY KIND, either express or implied.
See the License for the specific language governing permissions and
limitations under the License.
*/

package components

import (
	"context"
	"fmt"
<<<<<<< HEAD
=======
	"math"
>>>>>>> 2f5ff73c
	"strconv"
	"strings"

	"github.com/go-logr/logr"
	"github.com/pkg/errors"
	corev1 "k8s.io/api/core/v1"
	metav1 "k8s.io/apimachinery/pkg/apis/meta/v1"
	"k8s.io/apimachinery/pkg/runtime"
	"k8s.io/apimachinery/pkg/types"
	"k8s.io/client-go/kubernetes"
	"k8s.io/utils/ptr"
	"knative.dev/pkg/apis"
	knservingv1 "knative.dev/serving/pkg/apis/serving/v1"

	ctrl "sigs.k8s.io/controller-runtime"
	"sigs.k8s.io/controller-runtime/pkg/client"
	"sigs.k8s.io/controller-runtime/pkg/controller/controllerutil"

	"github.com/kserve/kserve/pkg/apis/serving/v1alpha1"
	"github.com/kserve/kserve/pkg/apis/serving/v1beta1"
	"github.com/kserve/kserve/pkg/constants"
	knutils "github.com/kserve/kserve/pkg/controller/v1alpha1/utils"
	"github.com/kserve/kserve/pkg/controller/v1beta1/inferenceservice/reconcilers/knative"
	modelconfig "github.com/kserve/kserve/pkg/controller/v1beta1/inferenceservice/reconcilers/modelconfig"
	"github.com/kserve/kserve/pkg/controller/v1beta1/inferenceservice/reconcilers/raw"
	isvcutils "github.com/kserve/kserve/pkg/controller/v1beta1/inferenceservice/utils"
	"github.com/kserve/kserve/pkg/utils"
)

var _ Component = &Predictor{}

const (
	ErrInvalidPlaceholder         = "failed to replace placeholders in serving runtime %s Container %s"
	ErrNoContainerFound           = "no container configuration found in selected serving runtime"
	ErrRayClusterInsufficientGPUs = "the total required number of GPUs(%d) is less than the number of GPUs assigned to the head node(%d) + worker node(%d)"
)

// Predictor reconciles resources for this component.
type Predictor struct {
	client                 client.Client
	clientset              kubernetes.Interface
	scheme                 *runtime.Scheme
	inferenceServiceConfig *v1beta1.InferenceServicesConfig
	deploymentMode         constants.DeploymentModeType
	allowZeroInitialScale  bool
	Log                    logr.Logger
}

func NewPredictor(client client.Client, clientset kubernetes.Interface, scheme *runtime.Scheme,
	inferenceServiceConfig *v1beta1.InferenceServicesConfig, deploymentMode constants.DeploymentModeType, allowZeroInitialScale bool,
) Component {
	return &Predictor{
		client:                 client,
		clientset:              clientset,
		scheme:                 scheme,
		inferenceServiceConfig: inferenceServiceConfig,
		deploymentMode:         deploymentMode,
		allowZeroInitialScale:  allowZeroInitialScale,
		Log:                    ctrl.Log.WithName("PredictorReconciler"),
	}
}

// Reconcile observes the predictor and attempts to drive the status towards the desired state.
<<<<<<< HEAD
func (p *Predictor) Reconcile(isvc *v1beta1.InferenceService) (ctrl.Result, error) {
	var container *v1.Container
	var podSpec v1.PodSpec
	var workerPodSpec *v1.PodSpec
=======
func (p *Predictor) Reconcile(ctx context.Context, isvc *v1beta1.InferenceService) (ctrl.Result, error) {
	var predContainer *corev1.Container
	var podSpec corev1.PodSpec
	var workerPodSpec *corev1.PodSpec
>>>>>>> 2f5ff73c
	var workerObjectMeta metav1.ObjectMeta
	var sRuntime v1alpha1.ServingRuntimeSpec
	var sRuntimeLabels map[string]string
	var sRuntimeAnnotations map[string]string
<<<<<<< HEAD
	var sRuntimeWorkerLabels map[string]string
	var sRuntimeWorkerAnnotations map[string]string
	multiNodeEnabled := false
	isvcGeneration := strconv.FormatInt(isvc.Generation, 10)

	// Set default value for multi-node
	if isvc.Spec.Predictor.WorkerSpec != nil {
		multiNodeEnabled = true
	}
	var annotations map[string]string
	if p.deploymentMode == constants.RawDeployment {
		annotations = utils.Filter(isvc.Annotations, func(key string) bool {
			// https://issues.redhat.com/browse/RHOAIENG-20326
			// For RawDeployment, we allow the security.opendatahub.io/enable-auth annotation
			return !utils.Includes(isvcutils.FilterList(p.inferenceServiceConfig.ServiceAnnotationDisallowedList, constants.ODHKserveRawAuth), key)
		})
	} else {
		annotations = utils.Filter(isvc.Annotations, func(key string) bool {
			return !utils.Includes(p.inferenceServiceConfig.ServiceAnnotationDisallowedList, key)
		})
	}

=======
	multiNodeEnabled := false
	isvcGeneration := strconv.FormatInt(isvc.Generation, 10)

	// Set default value for multi-node
	if isvc.Spec.Predictor.WorkerSpec != nil {
		multiNodeEnabled = true
	}
	var annotations map[string]string
	if p.deploymentMode == constants.RawDeployment {
		annotations = utils.Filter(isvc.Annotations, func(key string) bool {
			// https://issues.redhat.com/browse/RHOAIENG-20326
			// For RawDeployment, we allow the security.opendatahub.io/enable-auth annotation
			return !utils.Includes(isvcutils.FilterList(p.inferenceServiceConfig.ServiceAnnotationDisallowedList, constants.ODHKserveRawAuth), key)
		})
	} else {
		annotations = utils.Filter(isvc.Annotations, func(key string) bool {
			return !utils.Includes(p.inferenceServiceConfig.ServiceAnnotationDisallowedList, key)
		})
	}

>>>>>>> 2f5ff73c
	p.Log.V(1).Info("Predictor custom annotations", "annotations", p.inferenceServiceConfig.ServiceAnnotationDisallowedList)
	p.Log.V(1).Info("Predictor custom labels", "labels", p.inferenceServiceConfig.ServiceLabelDisallowedList)

	addLoggerAnnotations(isvc.Spec.Predictor.Logger, annotations)
	addBatcherAnnotations(isvc.Spec.Predictor.Batcher, annotations)
	// Add StorageSpec annotations so mutator will mount storage credentials to InferenceService's predictor
	addStorageSpecAnnotations(isvc.Spec.Predictor.GetImplementation().GetStorageSpec(), annotations)
	// Add agent annotations so mutator will mount model agent to multi-model InferenceService's predictor
	addAgentAnnotations(isvc, annotations)

	// Reconcile modelConfig
	if err := p.reconcileModelConfig(ctx, isvc); err != nil {
		return ctrl.Result{}, err
	}

	predictor := isvc.Spec.Predictor.GetImplementation()

	// Knative does not support INIT containers or mounting, so we add annotations that trigger the
	// StorageInitializer injector to mutate the underlying deployment to provision model data
<<<<<<< HEAD
	if sourceURI := predictor.GetStorageUri(); sourceURI != nil {
		if _, ok := annotations[constants.StorageInitializerSourceUriInternalAnnotationKey]; ok {
			return ctrl.Result{}, errors.New("must provide only one of storageUri and storage.path")
		}
		annotations[constants.StorageInitializerSourceUriInternalAnnotationKey] = *sourceURI
		err := isvcutils.ValidateStorageURI(sourceURI, p.client)
		if err != nil {
			return ctrl.Result{}, fmt.Errorf("StorageURI not supported: %w", err)
		}
=======
	if err := p.addStorageInitializerAnnotations(ctx, predictor, annotations); err != nil {
		return ctrl.Result{}, err
>>>>>>> 2f5ff73c
	}

	// If Model is specified, prioritize using that. Otherwise, we will assume a framework object was specified.
	if isvc.Spec.Predictor.Model != nil {
		var err error
		sRuntime, err = p.reconcileModel(ctx, isvc, multiNodeEnabled)
		if err != nil {
			return ctrl.Result{}, err
		}
		podSpec, err = p.buildPodSpec(isvc, sRuntime)
		if err != nil {
			return ctrl.Result{}, err
		}
	} else {
		predContainer = predictor.GetContainer(isvc.ObjectMeta, isvc.Spec.Predictor.GetExtensions(), p.inferenceServiceConfig)
		podSpec = corev1.PodSpec(isvc.Spec.Predictor.PodSpec)
		if len(podSpec.Containers) == 0 {
			podSpec.Containers = []corev1.Container{
				*predContainer,
			}
		} else {
			podSpec.Containers[0] = *predContainer
		}
	}

	predictorName := p.getPredictorName(ctx, isvc)

	// Labels and annotations from predictor component
	// Label filter will be handled in ksvc_reconciler and raw reconciler
	predictorLabels := isvc.Spec.Predictor.Labels
	var predictorAnnotations map[string]string
	if p.deploymentMode == constants.RawDeployment {
		predictorAnnotations = utils.Filter(isvc.Spec.Predictor.Annotations, func(key string) bool {
			// https://issues.redhat.com/browse/RHOAIENG-20326
			// For RawDeployment, we allow the security.opendatahub.io/enable-auth annotation
			return !utils.Includes(isvcutils.FilterList(p.inferenceServiceConfig.ServiceAnnotationDisallowedList, constants.ODHKserveRawAuth), key)
		})
	} else {
		predictorAnnotations = utils.Filter(isvc.Spec.Predictor.Annotations, func(key string) bool {
			return !utils.Includes(p.inferenceServiceConfig.ServiceAnnotationDisallowedList, key)
		})
	}

	// Label filter will be handled in ksvc_reconciler
	sRuntimeLabels = sRuntime.ServingRuntimePodSpec.Labels
	sRuntimeAnnotations = utils.Filter(sRuntime.ServingRuntimePodSpec.Annotations, func(key string) bool {
		return !utils.Includes(p.inferenceServiceConfig.ServiceAnnotationDisallowedList, key)
	})
	objectMeta := p.buildObjectMeta(isvc, predictorName, sRuntimeLabels, predictorLabels, sRuntimeAnnotations, annotations, predictorAnnotations)

	// Autoscaler should be ignored when multiNodeEnabled is true
	if multiNodeEnabled {
		var err error
		workerObjectMeta, workerPodSpec, err = p.reconcileWorker(sRuntime, isvc, &podSpec, annotations, predictorAnnotations, isvcGeneration)
		if err != nil {
			isvc.Status.PropagateRawStatusWithMessages(v1beta1.PredictorComponent, v1beta1.InvalidGPUAllocation, err.Error(), corev1.ConditionFalse)
			return ctrl.Result{}, err
		}
		objectMeta.Labels[constants.InferenceServiceGenerationPodLabelKey] = isvcGeneration
	}

	p.Log.Info("Resolved container", "container", predContainer, "podSpec", podSpec)
	var rawDeployment bool
	var podLabelKey string
	var podLabelValue string

	// Here we allow switch between knative and vanilla deployment
	kstatus := &knservingv1.ServiceStatus{}
	if p.deploymentMode == constants.RawDeployment {
		rawDeployment = true
		podLabelKey = constants.RawDeploymentAppLabel
		// This is main RawKubeReconciler to create objects (deployment, svc, scaler)
		if err := p.reconcileRawDeployment(ctx, isvc, objectMeta, workerObjectMeta, &podSpec, workerPodSpec); err != nil {
			return ctrl.Result{}, err
		}
	} else {
		var err error
		podLabelKey = constants.RevisionLabel

		if kstatus, err = p.reconcileKnativeDeployment(ctx, isvc, &objectMeta, &podSpec); err != nil {
			return ctrl.Result{}, err
		}
		if isvc.GetForceStopRuntime() {
			// Exit early if we have already set the status to stopped
			existing_stopped_condition := isvc.Status.GetCondition(v1beta1.Stopped)
			if existing_stopped_condition != nil && existing_stopped_condition.Status == corev1.ConditionTrue {
				return ctrl.Result{}, nil
			}

			deployMode := isvc.Status.DeploymentMode

			// Clear all statuses
			isvc.Status = v1beta1.InferenceServiceStatus{}

			// Preserve the deployment mode value
			isvc.Status.DeploymentMode = deployMode

			// Set the ready condition
			predictor_ready_condition := &apis.Condition{
				Type:   v1beta1.PredictorReady,
				Status: corev1.ConditionFalse,
			}
			isvc.Status.SetCondition(v1beta1.PredictorReady, predictor_ready_condition)

			// Add the stopped condition
			stopped_condition := &apis.Condition{
				Type:   v1beta1.Stopped,
				Status: corev1.ConditionTrue,
			}
			isvc.Status.SetCondition(v1beta1.Stopped, stopped_condition)

			return ctrl.Result{}, nil
		} else {
<<<<<<< HEAD
			runtimes, err := isvc.Spec.Predictor.Model.GetSupportingRuntimes(p.client, isvc.Namespace, false, multiNodeEnabled)
			if err != nil {
				return ctrl.Result{}, err
			}
			if len(runtimes) == 0 {
				isvc.Status.UpdateModelTransitionStatus(v1beta1.InvalidSpec, &v1beta1.FailureInfo{
					Reason:  v1beta1.NoSupportingRuntime,
					Message: "No runtime found to support specified framework/version",
				})
				return ctrl.Result{}, fmt.Errorf("no runtime found to support predictor with model type: %v", isvc.Spec.Predictor.Model.ModelFormat)
=======
			resume_condition := &apis.Condition{
				Type:   v1beta1.Stopped,
				Status: corev1.ConditionFalse,
>>>>>>> 2f5ff73c
			}
			isvc.Status.SetCondition(v1beta1.Stopped, resume_condition)
		}
	}

	statusSpec := isvc.Status.Components[v1beta1.PredictorComponent]
	if rawDeployment {
		podLabelValue = constants.GetRawServiceLabel(predictorName)
	} else {
		podLabelValue = statusSpec.LatestCreatedRevision
	}
	predictorPods, err := isvcutils.ListPodsByLabel(ctx, p.client, isvc.ObjectMeta.Namespace, podLabelKey, podLabelValue)
	if err != nil {
		return ctrl.Result{}, errors.Wrapf(err, "fails to list inferenceservice pods by label")
	}

	if isvc.Status.PropagateModelStatus(statusSpec, predictorPods, rawDeployment, kstatus) {
		return ctrl.Result{}, nil
	} else {
		return ctrl.Result{Requeue: true}, nil
	}
}

func (p *Predictor) reconcileModelConfig(ctx context.Context, isvc *v1beta1.InferenceService) error {
	configMapReconciler := modelconfig.NewModelConfigReconciler(p.client, p.clientset, p.scheme)
	return configMapReconciler.Reconcile(ctx, isvc)
}

func (p *Predictor) addStorageInitializerAnnotations(ctx context.Context, predictor v1beta1.ComponentImplementation, annotations map[string]string) error {
	if sourceURI := predictor.GetStorageUri(); sourceURI != nil {
		if _, ok := annotations[constants.StorageInitializerSourceUriInternalAnnotationKey]; ok {
			return errors.New("must provide only one of storageUri and storage.path")
		}
		annotations[constants.StorageInitializerSourceUriInternalAnnotationKey] = *sourceURI
		err := isvcutils.ValidateStorageURI(ctx, sourceURI, p.client)
		if err != nil {
			return fmt.Errorf("StorageURI not supported: %w", err)
		}
	}
	return nil
}

func (p *Predictor) reconcileModel(ctx context.Context, isvc *v1beta1.InferenceService, multiNodeEnabled bool) (v1alpha1.ServingRuntimeSpec, error) {
	var sRuntime v1alpha1.ServingRuntimeSpec

	if isvc.Spec.Predictor.Model.Runtime != nil {
		// set runtime defaults
		isvc.SetRuntimeDefaults()
		r, err := isvcutils.GetServingRuntime(ctx, p.client, *isvc.Spec.Predictor.Model.Runtime, isvc.Namespace)
		if err != nil {
			isvc.Status.UpdateModelTransitionStatus(v1beta1.InvalidSpec, &v1beta1.FailureInfo{
				Reason:  v1beta1.RuntimeNotRecognized,
				Message: "Waiting for runtime to become available",
			})
			return sRuntime, err
		}
<<<<<<< HEAD
		var kserveContainerIdx int
		var mergedPodSpec *v1.PodSpec
		kserveContainerIdx, container, mergedPodSpec, err = isvcutils.MergeServingRuntimeAndInferenceServiceSpecs(sRuntime.Containers, isvc.Spec.Predictor.Model.Container, isvc, constants.InferenceServiceContainerName, sRuntime.ServingRuntimePodSpec, isvc.Spec.Predictor.PodSpec)
		if err != nil {
			return ctrl.Result{}, err
=======

		if r.IsDisabled() {
			isvc.Status.UpdateModelTransitionStatus(v1beta1.InvalidSpec, &v1beta1.FailureInfo{
				Reason:  v1beta1.RuntimeDisabled,
				Message: "Specified runtime is disabled",
			})
			return sRuntime, fmt.Errorf("specified runtime %s is disabled", *isvc.Spec.Predictor.Model.Runtime)
		}

		if isvc.Spec.Predictor.Model.ProtocolVersion != nil &&
			!r.IsProtocolVersionSupported(*isvc.Spec.Predictor.Model.ProtocolVersion) {
			isvc.Status.UpdateModelTransitionStatus(v1beta1.InvalidSpec, &v1beta1.FailureInfo{
				Reason:  v1beta1.NoSupportingRuntime,
				Message: "Specified runtime does not support specified protocol version",
			})
			return sRuntime, fmt.Errorf("specified runtime %s does not support specified protocol version", *isvc.Spec.Predictor.Model.Runtime)
		}

		// Verify that the selected runtime supports the specified framework.
		if !isvc.Spec.Predictor.Model.RuntimeSupportsModel(r) {
			isvc.Status.UpdateModelTransitionStatus(v1beta1.InvalidSpec, &v1beta1.FailureInfo{
				Reason:  v1beta1.NoSupportingRuntime,
				Message: "Specified runtime does not support specified framework/version",
			})
			return sRuntime, fmt.Errorf("specified runtime %s does not support specified framework/version", *isvc.Spec.Predictor.Model.Runtime)
>>>>>>> 2f5ff73c
		}

		sRuntime = *r
	} else {
		runtimes, err := isvc.Spec.Predictor.Model.GetSupportingRuntimes(ctx, p.client, isvc.Namespace, false, multiNodeEnabled)
		if err != nil {
			return sRuntime, err
		}
		if len(runtimes) == 0 {
			isvc.Status.UpdateModelTransitionStatus(v1beta1.InvalidSpec, &v1beta1.FailureInfo{
				Reason:  v1beta1.NoSupportingRuntime,
				Message: "No runtime found to support specified framework/version",
			})
			return sRuntime, fmt.Errorf("no runtime found to support predictor with model type: %v", isvc.Spec.Predictor.Model.ModelFormat)
		}
		// Get first supporting runtime.
		sRuntime = runtimes[0].Spec
		isvc.Spec.Predictor.Model.Runtime = &runtimes[0].Name

		// set runtime defaults
		isvc.SetRuntimeDefaults()
	}
	// assign protocol version to inferenceservice based on runtime selected
	if isvc.Spec.Predictor.Model.ProtocolVersion == nil {
		protocolVersion := constants.GetProtocolVersionString(
			constants.ProtocolVersion(
				v1beta1.GetProtocolVersionPriority(sRuntime.ProtocolVersions),
			),
		)
		isvc.Spec.Predictor.Model.ProtocolVersion = &protocolVersion
	}

	return sRuntime, nil
}

func (p *Predictor) buildPodSpec(isvc *v1beta1.InferenceService, sRuntime v1alpha1.ServingRuntimeSpec) (corev1.PodSpec, error) {
	var podSpec corev1.PodSpec
	var predContainer *corev1.Container
	var err error

<<<<<<< HEAD
		// Label filter will be handled in ksvc_reconciler
		sRuntimeLabels = sRuntime.ServingRuntimePodSpec.Labels
		if p.deploymentMode == constants.RawDeployment {
			sRuntimeAnnotations = utils.Filter(sRuntime.ServingRuntimePodSpec.Annotations, func(key string) bool {
				// https://issues.redhat.com/browse/RHOAIENG-20326
				// For RawDeployment, we allow the security.opendatahub.io/enable-auth annotation
				return !utils.Includes(isvcutils.FilterList(p.inferenceServiceConfig.ServiceAnnotationDisallowedList, constants.ODHKserveRawAuth), key)
			})
		} else {
			sRuntimeAnnotations = utils.Filter(sRuntime.ServingRuntimePodSpec.Annotations, func(key string) bool {
				return !utils.Includes(p.inferenceServiceConfig.ServiceAnnotationDisallowedList, key)
			})
		}
	} else {
		container = predictor.GetContainer(isvc.ObjectMeta, isvc.Spec.Predictor.GetExtensions(), p.inferenceServiceConfig)
=======
	if len(sRuntime.Containers) == 0 {
		isvc.Status.UpdateModelTransitionStatus(v1beta1.InvalidSpec, &v1beta1.FailureInfo{
			Reason:  v1beta1.InvalidPredictorSpec,
			Message: ErrNoContainerFound,
		})
		return podSpec, errors.New(ErrNoContainerFound)
	}
	var mergedPodSpec *corev1.PodSpec
	_, predContainer, mergedPodSpec, err = isvcutils.MergeServingRuntimeAndInferenceServiceSpecs(sRuntime.Containers, isvc.Spec.Predictor.Model.Container, isvc, constants.InferenceServiceContainerName, sRuntime.ServingRuntimePodSpec, isvc.Spec.Predictor.PodSpec)
	if err != nil {
		return podSpec, err
	}
>>>>>>> 2f5ff73c

	// Replace placeholders in runtime container by values from inferenceservice metadata
	if err = isvcutils.ReplacePlaceholders(predContainer, isvc.ObjectMeta); err != nil {
		isvc.Status.UpdateModelTransitionStatus(v1beta1.InvalidSpec, &v1beta1.FailureInfo{
			Reason:  v1beta1.InvalidPredictorSpec,
			Message: fmt.Sprintf(ErrInvalidPlaceholder, *isvc.Spec.Predictor.Model.Runtime, predContainer.Name),
		})
		return podSpec, errors.Wrapf(err, ErrInvalidPlaceholder, *isvc.Spec.Predictor.Model.Runtime, predContainer.Name)
	}

	// Update image tag if GPU is enabled or runtime version is provided
	isvcutils.UpdateImageTag(predContainer, isvc.Spec.Predictor.Model.RuntimeVersion, isvc.Spec.Predictor.Model.Runtime)

	podSpec = *mergedPodSpec
	podSpec.Containers = []corev1.Container{*predContainer}

	containerIndexInSR := isvcutils.GetContainerIndexByName(sRuntime.Containers, constants.TransformerContainerName)
	containerIndexInIS := isvcutils.GetContainerIndexByName(isvc.Spec.Predictor.Containers, constants.TransformerContainerName)

	var transformerContainer *corev1.Container
	switch {
	case containerIndexInSR != -1 && containerIndexInIS != -1:
		// Merge transformer container from ServingRuntime and InferenceService
		transformerContainer, err = isvcutils.MergeRuntimeContainers(&sRuntime.Containers[containerIndexInSR], &isvc.Spec.Predictor.Containers[containerIndexInIS])
		if err != nil {
			return podSpec, err
		}
	case containerIndexInSR != -1:
		transformerContainer = &sRuntime.Containers[containerIndexInSR]
	case containerIndexInIS != -1:
		transformerContainer = &isvc.Spec.Predictor.Containers[containerIndexInIS]
	}

<<<<<<< HEAD
=======
	if transformerContainer != nil {
		// Replace placeholders in transformer container by values from inferenceservice metadata
		if err = isvcutils.ReplacePlaceholders(transformerContainer, isvc.ObjectMeta); err != nil {
			isvc.Status.UpdateModelTransitionStatus(v1beta1.InvalidSpec, &v1beta1.FailureInfo{
				Reason:  v1beta1.InvalidPredictorSpec,
				Message: fmt.Sprintf(ErrInvalidPlaceholder, *isvc.Spec.Predictor.Model.Runtime, transformerContainer.Name),
			})
			return podSpec, errors.Wrapf(err, ErrInvalidPlaceholder, *isvc.Spec.Predictor.Model.Runtime, transformerContainer.Name)
		}
		podSpec.Containers = append(podSpec.Containers, *transformerContainer)
	}

	// Append all containers except the predictor and transformer containers from ServingRuntime
	for _, container := range sRuntime.Containers {
		if container.Name != constants.InferenceServiceContainerName && container.Name != constants.TransformerContainerName {
			podSpec.Containers = append(podSpec.Containers, container)
		}
	}

	// Append all containers except the transformer container from InferenceService
	for _, container := range isvc.Spec.Predictor.Containers {
		if container.Name != constants.TransformerContainerName {
			podSpec.Containers = append(podSpec.Containers, container)
		}
	}

	return podSpec, nil
}

func (p *Predictor) getPredictorName(ctx context.Context, isvc *v1beta1.InferenceService) string {
>>>>>>> 2f5ff73c
	predictorName := constants.PredictorServiceName(isvc.Name)
	if p.deploymentMode == constants.RawDeployment {
		existing := &corev1.Service{}
		err := p.client.Get(ctx, types.NamespacedName{Name: constants.DefaultPredictorServiceName(isvc.Name), Namespace: isvc.Namespace}, existing)
		if err == nil {
			predictorName = constants.DefaultPredictorServiceName(isvc.Name)
		}
	} else {
		existing := &knservingv1.Service{}
		err := p.client.Get(ctx, types.NamespacedName{Name: constants.DefaultPredictorServiceName(isvc.Name), Namespace: isvc.Namespace}, existing)
		if err == nil {
			predictorName = constants.DefaultPredictorServiceName(isvc.Name)
		}
	}
	return predictorName
}

<<<<<<< HEAD
	// Labels and annotations from predictor component
	// Label filter will be handled in ksvc_reconciler and raw reconciler
	predictorLabels := isvc.Spec.Predictor.Labels
	var predictorAnnotations map[string]string
	if p.deploymentMode == constants.RawDeployment {
		predictorAnnotations = utils.Filter(isvc.Spec.Predictor.Annotations, func(key string) bool {
			// https://issues.redhat.com/browse/RHOAIENG-20326
			// For RawDeployment, we allow the security.opendatahub.io/enable-auth annotation
			return !utils.Includes(isvcutils.FilterList(p.inferenceServiceConfig.ServiceAnnotationDisallowedList, constants.ODHKserveRawAuth), key)
		})
	} else {
		predictorAnnotations = utils.Filter(isvc.Spec.Predictor.Annotations, func(key string) bool {
			return !utils.Includes(p.inferenceServiceConfig.ServiceAnnotationDisallowedList, key)
		})
	}

=======
func (p *Predictor) buildObjectMeta(isvc *v1beta1.InferenceService, predictorName string, sRuntimeLabels, predictorLabels, sRuntimeAnnotations, annotations, predictorAnnotations map[string]string) metav1.ObjectMeta {
>>>>>>> 2f5ff73c
	// Labels and annotations priority: predictor component > isvc > ServingRuntimePodSpec
	// Labels and annotations from high priority will overwrite that from low priority
	return metav1.ObjectMeta{
		Name:      predictorName,
		Namespace: isvc.Namespace,
		Labels: utils.Union(
			sRuntimeLabels,
			isvc.Labels,
			predictorLabels,
			map[string]string{
				constants.InferenceServicePodLabelKey: isvc.Name,
				constants.KServiceComponentLabel:      string(v1beta1.PredictorComponent),
			},
		),
		Annotations: utils.Union(
			sRuntimeAnnotations,
			annotations,
			predictorAnnotations,
		),
	}
}

<<<<<<< HEAD
	// Autoscaler should be ignored when multiNodeEnabled is true
	workerObjectMeta = metav1.ObjectMeta{}
	if multiNodeEnabled {
		var err error
		sRuntimeWorkerAnnotations = sRuntime.WorkerSpec.Annotations
		sRuntimeWorkerLabels = sRuntime.WorkerSpec.ServingRuntimePodSpec.Labels
		// If CustomGPUResourceTypeAnnotationKey is set, the specified custom GPU resource will be added to the available GPUResourceTypeList.
		if isvc.GetAnnotations()[constants.CustomGPUResourceTypesAnnotationKey] != "" {
			sRuntimeAnnotations[constants.CustomGPUResourceTypesAnnotationKey] = isvc.GetAnnotations()[constants.CustomGPUResourceTypesAnnotationKey]
			sRuntimeWorkerAnnotations[constants.CustomGPUResourceTypesAnnotationKey] = isvc.GetAnnotations()[constants.CustomGPUResourceTypesAnnotationKey]
		}

		if workerPodSpec, err = multiNodeProcess(sRuntime, isvc, &podSpec, annotations, isvcGeneration); err != nil {
			return ctrl.Result{}, err
		}

		workerObjectMeta = metav1.ObjectMeta{
			Name:      constants.PredictorWorkerServiceName(isvc.Name),
			Namespace: isvc.Namespace,
			Labels: utils.Union(
				sRuntimeWorkerLabels,
				isvc.Labels,
				predictorLabels,
				map[string]string{
					constants.InferenceServiceGenerationPodLabelKey: isvcGeneration,
					constants.InferenceServicePodLabelKey:           isvc.Name,
					constants.KServiceComponentLabel:                string(v1beta1.PredictorComponent),
				},
			),
			Annotations: utils.Union(
				sRuntimeWorkerAnnotations,
				annotations,
				predictorAnnotations,
			),
		}
		objectMeta.Labels[constants.InferenceServiceGenerationPodLabelKey] = isvcGeneration
		workerObjectMeta.Labels[constants.InferenceServiceGenerationPodLabelKey] = isvcGeneration
	}

	p.Log.Info("Resolved container", "container", container, "podSpec", podSpec)
	var rawDeployment bool
	var podLabelKey string
	var podLabelValue string

	// Here we allow switch between knative and vanilla deployment
	kstatus := &knservingv1.ServiceStatus{}
	if p.deploymentMode == constants.RawDeployment {
		rawDeployment = true
		podLabelKey = constants.RawDeploymentAppLabel
		// This is main RawKubeReconciler to create objects (deployment, svc, scaler)
		r, err := raw.NewRawKubeReconciler(p.client, p.clientset, p.scheme, constants.InferenceServiceResource, objectMeta, workerObjectMeta, &isvc.Spec.Predictor.ComponentExtensionSpec,
			&podSpec, workerPodSpec)
		if err != nil {
			return ctrl.Result{}, errors.Wrapf(err, "fails to create NewRawKubeReconciler for predictor")
		}

		// set Deployment Controller
		for _, deployment := range r.Deployment.DeploymentList {
			if err := controllerutil.SetControllerReference(isvc, deployment, p.scheme); err != nil {
				return ctrl.Result{}, errors.Wrapf(err, "fails to set deployment owner reference for predictor")
			}
		}
		for _, svc := range r.Service.ServiceList {
			// set Service Controller
			if err := controllerutil.SetControllerReference(isvc, svc, p.scheme); err != nil {
				return ctrl.Result{}, errors.Wrapf(err, "fails to set service owner reference for predictor")
			}
=======
func (p *Predictor) reconcileWorker(sRuntime v1alpha1.ServingRuntimeSpec, isvc *v1beta1.InferenceService, podSpec *corev1.PodSpec, annotations, predictorAnnotations map[string]string, isvcGeneration string) (metav1.ObjectMeta, *corev1.PodSpec, error) {
	var workerObjectMeta metav1.ObjectMeta
	var workerPodSpec *corev1.PodSpec
	var err error

	sRuntimeWorkerAnnotations := sRuntime.WorkerSpec.Annotations
	sRuntimeWorkerLabels := sRuntime.WorkerSpec.ServingRuntimePodSpec.Labels

	if workerPodSpec, err = multiNodeProcess(sRuntime, isvc, podSpec, annotations, isvcGeneration); err != nil {
		return workerObjectMeta, workerPodSpec, err
	}

	workerObjectMeta = metav1.ObjectMeta{
		Name:      constants.PredictorWorkerServiceName(isvc.Name),
		Namespace: isvc.Namespace,
		Labels: utils.Union(
			sRuntimeWorkerLabels,
			isvc.Labels,
			isvc.Spec.Predictor.Labels,
			map[string]string{
				constants.InferenceServiceGenerationPodLabelKey: isvcGeneration,
				constants.InferenceServicePodLabelKey:           isvc.Name,
				constants.KServiceComponentLabel:                string(v1beta1.PredictorComponent),
			},
		),
		Annotations: utils.Union(
			sRuntimeWorkerAnnotations,
			annotations,
			predictorAnnotations,
		),
	}

	return workerObjectMeta, workerPodSpec, nil
}

func multiNodeProcess(sRuntime v1alpha1.ServingRuntimeSpec, isvc *v1beta1.InferenceService, podSpec *corev1.PodSpec, annotations map[string]string, isvcGeneration string) (*corev1.PodSpec, error) {
	var workerContainer *corev1.Container
	var mergedWorkerPodSpec *corev1.PodSpec
	var err error

	// Initialize PipelineParallelSize and TensorParallelSize if not set
	if sRuntime.WorkerSpec.PipelineParallelSize == nil {
		sRuntime.WorkerSpec.PipelineParallelSize = ptr.To(constants.DefaultPipelineParallelSize)
	}
	if sRuntime.WorkerSpec.TensorParallelSize == nil {
		sRuntime.WorkerSpec.TensorParallelSize = ptr.To(constants.DefaultTensorParallelSize)
	}

	// Set the PipelineParallelSize from InferenceService to ServingRuntime workerSpec.PipelineParallelSize
	if isvc.Spec.Predictor.WorkerSpec.PipelineParallelSize != nil {
		sRuntime.WorkerSpec.PipelineParallelSize = isvc.Spec.Predictor.WorkerSpec.PipelineParallelSize
	}
	// Set the TensorParallelSize from InferenceService to ServingRuntime workerSpec.TensorParallelSize
	if isvc.Spec.Predictor.WorkerSpec.TensorParallelSize != nil {
		sRuntime.WorkerSpec.TensorParallelSize = isvc.Spec.Predictor.WorkerSpec.TensorParallelSize
	}

	if sRuntime.WorkerSpec == nil {
		errMsg := "you cannot set WorkerSpec in the InferenceService if the ServingRuntime does not have a WorkerSpec"
		isvc.Status.PropagateRawStatusWithMessages(v1beta1.PredictorComponent, v1beta1.InvalidWorkerSpecNotSet, errMsg, corev1.ConditionFalse)
		return nil, errors.New(errMsg)
	}
	// Check if workerSpec in ServingRuntime does not have worker containers information, it should return errors
	if len(sRuntime.WorkerSpec.Containers) == 0 {
		errMsg := "No workerSpec container configuration found in selected serving runtime"
		isvc.Status.UpdateModelTransitionStatus(v1beta1.InvalidSpec, &v1beta1.FailureInfo{
			Reason:  v1beta1.InvalidPredictorSpec,
			Message: errMsg,
		})
		return nil, errors.New(errMsg)
	}

	targetisvcContainer := corev1.Container{}
	if isvc.Spec.Predictor.WorkerSpec.Containers != nil {
		targetisvcContainer = isvc.Spec.Predictor.WorkerSpec.Containers[0]
	}
	_, workerContainer, mergedWorkerPodSpec, err = isvcutils.MergeServingRuntimeAndInferenceServiceSpecs(sRuntime.WorkerSpec.Containers, targetisvcContainer, isvc, constants.WorkerContainerName, sRuntime.WorkerSpec.ServingRuntimePodSpec, isvc.Spec.Predictor.WorkerSpec.PodSpec)
	if err != nil {
		return nil, err
	}

	mergedWorkerPodSpec.Containers = []corev1.Container{
		*workerContainer,
	}

	// Calculate the total number of GPUs required for the request based on the tensor parallel size and pipeline parallel size specified in the worker spec.
	// totalRequestGPUCount is the product of TensorParallelSize and PipelineParallelSize,
	// which represents the total number of GPUs needed for distributed computation.

	totalRequestGPUCount := *sRuntime.WorkerSpec.TensorParallelSize * *sRuntime.WorkerSpec.PipelineParallelSize

	rayNodeCount, workerNodeGPUCount, headNodeGPUCount, err := computeRayNodeAndGPUs(mergedWorkerPodSpec, totalRequestGPUCount, podSpec)
	if err != nil {
		return nil, err
	}

	// Add required environment variables: PipelineParallelSize, TensorParallelSize
	// Deployment node deployement
	if err := isvcutils.AddEnvVarToPodSpec(podSpec, constants.InferenceServiceContainerName, constants.PipelineParallelSizeEnvName, strconv.Itoa(*sRuntime.WorkerSpec.PipelineParallelSize)); err != nil {
		return nil, errors.Wrapf(err, "failed to add %s environment to the container(%s)", constants.PipelineParallelSizeEnvName, constants.InferenceServiceContainerName)
	}
	if err := isvcutils.AddEnvVarToPodSpec(podSpec, constants.InferenceServiceContainerName, constants.TensorParallelSizeEnvName, strconv.Itoa(*sRuntime.WorkerSpec.TensorParallelSize)); err != nil {
		return nil, errors.Wrapf(err, "failed to add %s environment to the container(%s)", constants.TensorParallelSizeEnvName, constants.InferenceServiceContainerName)
	}
	if err := isvcutils.AddEnvVarToPodSpec(podSpec, constants.InferenceServiceContainerName, constants.RayNodeCountEnvName, strconv.Itoa(rayNodeCount)); err != nil {
		return nil, errors.Wrapf(err, "failed to add %s environment to the container(%s)", constants.RayNodeCountEnvName, constants.InferenceServiceContainerName)
	}
	if err := isvcutils.AddEnvVarToPodSpec(podSpec, constants.InferenceServiceContainerName, constants.RequestGPUCountEnvName, strconv.Itoa(headNodeGPUCount)); err != nil {
		return nil, errors.Wrapf(err, "failed to add %s environment to the container(%s)", constants.RequestGPUCountEnvName, constants.InferenceServiceContainerName)
	}

	// Set the environment variable for "isvc name" to the MODEL_NAME when multiNodeEnabled is true.
	if err := isvcutils.AddEnvVarToPodSpec(podSpec, constants.InferenceServiceContainerName, "MODEL_NAME", isvc.Name); err != nil {
		return nil, errors.Wrapf(err, "failed to add MODEL_NAME environment to the container(%s)", constants.InferenceServiceContainerName)
	}

	deploymentAnnotations := annotations[constants.StorageInitializerSourceUriInternalAnnotationKey]
	storageProtocol := strings.Split(deploymentAnnotations, "://")[0]
	if storageProtocol == "pvc" || storageProtocol == "oci" {
		// Set the environment variable for "/mnt/models" to the MODEL_DIR when multiNodeEnabled is true.
		if err := isvcutils.AddEnvVarToPodSpec(podSpec, constants.InferenceServiceContainerName, "MODEL_DIR", constants.DefaultModelLocalMountPath); err != nil {
			return nil, errors.Wrapf(err, "failed to add MODEL_DIR environment to the container(%s)", constants.DefaultModelLocalMountPath)
		}
	}
	// Worker node deployement
	if err := isvcutils.AddEnvVarToPodSpec(mergedWorkerPodSpec, constants.WorkerContainerName, constants.RayNodeCountEnvName, strconv.Itoa(rayNodeCount)); err != nil {
		return nil, errors.Wrapf(err, "failed to add %s environment to the container(%s)", constants.RayNodeCountEnvName, constants.WorkerContainerName)
	}
	if err := isvcutils.AddEnvVarToPodSpec(mergedWorkerPodSpec, constants.WorkerContainerName, constants.RequestGPUCountEnvName, strconv.Itoa(workerNodeGPUCount)); err != nil {
		return nil, errors.Wrapf(err, "failed to add %s environment to the container(%s)", constants.RequestGPUCountEnvName, constants.WorkerContainerName)
	}
	// Set the environment variable for "isvc name" to the ISVC_NAME when multiNodeEnabled is true.
	if err := isvcutils.AddEnvVarToPodSpec(mergedWorkerPodSpec, constants.WorkerContainerName, "ISVC_NAME", isvc.Name); err != nil {
		return nil, errors.Wrapf(err, "failed to add ISVC_NAME environment to the container(%s)", constants.WorkerContainerName)
	}
	// Set the environment variable for "isvc name" to the HEAD_SVC when multiNodeEnabled is true.
	if err := isvcutils.AddEnvVarToPodSpec(mergedWorkerPodSpec, constants.WorkerContainerName, "HEAD_SVC", constants.GetHeadServiceName(isvc.Name, isvcGeneration)); err != nil {
		return nil, errors.Wrapf(err, "failed to add HEAD_SVC environment to the container(%s)", constants.WorkerContainerName)
	}
	return mergedWorkerPodSpec, nil
}

// The `rayNodeCount` is determined based on the requested GPU count.
// We use the GPU resource defined in `workerSpec` to calculate the required GPU count.
// The `rayNodeCount` is set to the ceiling value of (total requested GPU count / GPUs per worker node).
// The head node GPU count is determined by subtracting (workerSpec GPU resource * (rayNodeCount - 1)) from the total GPU count.
// If the head node has a predefined GPU count, it takes precedence.
// However, if the total required GPU count is less than the sum of (head node GPU count + workerSpec GPU resource * rayNodeCount), an error is raised.
func computeRayNodeAndGPUs(mergedWorkerPodSpec *corev1.PodSpec, totalRequestGPUCount int, podSpec *corev1.PodSpec) (int, int, int, error) {
	getGPUResourceQty := func(spec *corev1.PodSpec) int {
		if _, gpuResourceQuantity, exist := utils.GetGPUResourceQtyByType(&spec.Containers[0].Resources, "Request"); exist {
			return int(gpuResourceQuantity.Value())
		}
		return 0
	}

	computeRayNodes := func(totalGPUs, workerGPUs int) int {
		if workerGPUs == 0 {
			return 1
>>>>>>> 2f5ff73c
		}
		return int(math.Ceil(float64(totalGPUs) / float64(workerGPUs)))
	}

	validateGPUAllocation := func(rayNodeCount, headNodeGPUCount, workerNodeGPUCount int) error {
		if totalRequestGPUCount > headNodeGPUCount+(workerNodeGPUCount*(rayNodeCount-1)) {
			return fmt.Errorf(ErrRayClusterInsufficientGPUs, totalRequestGPUCount, headNodeGPUCount, workerNodeGPUCount*(rayNodeCount-1))
		}
		return nil
	}

<<<<<<< HEAD
		deploymentList, err := r.Reconcile()
		if err != nil {
			return ctrl.Result{}, errors.Wrapf(err, "fails to reconcile predictor")
		}
		isvc.Status.PropagateRawStatus(v1beta1.PredictorComponent, deploymentList, r.URL)
	} else {
		podLabelKey = constants.RevisionLabel
		r, err := knative.NewKsvcReconciler(p.client, p.scheme, objectMeta, &isvc.Spec.Predictor.ComponentExtensionSpec,
			&podSpec, isvc.Status.Components[v1beta1.PredictorComponent], p.inferenceServiceConfig.ServiceLabelDisallowedList)
		if err != nil {
			return ctrl.Result{}, errors.Wrapf(err, "fails to create new knative service reconciler for predictor")
		}

		if err := controllerutil.SetControllerReference(isvc, r.Service, p.scheme); err != nil {
			return ctrl.Result{}, errors.Wrapf(err, "fails to set owner reference for predictor")
		}

		kstatus, err = r.Reconcile()
		if err != nil {
			return ctrl.Result{}, errors.Wrapf(err, "fails to reconcile predictor")
		}
		isvc.Status.PropagateStatus(v1beta1.PredictorComponent, kstatus)
	}

	statusSpec := isvc.Status.Components[v1beta1.PredictorComponent]
	if rawDeployment {
		podLabelValue = constants.GetRawServiceLabel(predictorName)
	} else {
		podLabelValue = statusSpec.LatestCreatedRevision
=======
	var rayNodeCount int
	headNodeGPUCount := getGPUResourceQty(podSpec)
	workerNodeGPUCount := getGPUResourceQty(mergedWorkerPodSpec)

	// Case 1 & 2: At least worker GPUs are set
	if workerNodeGPUCount > 0 {
		rayNodeCount = computeRayNodes(totalRequestGPUCount, workerNodeGPUCount)
		newHeadNodeGPUCount := totalRequestGPUCount - workerNodeGPUCount*(rayNodeCount-1)

		if headNodeGPUCount > 0 {
			rayNodeCountByHeadGpuCount := computeRayNodes(totalRequestGPUCount, headNodeGPUCount)
			if rayNodeCountByHeadGpuCount == 1 {
				rayNodeCount = 1
			}
		} else if headNodeGPUCount == 0 {
			headNodeGPUCount = newHeadNodeGPUCount
		}

		// Use only head node with total request gpu count if it can satisfy the GPU requirement
		if rayNodeCount == 1 {
			workerNodeGPUCount = 0
			headNodeGPUCount = totalRequestGPUCount
		}

		if err := validateGPUAllocation(rayNodeCount, headNodeGPUCount, workerNodeGPUCount); err != nil {
			return 0, 0, 0, err
		}
		return rayNodeCount, workerNodeGPUCount, headNodeGPUCount, nil
	}

	// Case 3: Only head GPU is set
	if headNodeGPUCount > 0 {
		remainingGPUs := totalRequestGPUCount - headNodeGPUCount
		rayNodeCount = 1
		workerNodeGPUCount = 1

		if remainingGPUs > 0 {
			rayNodeCount = computeRayNodes(remainingGPUs, workerNodeGPUCount) + 1 // Single GPU worker nodes
		}

		if err := validateGPUAllocation(rayNodeCount, headNodeGPUCount, workerNodeGPUCount); err != nil {
			return 0, 0, 0, err
		}
		return rayNodeCount, workerNodeGPUCount, headNodeGPUCount, nil
>>>>>>> 2f5ff73c
	}

	// Case 4: No GPUs found → Default values
	return totalRequestGPUCount, 1, 1, nil
}

func (p *Predictor) reconcileRawDeployment(ctx context.Context, isvc *v1beta1.InferenceService, objectMeta, workerObjectMeta metav1.ObjectMeta, podSpec, workerPodSpec *corev1.PodSpec) error {
	r, err := raw.NewRawKubeReconciler(ctx, p.client, p.clientset, p.scheme, constants.InferenceServiceResource, objectMeta, workerObjectMeta, &isvc.Spec.Predictor.ComponentExtensionSpec,
		podSpec, workerPodSpec)
	if err != nil {
		return errors.Wrapf(err, "fails to create NewRawKubeReconciler for predictor")
	}

	// set Deployment Controller
	for _, deployment := range r.Deployment.DeploymentList {
		if err := controllerutil.SetControllerReference(isvc, deployment, p.scheme); err != nil {
			return errors.Wrapf(err, "fails to set deployment owner reference for predictor")
		}
	}
	for _, svc := range r.Service.ServiceList {
		// set Service Controller
		if err := controllerutil.SetControllerReference(isvc, svc, p.scheme); err != nil {
			return errors.Wrapf(err, "fails to set service owner reference for predictor")
		}
	}
	// set Otel Controller
	if r.OtelCollector != nil {
		if err := r.OtelCollector.SetControllerReferences(isvc, p.scheme); err != nil {
			return errors.Wrapf(err, "fails to set otel owner references for predictor")
		}
	}
	// set autoscaler Controller
	if err := r.Scaler.Autoscaler.SetControllerReferences(isvc, p.scheme); err != nil {
		return errors.Wrapf(err, "fails to set autoscaler owner references for predictor")
	}

	deploymentList, err := r.Reconcile(ctx)
	if err != nil {
		return errors.Wrapf(err, "fails to reconcile predictor")
	}

	isvc.Status.PropagateRawStatus(v1beta1.PredictorComponent, deploymentList, r.URL)
	return nil
}

func (p *Predictor) reconcileKnativeDeployment(ctx context.Context, isvc *v1beta1.InferenceService, objectMeta *metav1.ObjectMeta, podSpec *corev1.PodSpec) (*knservingv1.ServiceStatus, error) {
	knutils.ValidateInitialScaleAnnotation(objectMeta.Annotations, p.allowZeroInitialScale, isvc.Spec.Predictor.MinReplicas, p.Log)
	r := knative.NewKsvcReconciler(p.client, p.scheme, *objectMeta, &isvc.Spec.Predictor.ComponentExtensionSpec,
		podSpec, isvc.Status.Components[v1beta1.PredictorComponent], p.inferenceServiceConfig.ServiceLabelDisallowedList)

	if err := controllerutil.SetControllerReference(isvc, r.Service, p.scheme); err != nil {
		return nil, errors.Wrapf(err, "fails to set owner reference for predictor")
	}
	kstatus, err := r.Reconcile(ctx)
	if err != nil {
		return nil, errors.Wrapf(err, "fails to reconcile predictor")
	}
	if !isvc.GetForceStopRuntime() {
		isvc.Status.PropagateStatus(v1beta1.PredictorComponent, kstatus)
	}
<<<<<<< HEAD
	if isvc.Status.PropagateModelStatus(statusSpec, predictorPods, rawDeployment, kstatus) {
		return ctrl.Result{}, nil
	} else {
		return ctrl.Result{Requeue: true}, nil
	}
}

func multiNodeProcess(sRuntime v1alpha1.ServingRuntimeSpec, isvc *v1beta1.InferenceService, podSpec *v1.PodSpec, annotations map[string]string, isvcGeneration string) (*v1.PodSpec, error) {
	if sRuntime.WorkerSpec == nil {
		errMsg := "you cannot set WorkerSpec in the InferenceService if the ServingRuntime does not have a WorkerSpec"
		isvc.Status.PropagateRawStatusWithMessages(v1beta1.PredictorComponent, v1beta1.InvalidWorkerSpecNotSet, errMsg, v1.ConditionFalse)
		return nil, errors.New(errMsg)
	}
	// Check if workerSpec in ServingRuntime does not have worker containers information, it should return errors
	if len(sRuntime.WorkerSpec.Containers) == 0 {
		errMsg := "No workerSpec container configuration found in selected serving runtime"
		isvc.Status.UpdateModelTransitionStatus(v1beta1.InvalidSpec, &v1beta1.FailureInfo{
			Reason:  v1beta1.InvalidPredictorSpec,
			Message: errMsg,
		})
		return nil, errors.New(errMsg)
	}

	var workerContainer *v1.Container
	var mergedWorkerPodSpec *v1.PodSpec
	var err error

	targetisvcContainer := v1.Container{}
	if isvc.Spec.Predictor.WorkerSpec.Containers != nil {
		targetisvcContainer = isvc.Spec.Predictor.WorkerSpec.Containers[0]
	}
	_, workerContainer, mergedWorkerPodSpec, err = isvcutils.MergeServingRuntimeAndInferenceServiceSpecs(sRuntime.WorkerSpec.Containers, targetisvcContainer, isvc, constants.WorkerContainerName, sRuntime.WorkerSpec.ServingRuntimePodSpec, isvc.Spec.Predictor.WorkerSpec.PodSpec)
	if err != nil {
		return nil, err
	}

	// Set the PipelineParallelSize from InferenceService to ServingRuntime workerSpec.PipelineParallelSize
	if isvc.Spec.Predictor.WorkerSpec.PipelineParallelSize != nil {
		sRuntime.WorkerSpec.PipelineParallelSize = isvc.Spec.Predictor.WorkerSpec.PipelineParallelSize
	}

	// Set the TensorParallelSize from InferenceService to ServingRuntime workerSpec.TensorParallelSize
	if isvc.Spec.Predictor.WorkerSpec.TensorParallelSize != nil {
		sRuntime.WorkerSpec.TensorParallelSize = isvc.Spec.Predictor.WorkerSpec.TensorParallelSize
	}

	mergedWorkerPodSpec.Containers = []v1.Container{
		*workerContainer,
	}

	// Add required environment variables: PipelineParallelSize, TensorParallelSize
	// Deployment node deployement
	if err := isvcutils.AddEnvVarToPodSpec(podSpec, constants.InferenceServiceContainerName, constants.PipelineParallelSizeEnvName, strconv.Itoa(*sRuntime.WorkerSpec.PipelineParallelSize)); err != nil {
		return nil, errors.Wrapf(err, "failed to add PIPELINE_PARALLEL_SIZE environment to the container(%s)", constants.InferenceServiceContainerName)
	}

	if err := isvcutils.AddEnvVarToPodSpec(podSpec, constants.InferenceServiceContainerName, constants.TensorParallelSizeEnvName, strconv.Itoa(*sRuntime.WorkerSpec.TensorParallelSize)); err != nil {
		return nil, errors.Wrapf(err, "failed to add Tensor_PARALLEL_SIZE environment to the container(%s)", constants.InferenceServiceContainerName)
	}

	// Set the environment variable for "isvc name" to the MODEL_NAME when multiNodeEnabled is true.
	if err := isvcutils.AddEnvVarToPodSpec(podSpec, constants.InferenceServiceContainerName, "MODEL_NAME", isvc.Name); err != nil {
		return nil, errors.Wrapf(err, "failed to add MODEL_NAME environment to the container(%s)", constants.InferenceServiceContainerName)
	}

	deploymentAnnotations := annotations[constants.StorageInitializerSourceUriInternalAnnotationKey]
	storageProtocol := strings.Split(deploymentAnnotations, "://")[0]
	if storageProtocol == "pvc" {
		// Set the environment variable for "/mnt/models" to the MODEL_DIR when multiNodeEnabled is true.
		if err := isvcutils.AddEnvVarToPodSpec(podSpec, constants.InferenceServiceContainerName, "MODEL_DIR", constants.DefaultModelLocalMountPath); err != nil {
			return nil, errors.Wrapf(err, "failed to add MODEL_DIR environment to the container(%s)", constants.DefaultModelLocalMountPath)
		}
	}
	// Worker node deployement
	if err := isvcutils.AddEnvVarToPodSpec(mergedWorkerPodSpec, constants.WorkerContainerName, constants.PipelineParallelSizeEnvName, strconv.Itoa(*sRuntime.WorkerSpec.PipelineParallelSize)); err != nil {
		return nil, errors.Wrapf(err, "failed to add PIPELINE_PARALLEL_SIZE environment to the container(%s)", constants.WorkerContainerName)
	}

	// Set the environment variable for "isvc name" to the ISVC_NAME when multiNodeEnabled is true.
	if err := isvcutils.AddEnvVarToPodSpec(mergedWorkerPodSpec, constants.WorkerContainerName, "ISVC_NAME", isvc.Name); err != nil {
		return nil, errors.Wrapf(err, "failed to add ISVC_NAME environment to the container(%s)", constants.InferenceServiceContainerName)
	}
	// Set the environment variable for "isvc name" to the ISVC_NAME when multiNodeEnabled is true.
	if err := isvcutils.AddEnvVarToPodSpec(mergedWorkerPodSpec, constants.WorkerContainerName, "HEAD_SVC", constants.GeHeadServiceName(isvc.Name, isvcGeneration)); err != nil {
		return nil, errors.Wrapf(err, "failed to add ISVC_NAME environment to the container(%s)", constants.InferenceServiceContainerName)
	}
	return mergedWorkerPodSpec, nil
=======
	return kstatus, nil
>>>>>>> 2f5ff73c
}<|MERGE_RESOLUTION|>--- conflicted
+++ resolved
@@ -19,10 +19,7 @@
 import (
 	"context"
 	"fmt"
-<<<<<<< HEAD
-=======
 	"math"
->>>>>>> 2f5ff73c
 	"strconv"
 	"strings"
 
@@ -86,24 +83,14 @@
 }
 
 // Reconcile observes the predictor and attempts to drive the status towards the desired state.
-<<<<<<< HEAD
-func (p *Predictor) Reconcile(isvc *v1beta1.InferenceService) (ctrl.Result, error) {
-	var container *v1.Container
-	var podSpec v1.PodSpec
-	var workerPodSpec *v1.PodSpec
-=======
 func (p *Predictor) Reconcile(ctx context.Context, isvc *v1beta1.InferenceService) (ctrl.Result, error) {
 	var predContainer *corev1.Container
 	var podSpec corev1.PodSpec
 	var workerPodSpec *corev1.PodSpec
->>>>>>> 2f5ff73c
 	var workerObjectMeta metav1.ObjectMeta
 	var sRuntime v1alpha1.ServingRuntimeSpec
 	var sRuntimeLabels map[string]string
 	var sRuntimeAnnotations map[string]string
-<<<<<<< HEAD
-	var sRuntimeWorkerLabels map[string]string
-	var sRuntimeWorkerAnnotations map[string]string
 	multiNodeEnabled := false
 	isvcGeneration := strconv.FormatInt(isvc.Generation, 10)
 
@@ -124,28 +111,6 @@
 		})
 	}
 
-=======
-	multiNodeEnabled := false
-	isvcGeneration := strconv.FormatInt(isvc.Generation, 10)
-
-	// Set default value for multi-node
-	if isvc.Spec.Predictor.WorkerSpec != nil {
-		multiNodeEnabled = true
-	}
-	var annotations map[string]string
-	if p.deploymentMode == constants.RawDeployment {
-		annotations = utils.Filter(isvc.Annotations, func(key string) bool {
-			// https://issues.redhat.com/browse/RHOAIENG-20326
-			// For RawDeployment, we allow the security.opendatahub.io/enable-auth annotation
-			return !utils.Includes(isvcutils.FilterList(p.inferenceServiceConfig.ServiceAnnotationDisallowedList, constants.ODHKserveRawAuth), key)
-		})
-	} else {
-		annotations = utils.Filter(isvc.Annotations, func(key string) bool {
-			return !utils.Includes(p.inferenceServiceConfig.ServiceAnnotationDisallowedList, key)
-		})
-	}
-
->>>>>>> 2f5ff73c
 	p.Log.V(1).Info("Predictor custom annotations", "annotations", p.inferenceServiceConfig.ServiceAnnotationDisallowedList)
 	p.Log.V(1).Info("Predictor custom labels", "labels", p.inferenceServiceConfig.ServiceLabelDisallowedList)
 
@@ -165,20 +130,8 @@
 
 	// Knative does not support INIT containers or mounting, so we add annotations that trigger the
 	// StorageInitializer injector to mutate the underlying deployment to provision model data
-<<<<<<< HEAD
-	if sourceURI := predictor.GetStorageUri(); sourceURI != nil {
-		if _, ok := annotations[constants.StorageInitializerSourceUriInternalAnnotationKey]; ok {
-			return ctrl.Result{}, errors.New("must provide only one of storageUri and storage.path")
-		}
-		annotations[constants.StorageInitializerSourceUriInternalAnnotationKey] = *sourceURI
-		err := isvcutils.ValidateStorageURI(sourceURI, p.client)
-		if err != nil {
-			return ctrl.Result{}, fmt.Errorf("StorageURI not supported: %w", err)
-		}
-=======
 	if err := p.addStorageInitializerAnnotations(ctx, predictor, annotations); err != nil {
 		return ctrl.Result{}, err
->>>>>>> 2f5ff73c
 	}
 
 	// If Model is specified, prioritize using that. Otherwise, we will assume a framework object was specified.
@@ -292,22 +245,9 @@
 
 			return ctrl.Result{}, nil
 		} else {
-<<<<<<< HEAD
-			runtimes, err := isvc.Spec.Predictor.Model.GetSupportingRuntimes(p.client, isvc.Namespace, false, multiNodeEnabled)
-			if err != nil {
-				return ctrl.Result{}, err
-			}
-			if len(runtimes) == 0 {
-				isvc.Status.UpdateModelTransitionStatus(v1beta1.InvalidSpec, &v1beta1.FailureInfo{
-					Reason:  v1beta1.NoSupportingRuntime,
-					Message: "No runtime found to support specified framework/version",
-				})
-				return ctrl.Result{}, fmt.Errorf("no runtime found to support predictor with model type: %v", isvc.Spec.Predictor.Model.ModelFormat)
-=======
 			resume_condition := &apis.Condition{
 				Type:   v1beta1.Stopped,
 				Status: corev1.ConditionFalse,
->>>>>>> 2f5ff73c
 			}
 			isvc.Status.SetCondition(v1beta1.Stopped, resume_condition)
 		}
@@ -364,13 +304,6 @@
 			})
 			return sRuntime, err
 		}
-<<<<<<< HEAD
-		var kserveContainerIdx int
-		var mergedPodSpec *v1.PodSpec
-		kserveContainerIdx, container, mergedPodSpec, err = isvcutils.MergeServingRuntimeAndInferenceServiceSpecs(sRuntime.Containers, isvc.Spec.Predictor.Model.Container, isvc, constants.InferenceServiceContainerName, sRuntime.ServingRuntimePodSpec, isvc.Spec.Predictor.PodSpec)
-		if err != nil {
-			return ctrl.Result{}, err
-=======
 
 		if r.IsDisabled() {
 			isvc.Status.UpdateModelTransitionStatus(v1beta1.InvalidSpec, &v1beta1.FailureInfo{
@@ -396,7 +329,6 @@
 				Message: "Specified runtime does not support specified framework/version",
 			})
 			return sRuntime, fmt.Errorf("specified runtime %s does not support specified framework/version", *isvc.Spec.Predictor.Model.Runtime)
->>>>>>> 2f5ff73c
 		}
 
 		sRuntime = *r
@@ -437,23 +369,6 @@
 	var predContainer *corev1.Container
 	var err error
 
-<<<<<<< HEAD
-		// Label filter will be handled in ksvc_reconciler
-		sRuntimeLabels = sRuntime.ServingRuntimePodSpec.Labels
-		if p.deploymentMode == constants.RawDeployment {
-			sRuntimeAnnotations = utils.Filter(sRuntime.ServingRuntimePodSpec.Annotations, func(key string) bool {
-				// https://issues.redhat.com/browse/RHOAIENG-20326
-				// For RawDeployment, we allow the security.opendatahub.io/enable-auth annotation
-				return !utils.Includes(isvcutils.FilterList(p.inferenceServiceConfig.ServiceAnnotationDisallowedList, constants.ODHKserveRawAuth), key)
-			})
-		} else {
-			sRuntimeAnnotations = utils.Filter(sRuntime.ServingRuntimePodSpec.Annotations, func(key string) bool {
-				return !utils.Includes(p.inferenceServiceConfig.ServiceAnnotationDisallowedList, key)
-			})
-		}
-	} else {
-		container = predictor.GetContainer(isvc.ObjectMeta, isvc.Spec.Predictor.GetExtensions(), p.inferenceServiceConfig)
-=======
 	if len(sRuntime.Containers) == 0 {
 		isvc.Status.UpdateModelTransitionStatus(v1beta1.InvalidSpec, &v1beta1.FailureInfo{
 			Reason:  v1beta1.InvalidPredictorSpec,
@@ -466,7 +381,6 @@
 	if err != nil {
 		return podSpec, err
 	}
->>>>>>> 2f5ff73c
 
 	// Replace placeholders in runtime container by values from inferenceservice metadata
 	if err = isvcutils.ReplacePlaceholders(predContainer, isvc.ObjectMeta); err != nil {
@@ -500,8 +414,6 @@
 		transformerContainer = &isvc.Spec.Predictor.Containers[containerIndexInIS]
 	}
 
-<<<<<<< HEAD
-=======
 	if transformerContainer != nil {
 		// Replace placeholders in transformer container by values from inferenceservice metadata
 		if err = isvcutils.ReplacePlaceholders(transformerContainer, isvc.ObjectMeta); err != nil {
@@ -532,7 +444,6 @@
 }
 
 func (p *Predictor) getPredictorName(ctx context.Context, isvc *v1beta1.InferenceService) string {
->>>>>>> 2f5ff73c
 	predictorName := constants.PredictorServiceName(isvc.Name)
 	if p.deploymentMode == constants.RawDeployment {
 		existing := &corev1.Service{}
@@ -550,26 +461,7 @@
 	return predictorName
 }
 
-<<<<<<< HEAD
-	// Labels and annotations from predictor component
-	// Label filter will be handled in ksvc_reconciler and raw reconciler
-	predictorLabels := isvc.Spec.Predictor.Labels
-	var predictorAnnotations map[string]string
-	if p.deploymentMode == constants.RawDeployment {
-		predictorAnnotations = utils.Filter(isvc.Spec.Predictor.Annotations, func(key string) bool {
-			// https://issues.redhat.com/browse/RHOAIENG-20326
-			// For RawDeployment, we allow the security.opendatahub.io/enable-auth annotation
-			return !utils.Includes(isvcutils.FilterList(p.inferenceServiceConfig.ServiceAnnotationDisallowedList, constants.ODHKserveRawAuth), key)
-		})
-	} else {
-		predictorAnnotations = utils.Filter(isvc.Spec.Predictor.Annotations, func(key string) bool {
-			return !utils.Includes(p.inferenceServiceConfig.ServiceAnnotationDisallowedList, key)
-		})
-	}
-
-=======
 func (p *Predictor) buildObjectMeta(isvc *v1beta1.InferenceService, predictorName string, sRuntimeLabels, predictorLabels, sRuntimeAnnotations, annotations, predictorAnnotations map[string]string) metav1.ObjectMeta {
->>>>>>> 2f5ff73c
 	// Labels and annotations priority: predictor component > isvc > ServingRuntimePodSpec
 	// Labels and annotations from high priority will overwrite that from low priority
 	return metav1.ObjectMeta{
@@ -592,75 +484,6 @@
 	}
 }
 
-<<<<<<< HEAD
-	// Autoscaler should be ignored when multiNodeEnabled is true
-	workerObjectMeta = metav1.ObjectMeta{}
-	if multiNodeEnabled {
-		var err error
-		sRuntimeWorkerAnnotations = sRuntime.WorkerSpec.Annotations
-		sRuntimeWorkerLabels = sRuntime.WorkerSpec.ServingRuntimePodSpec.Labels
-		// If CustomGPUResourceTypeAnnotationKey is set, the specified custom GPU resource will be added to the available GPUResourceTypeList.
-		if isvc.GetAnnotations()[constants.CustomGPUResourceTypesAnnotationKey] != "" {
-			sRuntimeAnnotations[constants.CustomGPUResourceTypesAnnotationKey] = isvc.GetAnnotations()[constants.CustomGPUResourceTypesAnnotationKey]
-			sRuntimeWorkerAnnotations[constants.CustomGPUResourceTypesAnnotationKey] = isvc.GetAnnotations()[constants.CustomGPUResourceTypesAnnotationKey]
-		}
-
-		if workerPodSpec, err = multiNodeProcess(sRuntime, isvc, &podSpec, annotations, isvcGeneration); err != nil {
-			return ctrl.Result{}, err
-		}
-
-		workerObjectMeta = metav1.ObjectMeta{
-			Name:      constants.PredictorWorkerServiceName(isvc.Name),
-			Namespace: isvc.Namespace,
-			Labels: utils.Union(
-				sRuntimeWorkerLabels,
-				isvc.Labels,
-				predictorLabels,
-				map[string]string{
-					constants.InferenceServiceGenerationPodLabelKey: isvcGeneration,
-					constants.InferenceServicePodLabelKey:           isvc.Name,
-					constants.KServiceComponentLabel:                string(v1beta1.PredictorComponent),
-				},
-			),
-			Annotations: utils.Union(
-				sRuntimeWorkerAnnotations,
-				annotations,
-				predictorAnnotations,
-			),
-		}
-		objectMeta.Labels[constants.InferenceServiceGenerationPodLabelKey] = isvcGeneration
-		workerObjectMeta.Labels[constants.InferenceServiceGenerationPodLabelKey] = isvcGeneration
-	}
-
-	p.Log.Info("Resolved container", "container", container, "podSpec", podSpec)
-	var rawDeployment bool
-	var podLabelKey string
-	var podLabelValue string
-
-	// Here we allow switch between knative and vanilla deployment
-	kstatus := &knservingv1.ServiceStatus{}
-	if p.deploymentMode == constants.RawDeployment {
-		rawDeployment = true
-		podLabelKey = constants.RawDeploymentAppLabel
-		// This is main RawKubeReconciler to create objects (deployment, svc, scaler)
-		r, err := raw.NewRawKubeReconciler(p.client, p.clientset, p.scheme, constants.InferenceServiceResource, objectMeta, workerObjectMeta, &isvc.Spec.Predictor.ComponentExtensionSpec,
-			&podSpec, workerPodSpec)
-		if err != nil {
-			return ctrl.Result{}, errors.Wrapf(err, "fails to create NewRawKubeReconciler for predictor")
-		}
-
-		// set Deployment Controller
-		for _, deployment := range r.Deployment.DeploymentList {
-			if err := controllerutil.SetControllerReference(isvc, deployment, p.scheme); err != nil {
-				return ctrl.Result{}, errors.Wrapf(err, "fails to set deployment owner reference for predictor")
-			}
-		}
-		for _, svc := range r.Service.ServiceList {
-			// set Service Controller
-			if err := controllerutil.SetControllerReference(isvc, svc, p.scheme); err != nil {
-				return ctrl.Result{}, errors.Wrapf(err, "fails to set service owner reference for predictor")
-			}
-=======
 func (p *Predictor) reconcileWorker(sRuntime v1alpha1.ServingRuntimeSpec, isvc *v1beta1.InferenceService, podSpec *corev1.PodSpec, annotations, predictorAnnotations map[string]string, isvcGeneration string) (metav1.ObjectMeta, *corev1.PodSpec, error) {
 	var workerObjectMeta metav1.ObjectMeta
 	var workerPodSpec *corev1.PodSpec
@@ -820,7 +643,6 @@
 	computeRayNodes := func(totalGPUs, workerGPUs int) int {
 		if workerGPUs == 0 {
 			return 1
->>>>>>> 2f5ff73c
 		}
 		return int(math.Ceil(float64(totalGPUs) / float64(workerGPUs)))
 	}
@@ -832,37 +654,6 @@
 		return nil
 	}
 
-<<<<<<< HEAD
-		deploymentList, err := r.Reconcile()
-		if err != nil {
-			return ctrl.Result{}, errors.Wrapf(err, "fails to reconcile predictor")
-		}
-		isvc.Status.PropagateRawStatus(v1beta1.PredictorComponent, deploymentList, r.URL)
-	} else {
-		podLabelKey = constants.RevisionLabel
-		r, err := knative.NewKsvcReconciler(p.client, p.scheme, objectMeta, &isvc.Spec.Predictor.ComponentExtensionSpec,
-			&podSpec, isvc.Status.Components[v1beta1.PredictorComponent], p.inferenceServiceConfig.ServiceLabelDisallowedList)
-		if err != nil {
-			return ctrl.Result{}, errors.Wrapf(err, "fails to create new knative service reconciler for predictor")
-		}
-
-		if err := controllerutil.SetControllerReference(isvc, r.Service, p.scheme); err != nil {
-			return ctrl.Result{}, errors.Wrapf(err, "fails to set owner reference for predictor")
-		}
-
-		kstatus, err = r.Reconcile()
-		if err != nil {
-			return ctrl.Result{}, errors.Wrapf(err, "fails to reconcile predictor")
-		}
-		isvc.Status.PropagateStatus(v1beta1.PredictorComponent, kstatus)
-	}
-
-	statusSpec := isvc.Status.Components[v1beta1.PredictorComponent]
-	if rawDeployment {
-		podLabelValue = constants.GetRawServiceLabel(predictorName)
-	} else {
-		podLabelValue = statusSpec.LatestCreatedRevision
-=======
 	var rayNodeCount int
 	headNodeGPUCount := getGPUResourceQty(podSpec)
 	workerNodeGPUCount := getGPUResourceQty(mergedWorkerPodSpec)
@@ -907,7 +698,6 @@
 			return 0, 0, 0, err
 		}
 		return rayNodeCount, workerNodeGPUCount, headNodeGPUCount, nil
->>>>>>> 2f5ff73c
 	}
 
 	// Case 4: No GPUs found → Default values
@@ -968,95 +758,5 @@
 	if !isvc.GetForceStopRuntime() {
 		isvc.Status.PropagateStatus(v1beta1.PredictorComponent, kstatus)
 	}
-<<<<<<< HEAD
-	if isvc.Status.PropagateModelStatus(statusSpec, predictorPods, rawDeployment, kstatus) {
-		return ctrl.Result{}, nil
-	} else {
-		return ctrl.Result{Requeue: true}, nil
-	}
-}
-
-func multiNodeProcess(sRuntime v1alpha1.ServingRuntimeSpec, isvc *v1beta1.InferenceService, podSpec *v1.PodSpec, annotations map[string]string, isvcGeneration string) (*v1.PodSpec, error) {
-	if sRuntime.WorkerSpec == nil {
-		errMsg := "you cannot set WorkerSpec in the InferenceService if the ServingRuntime does not have a WorkerSpec"
-		isvc.Status.PropagateRawStatusWithMessages(v1beta1.PredictorComponent, v1beta1.InvalidWorkerSpecNotSet, errMsg, v1.ConditionFalse)
-		return nil, errors.New(errMsg)
-	}
-	// Check if workerSpec in ServingRuntime does not have worker containers information, it should return errors
-	if len(sRuntime.WorkerSpec.Containers) == 0 {
-		errMsg := "No workerSpec container configuration found in selected serving runtime"
-		isvc.Status.UpdateModelTransitionStatus(v1beta1.InvalidSpec, &v1beta1.FailureInfo{
-			Reason:  v1beta1.InvalidPredictorSpec,
-			Message: errMsg,
-		})
-		return nil, errors.New(errMsg)
-	}
-
-	var workerContainer *v1.Container
-	var mergedWorkerPodSpec *v1.PodSpec
-	var err error
-
-	targetisvcContainer := v1.Container{}
-	if isvc.Spec.Predictor.WorkerSpec.Containers != nil {
-		targetisvcContainer = isvc.Spec.Predictor.WorkerSpec.Containers[0]
-	}
-	_, workerContainer, mergedWorkerPodSpec, err = isvcutils.MergeServingRuntimeAndInferenceServiceSpecs(sRuntime.WorkerSpec.Containers, targetisvcContainer, isvc, constants.WorkerContainerName, sRuntime.WorkerSpec.ServingRuntimePodSpec, isvc.Spec.Predictor.WorkerSpec.PodSpec)
-	if err != nil {
-		return nil, err
-	}
-
-	// Set the PipelineParallelSize from InferenceService to ServingRuntime workerSpec.PipelineParallelSize
-	if isvc.Spec.Predictor.WorkerSpec.PipelineParallelSize != nil {
-		sRuntime.WorkerSpec.PipelineParallelSize = isvc.Spec.Predictor.WorkerSpec.PipelineParallelSize
-	}
-
-	// Set the TensorParallelSize from InferenceService to ServingRuntime workerSpec.TensorParallelSize
-	if isvc.Spec.Predictor.WorkerSpec.TensorParallelSize != nil {
-		sRuntime.WorkerSpec.TensorParallelSize = isvc.Spec.Predictor.WorkerSpec.TensorParallelSize
-	}
-
-	mergedWorkerPodSpec.Containers = []v1.Container{
-		*workerContainer,
-	}
-
-	// Add required environment variables: PipelineParallelSize, TensorParallelSize
-	// Deployment node deployement
-	if err := isvcutils.AddEnvVarToPodSpec(podSpec, constants.InferenceServiceContainerName, constants.PipelineParallelSizeEnvName, strconv.Itoa(*sRuntime.WorkerSpec.PipelineParallelSize)); err != nil {
-		return nil, errors.Wrapf(err, "failed to add PIPELINE_PARALLEL_SIZE environment to the container(%s)", constants.InferenceServiceContainerName)
-	}
-
-	if err := isvcutils.AddEnvVarToPodSpec(podSpec, constants.InferenceServiceContainerName, constants.TensorParallelSizeEnvName, strconv.Itoa(*sRuntime.WorkerSpec.TensorParallelSize)); err != nil {
-		return nil, errors.Wrapf(err, "failed to add Tensor_PARALLEL_SIZE environment to the container(%s)", constants.InferenceServiceContainerName)
-	}
-
-	// Set the environment variable for "isvc name" to the MODEL_NAME when multiNodeEnabled is true.
-	if err := isvcutils.AddEnvVarToPodSpec(podSpec, constants.InferenceServiceContainerName, "MODEL_NAME", isvc.Name); err != nil {
-		return nil, errors.Wrapf(err, "failed to add MODEL_NAME environment to the container(%s)", constants.InferenceServiceContainerName)
-	}
-
-	deploymentAnnotations := annotations[constants.StorageInitializerSourceUriInternalAnnotationKey]
-	storageProtocol := strings.Split(deploymentAnnotations, "://")[0]
-	if storageProtocol == "pvc" {
-		// Set the environment variable for "/mnt/models" to the MODEL_DIR when multiNodeEnabled is true.
-		if err := isvcutils.AddEnvVarToPodSpec(podSpec, constants.InferenceServiceContainerName, "MODEL_DIR", constants.DefaultModelLocalMountPath); err != nil {
-			return nil, errors.Wrapf(err, "failed to add MODEL_DIR environment to the container(%s)", constants.DefaultModelLocalMountPath)
-		}
-	}
-	// Worker node deployement
-	if err := isvcutils.AddEnvVarToPodSpec(mergedWorkerPodSpec, constants.WorkerContainerName, constants.PipelineParallelSizeEnvName, strconv.Itoa(*sRuntime.WorkerSpec.PipelineParallelSize)); err != nil {
-		return nil, errors.Wrapf(err, "failed to add PIPELINE_PARALLEL_SIZE environment to the container(%s)", constants.WorkerContainerName)
-	}
-
-	// Set the environment variable for "isvc name" to the ISVC_NAME when multiNodeEnabled is true.
-	if err := isvcutils.AddEnvVarToPodSpec(mergedWorkerPodSpec, constants.WorkerContainerName, "ISVC_NAME", isvc.Name); err != nil {
-		return nil, errors.Wrapf(err, "failed to add ISVC_NAME environment to the container(%s)", constants.InferenceServiceContainerName)
-	}
-	// Set the environment variable for "isvc name" to the ISVC_NAME when multiNodeEnabled is true.
-	if err := isvcutils.AddEnvVarToPodSpec(mergedWorkerPodSpec, constants.WorkerContainerName, "HEAD_SVC", constants.GeHeadServiceName(isvc.Name, isvcGeneration)); err != nil {
-		return nil, errors.Wrapf(err, "failed to add ISVC_NAME environment to the container(%s)", constants.InferenceServiceContainerName)
-	}
-	return mergedWorkerPodSpec, nil
-=======
 	return kstatus, nil
->>>>>>> 2f5ff73c
 }