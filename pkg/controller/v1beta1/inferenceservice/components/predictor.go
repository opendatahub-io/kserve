--- conflicted
+++ resolved
@@ -40,7 +40,6 @@
 	"github.com/kserve/kserve/pkg/apis/serving/v1alpha1"
 	"github.com/kserve/kserve/pkg/apis/serving/v1beta1"
 	"github.com/kserve/kserve/pkg/constants"
-	knutils "github.com/kserve/kserve/pkg/controller/v1alpha1/utils"
 	"github.com/kserve/kserve/pkg/controller/v1beta1/inferenceservice/reconcilers/knative"
 	modelconfig "github.com/kserve/kserve/pkg/controller/v1beta1/inferenceservice/reconcilers/modelconfig"
 	"github.com/kserve/kserve/pkg/controller/v1beta1/inferenceservice/reconcilers/raw"
@@ -65,12 +64,11 @@
 	scheme                 *runtime.Scheme
 	inferenceServiceConfig *v1beta1.InferenceServicesConfig
 	deploymentMode         constants.DeploymentModeType
-	allowZeroInitialScale  bool
 	Log                    logr.Logger
 }
 
 func NewPredictor(client client.Client, clientset kubernetes.Interface, scheme *runtime.Scheme,
-	inferenceServiceConfig *v1beta1.InferenceServicesConfig, deploymentMode constants.DeploymentModeType, allowZeroInitialScale bool,
+	inferenceServiceConfig *v1beta1.InferenceServicesConfig, deploymentMode constants.DeploymentModeType,
 ) Component {
 	return &Predictor{
 		client:                 client,
@@ -78,7 +76,6 @@
 		scheme:                 scheme,
 		inferenceServiceConfig: inferenceServiceConfig,
 		deploymentMode:         deploymentMode,
-		allowZeroInitialScale:  allowZeroInitialScale,
 		Log:                    ctrl.Log.WithName("PredictorReconciler"),
 	}
 }
@@ -99,18 +96,10 @@
 	if isvc.Spec.Predictor.WorkerSpec != nil {
 		multiNodeEnabled = true
 	}
-	var annotations map[string]string
-	if p.deploymentMode == constants.Standard {
-		annotations = utils.Filter(isvc.Annotations, func(key string) bool {
-			// https://issues.redhat.com/browse/RHOAIENG-20326
-			// For RawDeployment, we allow the security.opendatahub.io/enable-auth annotation
-			return !utils.Includes(isvcutils.FilterList(p.inferenceServiceConfig.ServiceAnnotationDisallowedList, constants.ODHKserveRawAuth), key)
-		})
-	} else {
-		annotations = utils.Filter(isvc.Annotations, func(key string) bool {
-			return !utils.Includes(p.inferenceServiceConfig.ServiceAnnotationDisallowedList, key)
-		})
-	}
+
+	annotations := utils.Filter(isvc.Annotations, func(key string) bool {
+		return !utils.Includes(p.inferenceServiceConfig.ServiceAnnotationDisallowedList, key)
+	})
 
 	p.Log.V(1).Info("Predictor custom annotations", "annotations", p.inferenceServiceConfig.ServiceAnnotationDisallowedList)
 	p.Log.V(1).Info("Predictor custom labels", "labels", p.inferenceServiceConfig.ServiceLabelDisallowedList)
@@ -166,20 +155,11 @@
 	predictorName := constants.PredictorServiceName(isvc.Name)
 
 	// Labels and annotations from predictor component
-	// Label filter will be handled in ksvc_reconciler and raw reconciler
+	// Label filter will be handled in ksvc_reconciler
 	predictorLabels := isvc.Spec.Predictor.Labels
-	var predictorAnnotations map[string]string
-	if p.deploymentMode == constants.Standard {
-		predictorAnnotations = utils.Filter(isvc.Spec.Predictor.Annotations, func(key string) bool {
-			// https://issues.redhat.com/browse/RHOAIENG-20326
-			// For RawDeployment, we allow the security.opendatahub.io/enable-auth annotation
-			return !utils.Includes(isvcutils.FilterList(p.inferenceServiceConfig.ServiceAnnotationDisallowedList, constants.ODHKserveRawAuth), key)
-		})
-	} else {
-		predictorAnnotations = utils.Filter(isvc.Spec.Predictor.Annotations, func(key string) bool {
-			return !utils.Includes(p.inferenceServiceConfig.ServiceAnnotationDisallowedList, key)
-		})
-	}
+	predictorAnnotations := utils.Filter(isvc.Spec.Predictor.Annotations, func(key string) bool {
+		return !utils.Includes(p.inferenceServiceConfig.ServiceAnnotationDisallowedList, key)
+	})
 
 	// Label filter will be handled in ksvc_reconciler
 	sRuntimeLabels = sRuntime.ServingRuntimePodSpec.Labels
@@ -697,10 +677,6 @@
 }
 
 func (p *Predictor) reconcileRawDeployment(ctx context.Context, isvc *v1beta1.InferenceService, objectMeta, workerObjectMeta metav1.ObjectMeta, podSpec, workerPodSpec *corev1.PodSpec) error {
-<<<<<<< HEAD
-	r, err := raw.NewRawKubeReconciler(ctx, p.client, p.clientset, p.scheme, constants.InferenceServiceResource, objectMeta, workerObjectMeta, &isvc.Spec.Predictor.ComponentExtensionSpec,
-		podSpec, workerPodSpec)
-=======
 	isvcConfigMap, err := v1beta1.GetInferenceServiceConfigMap(ctx, p.clientset)
 	if err != nil {
 		return errors.Wrapf(err, "failed to get InferenceService ConfigMap")
@@ -729,7 +705,6 @@
 
 	r, err := raw.NewRawKubeReconciler(ctx, p.client, p.clientset, p.scheme, objectMeta, workerObjectMeta, &isvc.Spec.Predictor.ComponentExtensionSpec,
 		podSpec, workerPodSpec, &isvc.Spec.Predictor.StorageUris, storageInitializerConfig, storageSpec, credentialBuilder, storageContainerSpec)
->>>>>>> b4afaa43
 	if err != nil {
 		return errors.Wrapf(err, "fails to create NewRawKubeReconciler for predictor")
 	}
@@ -770,11 +745,6 @@
 }
 
 func (p *Predictor) reconcileKnativeDeployment(ctx context.Context, isvc *v1beta1.InferenceService, objectMeta *metav1.ObjectMeta, podSpec *corev1.PodSpec) (*knservingv1.ServiceStatus, error) {
-<<<<<<< HEAD
-	knutils.ValidateInitialScaleAnnotation(objectMeta.Annotations, p.allowZeroInitialScale, isvc.Spec.Predictor.MinReplicas, p.Log)
-	r := knative.NewKsvcReconciler(p.client, p.scheme, *objectMeta, &isvc.Spec.Predictor.ComponentExtensionSpec,
-		podSpec, isvc.Status.Components[v1beta1.PredictorComponent], p.inferenceServiceConfig.ServiceLabelDisallowedList)
-=======
 	isvcConfigMap, err := v1beta1.GetInferenceServiceConfigMap(ctx, p.clientset)
 	if err != nil {
 		return nil, errors.Wrapf(err, "failed to get InferenceService ConfigMap")
@@ -803,7 +773,6 @@
 
 	r := knative.NewKsvcReconciler(ctx, p.client, p.scheme, *objectMeta, &isvc.Spec.Predictor.ComponentExtensionSpec,
 		podSpec, isvc.Status.Components[v1beta1.PredictorComponent], p.inferenceServiceConfig.ServiceLabelDisallowedList, &isvc.Spec.Predictor.StorageUris, storageInitializerConfig, storageSpec, credentialBuilder, storageContainerSpec)
->>>>>>> b4afaa43
 
 	if err := controllerutil.SetControllerReference(isvc, r.Service, p.scheme); err != nil {
 		return nil, errors.Wrapf(err, "fails to set owner reference for predictor")
