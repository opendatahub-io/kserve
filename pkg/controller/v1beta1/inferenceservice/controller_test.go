/*
Copyright 2021 The KServe Authors.

Licensed under the Apache License, Version 2.0 (the "License");
you may not use this file except in compliance with the License.
You may obtain a copy of the License at

    http://www.apache.org/licenses/LICENSE-2.0

Unless required by applicable law or agreed to in writing, software
distributed under the License is distributed on an "AS IS" BASIS,
WITHOUT WARRANTIES OR CONDITIONS OF ANY KIND, either express or implied.
See the License for the specific language governing permissions and
limitations under the License.
*/

package inferenceservice

import (
	"context"
	"fmt"
	"strings"
	"time"

	"knative.dev/pkg/kmp"

	"github.com/google/go-cmp/cmp"
	"github.com/google/go-cmp/cmp/cmpopts"
	"github.com/kserve/kserve/pkg/apis/serving/v1alpha1"
	"github.com/kserve/kserve/pkg/apis/serving/v1beta1"
	"github.com/kserve/kserve/pkg/constants"
	"github.com/kserve/kserve/pkg/utils"
	. "github.com/onsi/ginkgo/v2"
	. "github.com/onsi/gomega"
	"google.golang.org/protobuf/proto"
	istiov1beta1 "istio.io/api/networking/v1beta1"
	istioclientv1beta1 "istio.io/client-go/pkg/apis/networking/v1beta1"
	v1 "k8s.io/api/core/v1"
	apierr "k8s.io/apimachinery/pkg/api/errors"
	"k8s.io/apimachinery/pkg/api/resource"
	metav1 "k8s.io/apimachinery/pkg/apis/meta/v1"
	"k8s.io/apimachinery/pkg/types"
	"k8s.io/client-go/util/retry"
	"knative.dev/pkg/apis"
	duckv1 "knative.dev/pkg/apis/duck/v1"
	"knative.dev/pkg/network"
	knservingv1 "knative.dev/serving/pkg/apis/serving/v1"
	"sigs.k8s.io/controller-runtime/pkg/client"
	"sigs.k8s.io/controller-runtime/pkg/reconcile"
)

var _ = Describe("v1beta1 inference service controller", func() {
	// Define utility constants for object names and testing timeouts/durations and intervals.
	const (
		timeout  = time.Second * 10
		interval = time.Millisecond * 250
		domain   = "example.com"
	)
	var (
		defaultResource = v1.ResourceRequirements{
			Limits: v1.ResourceList{
				v1.ResourceCPU:    resource.MustParse("1"),
				v1.ResourceMemory: resource.MustParse("2Gi"),
			},
			Requests: v1.ResourceList{
				v1.ResourceCPU:    resource.MustParse("1"),
				v1.ResourceMemory: resource.MustParse("2Gi"),
			},
		}
		configs = map[string]string{
			"explainers": `{
				"art": {
					"image": "kserve/art-explainer",
					"defaultImageVersion": "latest"
				}
			}`,
			"ingress": `{
				"ingressGateway": "knative-serving/knative-ingress-gateway",
				"localGateway": "knative-serving/knative-local-gateway",
				"localGatewayService": "knative-local-gateway.istio-system.svc.cluster.local"
			}`,
			"storageInitializer": `{
				"image" : "kserve/storage-initializer:latest",
				"memoryRequest": "100Mi",
				"memoryLimit": "1Gi",
				"cpuRequest": "100m",
				"cpuLimit": "1",
				"CaBundleConfigMapName": "",
				"caBundleVolumeMountPath": "/etc/ssl/custom-certs",
				"enableDirectPvcVolumeMount": false
			}`,
		}
	)
	Context("When creating inference service with predictor", func() {
		It("Should have knative service created", func() {
			By("By creating a new InferenceService")
			// Create configmap
			var configMap = &v1.ConfigMap{
				ObjectMeta: metav1.ObjectMeta{
					Name:      constants.InferenceServiceConfigMapName,
					Namespace: constants.KServeNamespace,
				},
				Data: configs,
			}
			Expect(k8sClient.Create(context.TODO(), configMap)).NotTo(HaveOccurred())
			defer k8sClient.Delete(context.TODO(), configMap)
			// Create ServingRuntime
			servingRuntime := &v1alpha1.ServingRuntime{
				ObjectMeta: metav1.ObjectMeta{
					Name:      "tf-serving",
					Namespace: "default",
				},
				Spec: v1alpha1.ServingRuntimeSpec{
					SupportedModelFormats: []v1alpha1.SupportedModelFormat{
						{
							Name:       "tensorflow",
							Version:    proto.String("1"),
							AutoSelect: proto.Bool(true),
						},
					},
					ServingRuntimePodSpec: v1alpha1.ServingRuntimePodSpec{
						Labels: map[string]string{
							"key1": "val1FromSR",
							"key2": "val2FromSR",
							"key3": "val3FromSR",
						},
						Annotations: map[string]string{
							"key1": "val1FromSR",
							"key2": "val2FromSR",
							"key3": "val3FromSR",
						},
						Containers: []v1.Container{
							{
								Name:    constants.InferenceServiceContainerName,
								Image:   "tensorflow/serving:1.14.0",
								Command: []string{"/usr/bin/tensorflow_model_server"},
								Args: []string{
									"--port=9000",
									"--rest_api_port=8080",
									"--model_base_path=/mnt/models",
									"--rest_api_timeout_in_ms=60000",
								},
								Resources: defaultResource,
							},
						},
						ImagePullSecrets: []v1.LocalObjectReference{
							{Name: "sr-image-pull-secret"},
						},
					},
					Disabled: proto.Bool(false),
				},
			}
			k8sClient.Create(context.TODO(), servingRuntime)
			defer k8sClient.Delete(context.TODO(), servingRuntime)
			// Create InferenceService
			serviceName := "foo"
			var expectedRequest = reconcile.Request{NamespacedName: types.NamespacedName{Name: serviceName, Namespace: "default"}}
			var serviceKey = expectedRequest.NamespacedName
			var storageUri = "s3://test/mnist/export"
			ctx := context.Background()
			isvc := &v1beta1.InferenceService{
				ObjectMeta: metav1.ObjectMeta{
					Name:      serviceKey.Name,
					Namespace: serviceKey.Namespace,
					Labels: map[string]string{
						"key2": "val2FromISVC",
						"key3": "val3FromISVC",
					},
					Annotations: map[string]string{
						"serving.kserve.io/deploymentMode": "Serverless",
						"key2":                             "val2FromISVC",
						"key3":                             "val3FromISVC",
					},
				},
				Spec: v1beta1.InferenceServiceSpec{
					Predictor: v1beta1.PredictorSpec{
						ComponentExtensionSpec: v1beta1.ComponentExtensionSpec{
							MinReplicas: v1beta1.GetIntReference(1),
							MaxReplicas: 3,
							Labels: map[string]string{
								"key3": "val3FromPredictor",
							},
							Annotations: map[string]string{
								"key3": "val3FromPredictor",
							},
						},
						Tensorflow: &v1beta1.TFServingSpec{
							PredictorExtensionSpec: v1beta1.PredictorExtensionSpec{
								StorageURI:     &storageUri,
								RuntimeVersion: proto.String("1.14.0"),
								Container: v1.Container{
									Name:      constants.InferenceServiceContainerName,
									Resources: defaultResource,
								},
							},
						},
					},
				},
			}
			isvc.DefaultInferenceService(nil, nil, &v1beta1.SecurityConfig{AutoMountServiceAccountToken: false}, nil)
			Expect(k8sClient.Create(ctx, isvc)).Should(Succeed())
			defer k8sClient.Delete(ctx, isvc)
			inferenceService := &v1beta1.InferenceService{}
			Eventually(func() bool {
				err := k8sClient.Get(ctx, serviceKey, inferenceService)
				if err != nil {
					return false
				}
				return true
			}, timeout, interval).Should(BeTrue())

			actualService := &knservingv1.Service{}
			predictorServiceKey := types.NamespacedName{Name: constants.PredictorServiceName(serviceKey.Name),
				Namespace: serviceKey.Namespace}
			Eventually(func() error { return k8sClient.Get(context.TODO(), predictorServiceKey, actualService) }, timeout).
				Should(Succeed())

			expectedService := &knservingv1.Service{
				ObjectMeta: metav1.ObjectMeta{
					Name:      predictorServiceKey.Name,
					Namespace: predictorServiceKey.Namespace,
				},
				Spec: knservingv1.ServiceSpec{
					ConfigurationSpec: knservingv1.ConfigurationSpec{
						Template: knservingv1.RevisionTemplateSpec{
							ObjectMeta: metav1.ObjectMeta{
								Labels: map[string]string{
									constants.KServiceComponentLabel:      constants.Predictor.String(),
									constants.InferenceServicePodLabelKey: serviceName,
									"key1":                                "val1FromSR",
									"key2":                                "val2FromISVC",
									"key3":                                "val3FromPredictor",
								},
								Annotations: map[string]string{
									"serving.kserve.io/deploymentMode":                         "Serverless",
									constants.StorageInitializerSourceUriInternalAnnotationKey: *isvc.Spec.Predictor.Model.StorageURI,
									"autoscaling.knative.dev/max-scale":                        "3",
									"autoscaling.knative.dev/min-scale":                        "1",
									"autoscaling.knative.dev/class":                            "kpa.autoscaling.knative.dev",
									"key1":                                                     "val1FromSR",
									"key2":                                                     "val2FromISVC",
									"key3":                                                     "val3FromPredictor",
								},
							},
							Spec: knservingv1.RevisionSpec{
								ContainerConcurrency: isvc.Spec.Predictor.ContainerConcurrency,
								TimeoutSeconds:       isvc.Spec.Predictor.TimeoutSeconds,
								PodSpec: v1.PodSpec{
									ImagePullSecrets: []v1.LocalObjectReference{
										{Name: "sr-image-pull-secret"},
									},
									Containers: []v1.Container{
										{
											Image: "tensorflow/serving:" +
												*isvc.Spec.Predictor.Model.RuntimeVersion,
											Name:    constants.InferenceServiceContainerName,
											Command: []string{v1beta1.TensorflowEntrypointCommand},
											Args: []string{
												"--port=" + v1beta1.TensorflowServingGRPCPort,
												"--rest_api_port=" + v1beta1.TensorflowServingRestPort,
												"--model_base_path=" + constants.DefaultModelLocalMountPath,
												"--rest_api_timeout_in_ms=60000",
											},
											Resources: defaultResource,
										},
									},
									AutomountServiceAccountToken: proto.Bool(false),
								},
							},
						},
					},
					RouteSpec: knservingv1.RouteSpec{
						Traffic: []knservingv1.TrafficTarget{{LatestRevision: proto.Bool(true), Percent: proto.Int64(100)}},
					},
				},
			}
			// Set ResourceVersion which is required for update operation.
			expectedService.ResourceVersion = actualService.ResourceVersion

			// Do a dry-run update. This will populate our local knative service object with any default values
			// that are present on the remote version.
			err := k8sClient.Update(context.TODO(), expectedService, client.DryRunAll)
			Expect(err).Should(BeNil())
			Expect(kmp.SafeDiff(actualService.Spec, expectedService.Spec)).To(Equal(""))
			predictorUrl, _ := apis.ParseURL("http://" + constants.InferenceServiceHostName(constants.DefaultPredictorServiceName(serviceKey.Name), serviceKey.Namespace, domain))
			// update predictor
			{
				updatedService := actualService.DeepCopy()
				updatedService.Status.LatestCreatedRevisionName = "revision-v1"
				updatedService.Status.LatestReadyRevisionName = "revision-v1"
				updatedService.Status.URL = predictorUrl
				updatedService.Status.Conditions = duckv1.Conditions{
					{
						Type:   knservingv1.ServiceConditionReady,
						Status: "True",
					},
					{
						Type:   knservingv1.ServiceConditionRoutesReady,
						Status: "True",
					},
					{
						Type:   knservingv1.ServiceConditionConfigurationsReady,
						Status: "True",
					},
				}
				Expect(k8sClient.Status().Update(context.TODO(), updatedService)).NotTo(HaveOccurred())
			}
			//assert ingress
			virtualService := &istioclientv1beta1.VirtualService{}
			Eventually(func() error {
				return k8sClient.Get(context.TODO(), types.NamespacedName{Name: serviceKey.Name,
					Namespace: serviceKey.Namespace}, virtualService)
			}, timeout).
				Should(Succeed())
			expectedVirtualService := &istioclientv1beta1.VirtualService{
				Spec: istiov1beta1.VirtualService{
					Gateways: []string{
						constants.KnativeLocalGateway,
						constants.IstioMeshGateway,
						constants.KnativeIngressGateway,
					},
					Hosts: []string{
						network.GetServiceHostname(serviceKey.Name, serviceKey.Namespace),
						constants.InferenceServiceHostName(serviceKey.Name, serviceKey.Namespace, domain),
					},
					Http: []*istiov1beta1.HTTPRoute{
						{
							Match: []*istiov1beta1.HTTPMatchRequest{
								{
									Gateways: []string{constants.KnativeLocalGateway, constants.IstioMeshGateway},
									Authority: &istiov1beta1.StringMatch{
										MatchType: &istiov1beta1.StringMatch_Regex{
											Regex: constants.HostRegExp(network.GetServiceHostname(serviceKey.Name, serviceKey.Namespace)),
										},
									},
								},
								{
									Gateways: []string{constants.KnativeIngressGateway},
									Authority: &istiov1beta1.StringMatch{
										MatchType: &istiov1beta1.StringMatch_Regex{
											Regex: constants.HostRegExp(constants.InferenceServiceHostName(serviceKey.Name, serviceKey.Namespace, domain)),
										},
									},
								},
							},
							Route: []*istiov1beta1.HTTPRouteDestination{
								{
									Destination: &istiov1beta1.Destination{
										Host: network.GetServiceHostname("knative-local-gateway", "istio-system"),
										Port: &istiov1beta1.PortSelector{Number: constants.CommonDefaultHttpPort},
									},
									Weight: 100,
								},
							},
							Headers: &istiov1beta1.Headers{
								Request: &istiov1beta1.Headers_HeaderOperations{
									Set: map[string]string{
										"Host":                  network.GetServiceHostname(constants.PredictorServiceName(serviceKey.Name), serviceKey.Namespace),
										"KServe-Isvc-Name":      serviceName,
										"KServe-Isvc-Namespace": serviceKey.Namespace,
									},
								},
							},
						},
					},
				},
			}
			Expect(virtualService.Spec.DeepCopy()).To(Equal(expectedVirtualService.Spec.DeepCopy()))

			//get inference service
			time.Sleep(10 * time.Second)
			actualIsvc := &v1beta1.InferenceService{}
			Eventually(func() bool {
				err := k8sClient.Get(ctx, expectedRequest.NamespacedName, actualIsvc)
				if err != nil {
					return false
				}
				return true
			}, timeout, interval).Should(BeTrue())
			//update inference service with annotations and labels
			annotations := map[string]string{"testAnnotation": "test"}
			labels := map[string]string{"testLabel": "test"}
			updatedIsvc := actualIsvc.DeepCopy()
			updatedIsvc.Annotations = annotations
			updatedIsvc.Labels = labels

			Expect(k8sClient.Update(ctx, updatedIsvc)).NotTo(HaveOccurred())
			time.Sleep(10 * time.Second)
			updatedVirtualService := &istioclientv1beta1.VirtualService{}
			Eventually(func() error {
				return k8sClient.Get(ctx, types.NamespacedName{Name: serviceKey.Name,
					Namespace: serviceKey.Namespace}, updatedVirtualService)
			}, timeout, interval).Should(Succeed())

			Expect(updatedVirtualService.Spec.DeepCopy()).To(Equal(expectedVirtualService.Spec.DeepCopy()))
			Expect(updatedVirtualService.Annotations).To(Equal(annotations))
			Expect(updatedVirtualService.Labels).To(Equal(labels))
		})
		It("Should fail if Knative Serving is not installed", func() {
			// Simulate Knative Serving is absent by setting to false the relevant item in utils.gvResourcesCache variable
			servingResources, getServingResourcesErr := utils.GetAvailableResourcesForApi(cfg, knservingv1.SchemeGroupVersion.String())
			Expect(getServingResourcesErr).To(BeNil())
			defer utils.SetAvailableResourcesForApi(knservingv1.SchemeGroupVersion.String(), servingResources)
			utils.SetAvailableResourcesForApi(knservingv1.SchemeGroupVersion.String(), nil)

			// Create configmap
			var configMap = &v1.ConfigMap{
				ObjectMeta: metav1.ObjectMeta{
					Name:      constants.InferenceServiceConfigMapName,
					Namespace: constants.KServeNamespace,
				},
				Data: configs,
			}
			Expect(k8sClient.Create(context.TODO(), configMap)).NotTo(HaveOccurred())
			defer k8sClient.Delete(context.TODO(), configMap)

			// Create InferenceService
			serviceName := "serverless-isvc"
			var expectedRequest = reconcile.Request{NamespacedName: types.NamespacedName{Name: serviceName, Namespace: "default"}}
			var serviceKey = expectedRequest.NamespacedName
			var storageUri = "s3://test/mnist/export"
			isvc := &v1beta1.InferenceService{
				ObjectMeta: metav1.ObjectMeta{
					Name:      serviceKey.Name,
					Namespace: serviceKey.Namespace,
					Annotations: map[string]string{
						"serving.kserve.io/deploymentMode": "Serverless",
					},
				},
				Spec: v1beta1.InferenceServiceSpec{
					Predictor: v1beta1.PredictorSpec{
						ComponentExtensionSpec: v1beta1.ComponentExtensionSpec{
							MinReplicas: v1beta1.GetIntReference(1),
							MaxReplicas: 3,
						},
						Tensorflow: &v1beta1.TFServingSpec{
							PredictorExtensionSpec: v1beta1.PredictorExtensionSpec{
								StorageURI:     &storageUri,
								RuntimeVersion: proto.String("1.14.0"),
								Container: v1.Container{
									Name:      constants.InferenceServiceContainerName,
									Resources: defaultResource,
								},
							},
						},
					},
				},
			}
			isvc.DefaultInferenceService(nil, nil, &v1beta1.SecurityConfig{AutoMountServiceAccountToken: false}, nil)

			ctx := context.Background()
			Expect(k8sClient.Create(ctx, isvc)).Should(Succeed())
			defer k8sClient.Delete(ctx, isvc)

			Eventually(func() bool {
				events := &v1.EventList{}
				err := k8sClient.List(ctx, events, client.InNamespace(serviceKey.Namespace))
				if err != nil {
					return false
				}
				if events == nil {
					return false
				}

				for _, event := range events.Items {
					if event.InvolvedObject.Kind == "InferenceService" &&
						event.InvolvedObject.Name == serviceKey.Name &&
						event.Reason == "ServerlessModeRejected" {
						return true
					}
				}

				return false
			}, timeout, interval).Should(BeTrue())
		})
	})

	Context("Inference Service with transformer", func() {
		It("Should create successfully", func() {
			serviceName := "svc-with-transformer"
			namespace := "default"
			var expectedRequest = reconcile.Request{NamespacedName: types.NamespacedName{Name: serviceName, Namespace: namespace}}
			var serviceKey = expectedRequest.NamespacedName

			var predictorServiceKey = types.NamespacedName{Name: constants.PredictorServiceName(serviceName),
				Namespace: namespace}
			var transformerServiceKey = types.NamespacedName{Name: constants.TransformerServiceName(serviceName),
				Namespace: namespace}
			var transformer = &v1beta1.InferenceService{
				ObjectMeta: metav1.ObjectMeta{
					Name:      serviceName,
					Namespace: namespace,
					Labels: map[string]string{
						"key1": "val1FromISVC",
						"key2": "val2FromISVC",
					},
					Annotations: map[string]string{
						"serving.kserve.io/deploymentMode": "Serverless",
						"key1":                             "val1FromISVC",
						"key2":                             "val2FromISVC",
					},
				},
				Spec: v1beta1.InferenceServiceSpec{
					Predictor: v1beta1.PredictorSpec{
						ComponentExtensionSpec: v1beta1.ComponentExtensionSpec{
							MinReplicas: v1beta1.GetIntReference(1),
							MaxReplicas: 3,
							Labels: map[string]string{
								"key2": "val2FromPredictor",
							},
							Annotations: map[string]string{
								"key2": "val2FromPredictor",
							},
						},
						Tensorflow: &v1beta1.TFServingSpec{
							PredictorExtensionSpec: v1beta1.PredictorExtensionSpec{
								StorageURI:     proto.String("s3://test/mnist/export"),
								RuntimeVersion: proto.String("1.13.0"),
							},
						},
					},
					Transformer: &v1beta1.TransformerSpec{
						ComponentExtensionSpec: v1beta1.ComponentExtensionSpec{
							MinReplicas: v1beta1.GetIntReference(1),
							MaxReplicas: 3,
							Labels: map[string]string{
								"key2": "val2FromTransformer",
							},
							Annotations: map[string]string{
								"key2": "val2FromTransformer",
							},
						},
						PodSpec: v1beta1.PodSpec{
							Containers: []v1.Container{
								{
									Image:     "transformer:v1",
									Resources: defaultResource,
								},
							},
						},
					},
				},
				Status: v1beta1.InferenceServiceStatus{
					Components: map[v1beta1.ComponentType]v1beta1.ComponentStatusSpec{
						v1beta1.PredictorComponent: {
							LatestReadyRevision: "revision-v1",
						},
					},
				},
			}

			// Create configmap
			var configMap = &v1.ConfigMap{
				ObjectMeta: metav1.ObjectMeta{
					Name:      constants.InferenceServiceConfigMapName,
					Namespace: constants.KServeNamespace,
				},
				Data: configs,
			}
			Expect(k8sClient.Create(context.TODO(), configMap)).NotTo(HaveOccurred())
			defer k8sClient.Delete(context.TODO(), configMap)
			// Create ServingRuntime
			servingRuntime := &v1alpha1.ServingRuntime{
				ObjectMeta: metav1.ObjectMeta{
					Name:      "tf-serving",
					Namespace: "default",
				},
				Spec: v1alpha1.ServingRuntimeSpec{
					SupportedModelFormats: []v1alpha1.SupportedModelFormat{
						{
							Name:       "tensorflow",
							Version:    proto.String("1"),
							AutoSelect: proto.Bool(true),
						},
					},
					ServingRuntimePodSpec: v1alpha1.ServingRuntimePodSpec{
						Containers: []v1.Container{
							{
								Name:    constants.InferenceServiceContainerName,
								Image:   "tensorflow/serving:1.14.0",
								Command: []string{"/usr/bin/tensorflow_model_server"},
								Args: []string{
									"--port=9000",
									"--rest_api_port=8080",
									"--model_base_path=/mnt/models",
									"--rest_api_timeout_in_ms=60000",
								},
								Resources: defaultResource,
							},
						},
					},
					Disabled: proto.Bool(false),
				},
			}
			k8sClient.Create(context.TODO(), servingRuntime)
			defer k8sClient.Delete(context.TODO(), servingRuntime)
			// Create the InferenceService object and expect the Reconcile and knative service to be created
			transformer.DefaultInferenceService(nil, nil, &v1beta1.SecurityConfig{AutoMountServiceAccountToken: false}, nil)
			instance := transformer.DeepCopy()
			Expect(k8sClient.Create(context.TODO(), instance)).NotTo(HaveOccurred())
			defer k8sClient.Delete(context.TODO(), instance)

			predictorService := &knservingv1.Service{}
			Eventually(func() error { return k8sClient.Get(context.TODO(), predictorServiceKey, predictorService) }, timeout).
				Should(Succeed())

			transformerService := &knservingv1.Service{}
			Eventually(func() error { return k8sClient.Get(context.TODO(), transformerServiceKey, transformerService) }, timeout).
				Should(Succeed())
			expectedTransformerService := &knservingv1.Service{
				ObjectMeta: metav1.ObjectMeta{
					Name:      constants.TransformerServiceName(instance.Name),
					Namespace: instance.Namespace,
				},
				Spec: knservingv1.ServiceSpec{
					ConfigurationSpec: knservingv1.ConfigurationSpec{
						Template: knservingv1.RevisionTemplateSpec{
							ObjectMeta: metav1.ObjectMeta{
								Labels: map[string]string{"serving.kserve.io/inferenceservice": serviceName,
									constants.KServiceComponentLabel: constants.Transformer.String(),
									"key1":                           "val1FromISVC",
									"key2":                           "val2FromTransformer",
								},
								Annotations: map[string]string{
									"serving.kserve.io/deploymentMode":  "Serverless",
									"autoscaling.knative.dev/class":     "kpa.autoscaling.knative.dev",
									"autoscaling.knative.dev/max-scale": "3",
									"autoscaling.knative.dev/min-scale": "1",
									"key1":                              "val1FromISVC",
									"key2":                              "val2FromTransformer",
								},
							},
							Spec: knservingv1.RevisionSpec{
								ContainerConcurrency: nil,
								TimeoutSeconds:       nil,
								PodSpec: v1.PodSpec{
									Containers: []v1.Container{
										{
											Image: "transformer:v1",
											Args: []string{
												"--model_name",
												serviceName,
												"--predictor_host",
												constants.PredictorServiceName(instance.Name) + "." + instance.Namespace,
												constants.ArgumentHttpPort,
												constants.InferenceServiceDefaultHttpPort,
											},
											Name:      constants.InferenceServiceContainerName,
											Resources: defaultResource,
										},
									},
									AutomountServiceAccountToken: proto.Bool(false),
								},
							},
						},
					},
					RouteSpec: knservingv1.RouteSpec{
						Traffic: []knservingv1.TrafficTarget{{LatestRevision: proto.Bool(true), Percent: proto.Int64(100)}},
					},
				},
			}
			// Set ResourceVersion which is required for update operation.
			expectedTransformerService.ResourceVersion = transformerService.ResourceVersion

			// Do a dry-run update. This will populate our local knative service object with any default values
			// that are present on the remote version.
			err := k8sClient.Update(context.TODO(), expectedTransformerService, client.DryRunAll)
			Expect(err).Should(BeNil())
			Expect(cmp.Diff(transformerService.Spec, expectedTransformerService.Spec)).To(Equal(""))

			// mock update knative service status since knative serving controller is not running in test
			predictorUrl, _ := apis.ParseURL("http://" + constants.InferenceServiceHostName(constants.PredictorServiceName(serviceKey.Name), serviceKey.Namespace, domain))
			transformerUrl, _ := apis.ParseURL("http://" + constants.InferenceServiceHostName(constants.TransformerServiceName(serviceKey.Name), serviceKey.Namespace, domain))

			// update predictor
			updatedPredictorService := predictorService.DeepCopy()
			updatedPredictorService.Status.LatestCreatedRevisionName = "revision-v1"
			updatedPredictorService.Status.LatestReadyRevisionName = "revision-v1"
			updatedPredictorService.Status.URL = predictorUrl
			updatedPredictorService.Status.Conditions = duckv1.Conditions{
				{
					Type:   knservingv1.ServiceConditionReady,
					Status: "True",
				},
				{
					Type:   knservingv1.ServiceConditionRoutesReady,
					Status: "True",
				},
				{
					Type:   knservingv1.ServiceConditionConfigurationsReady,
					Status: "True",
				},
			}
			Expect(k8sClient.Status().Update(context.TODO(), updatedPredictorService)).NotTo(HaveOccurred())

			// update transformer
			updatedTransformerService := transformerService.DeepCopy()
			updatedTransformerService.Status.LatestCreatedRevisionName = "t-revision-v1"
			updatedTransformerService.Status.LatestReadyRevisionName = "t-revision-v1"
			updatedTransformerService.Status.URL = transformerUrl
			updatedTransformerService.Status.Conditions = duckv1.Conditions{
				{
					Type:   knservingv1.ServiceConditionReady,
					Status: "True",
				},
				{
					Type:   knservingv1.ServiceConditionRoutesReady,
					Status: "True",
				},
				{
					Type:   knservingv1.ServiceConditionConfigurationsReady,
					Status: "True",
				},
			}
			Expect(k8sClient.Status().Update(context.TODO(), updatedTransformerService)).NotTo(HaveOccurred())

			// verify if InferenceService status is updated
			expectedIsvcStatus := v1beta1.InferenceServiceStatus{
				Status: duckv1.Status{
					Conditions: duckv1.Conditions{
						{
							Type:   v1beta1.IngressReady,
							Status: "True",
						},
						{
							Type:   v1beta1.PredictorReady,
							Status: "True",
						},
						{
							Type:     v1beta1.PredictorRouteReady,
							Severity: "Info",
							Status:   "True",
						},
						{
							Type:     v1beta1.PredictorConfigurationReady,
							Severity: "Info",
							Status:   "True",
						},
						{
							Type:   apis.ConditionReady,
							Status: "True",
						},
						{
							Type:     v1beta1.RoutesReady,
							Severity: "Info",
							Status:   "True",
						},
						{
							Type:     v1beta1.LatestDeploymentReady,
							Severity: "Info",
							Status:   "True",
						},
						{
							Type:     v1beta1.TransformerReady,
							Severity: "Info",
							Status:   "True",
						},
						{
							Type:     v1beta1.TransformerRouteReady,
							Severity: "Info",
							Status:   "True",
						},
						{
							Type:     v1beta1.TransformerConfigurationReady,
							Severity: "Info",
							Status:   "True",
						},
					},
				},
				URL: &apis.URL{
					Scheme: "http",
					Host:   constants.InferenceServiceHostName(serviceKey.Name, serviceKey.Namespace, domain),
				},
				Address: &duckv1.Addressable{
					URL: &apis.URL{
						Scheme: "http",
						Host:   network.GetServiceHostname(serviceKey.Name, serviceKey.Namespace),
					},
				},
				Components: map[v1beta1.ComponentType]v1beta1.ComponentStatusSpec{
					v1beta1.PredictorComponent: {
						LatestReadyRevision:   "revision-v1",
						LatestCreatedRevision: "revision-v1",
						URL:                   predictorUrl,
					},
					v1beta1.TransformerComponent: {
						LatestReadyRevision:   "t-revision-v1",
						LatestCreatedRevision: "t-revision-v1",
						URL:                   transformerUrl,
					},
				},
				ModelStatus: v1beta1.ModelStatus{
					TransitionStatus:    "InProgress",
					ModelRevisionStates: &v1beta1.ModelRevisionStates{TargetModelState: "Pending"},
				},
			}
			Eventually(func() string {
				isvc := &v1beta1.InferenceService{}
				if err := k8sClient.Get(context.TODO(), serviceKey, isvc); err != nil {
					return err.Error()
				}
				return cmp.Diff(&expectedIsvcStatus, &isvc.Status, cmpopts.IgnoreTypes(apis.Condition{}, "LastTransitionTime", "Severity"))
			}, timeout).Should(BeEmpty())
		})
	})

	Context("When doing canary out with inference service", func() {
		It("Should have traffic split between two revisions", func() {
			By("By moving canary traffic percent to the latest revision")
			// Create configmap
			var configMap = &v1.ConfigMap{
				ObjectMeta: metav1.ObjectMeta{
					Name:      constants.InferenceServiceConfigMapName,
					Namespace: constants.KServeNamespace,
				},
				Data: configs,
			}
			Expect(k8sClient.Create(context.TODO(), configMap)).NotTo(HaveOccurred())
			defer k8sClient.Delete(context.TODO(), configMap)
			// Create ServingRuntime
			servingRuntime := &v1alpha1.ServingRuntime{
				ObjectMeta: metav1.ObjectMeta{
					Name:      "tf-serving",
					Namespace: "default",
				},
				Spec: v1alpha1.ServingRuntimeSpec{
					SupportedModelFormats: []v1alpha1.SupportedModelFormat{
						{
							Name:       "tensorflow",
							Version:    proto.String("1"),
							AutoSelect: proto.Bool(true),
						},
					},
					ServingRuntimePodSpec: v1alpha1.ServingRuntimePodSpec{
						Containers: []v1.Container{
							{
								Name:    constants.InferenceServiceContainerName,
								Image:   "tensorflow/serving:1.14.0",
								Command: []string{"/usr/bin/tensorflow_model_server"},
								Args: []string{
									"--port=9000",
									"--rest_api_port=8080",
									"--model_base_path=/mnt/models",
									"--rest_api_timeout_in_ms=60000",
								},
								Resources: defaultResource,
							},
						},
					},
					Disabled: proto.Bool(false),
				},
			}
			k8sClient.Create(context.TODO(), servingRuntime)
			defer k8sClient.Delete(context.TODO(), servingRuntime)
			// Create Canary InferenceService
			serviceName := "foo-canary"
			var expectedRequest = reconcile.Request{NamespacedName: types.NamespacedName{Name: serviceName, Namespace: "default"}}
			var serviceKey = expectedRequest.NamespacedName
			var storageUri = "s3://test/mnist/export"
			var storageUri2 = "s3://test/mnist/export/v2"
			ctx := context.Background()
			isvc := &v1beta1.InferenceService{
				ObjectMeta: metav1.ObjectMeta{
					Name:      serviceKey.Name,
					Namespace: serviceKey.Namespace,
				},
				Spec: v1beta1.InferenceServiceSpec{
					Predictor: v1beta1.PredictorSpec{
						ComponentExtensionSpec: v1beta1.ComponentExtensionSpec{
							MinReplicas: v1beta1.GetIntReference(1),
							MaxReplicas: 3,
						},
						Tensorflow: &v1beta1.TFServingSpec{
							PredictorExtensionSpec: v1beta1.PredictorExtensionSpec{
								StorageURI:     &storageUri,
								RuntimeVersion: proto.String("1.14.0"),
								Container: v1.Container{
									Name:      constants.InferenceServiceContainerName,
									Resources: defaultResource,
								},
							},
						},
					},
				},
			}
			isvc.DefaultInferenceService(nil, nil, &v1beta1.SecurityConfig{AutoMountServiceAccountToken: false}, nil)
			Expect(k8sClient.Create(ctx, isvc)).Should(Succeed())
			inferenceService := &v1beta1.InferenceService{}

			Eventually(func() bool {
				err := k8sClient.Get(ctx, serviceKey, inferenceService)
				if err != nil {
					return false
				}
				return true
			}, timeout, interval).Should(BeTrue())

			updatedService := &knservingv1.Service{}
			predictorServiceKey := types.NamespacedName{Name: constants.PredictorServiceName(serviceKey.Name),
				Namespace: serviceKey.Namespace}
			Eventually(func() error { return k8sClient.Get(context.TODO(), predictorServiceKey, updatedService) }, timeout).
				Should(Succeed())

			predictorUrl, _ := apis.ParseURL("http://" + constants.InferenceServiceHostName(constants.PredictorServiceName(serviceKey.Name), serviceKey.Namespace, domain))
			// update predictor status
			updatedService.Status.LatestCreatedRevisionName = "revision-v1"
			updatedService.Status.LatestReadyRevisionName = "revision-v1"
			updatedService.Status.URL = predictorUrl
			updatedService.Status.Conditions = duckv1.Conditions{
				{
					Type:   knservingv1.ServiceConditionReady,
					Status: "True",
				},
			}
			updatedService.Status.Traffic = []knservingv1.TrafficTarget{
				{
					LatestRevision: proto.Bool(true),
					RevisionName:   "revision-v1",
					Percent:        proto.Int64(100),
				}}
			Expect(retry.RetryOnConflict(retry.DefaultBackoff, func() error {
				return k8sClient.Status().Update(context.TODO(), updatedService)
			})).NotTo(HaveOccurred())

			// assert inference service predictor status
			Eventually(func() string {
				err := k8sClient.Get(ctx, serviceKey, inferenceService)
				if err != nil {
					return ""
				}
				return inferenceService.Status.Components[v1beta1.PredictorComponent].LatestReadyRevision
			}, timeout, interval).Should(Equal("revision-v1"))

			// assert latest rolled out revision
			Eventually(func() string {
				err := k8sClient.Get(ctx, serviceKey, inferenceService)
				if err != nil {
					return ""
				}
				return inferenceService.Status.Components[v1beta1.PredictorComponent].LatestRolledoutRevision
			}, timeout, interval).Should(Equal("revision-v1"))

			// update canary traffic percent to 20%
			updatedIsvc := inferenceService.DeepCopy()
			updatedIsvc.Spec.Predictor.Model.StorageURI = &storageUri2
			updatedIsvc.Spec.Predictor.CanaryTrafficPercent = proto.Int64(20)
			Expect(k8sClient.Update(context.TODO(), updatedIsvc)).NotTo(HaveOccurred())

			// update predictor status
			canaryService := &knservingv1.Service{}
			Eventually(func() string {
				k8sClient.Get(context.TODO(), predictorServiceKey, canaryService)
				return canaryService.Spec.Template.Annotations[constants.StorageInitializerSourceUriInternalAnnotationKey]
			}, timeout).Should(Equal(storageUri2))
			canaryService.Status.LatestCreatedRevisionName = "revision-v2"
			canaryService.Status.LatestReadyRevisionName = "revision-v2"
			canaryService.Status.URL = predictorUrl
			canaryService.Status.Conditions = duckv1.Conditions{
				{
					Type:   knservingv1.ServiceConditionReady,
					Status: "True",
				},
			}
			Expect(k8sClient.Status().Update(context.TODO(), canaryService)).NotTo(HaveOccurred())

			expectedTrafficTarget := []knservingv1.TrafficTarget{
				{
					LatestRevision: proto.Bool(true),
					Percent:        proto.Int64(20),
				},
				{
					Tag:            "prev",
					RevisionName:   "revision-v1",
					LatestRevision: proto.Bool(false),
					Percent:        proto.Int64(80),
				},
			}
			Eventually(func() []knservingv1.TrafficTarget {
				actualService := &knservingv1.Service{}
				err := k8sClient.Get(context.TODO(), predictorServiceKey, actualService)
				if err != nil {
					return []knservingv1.TrafficTarget{}
				} else {
					return actualService.Spec.Traffic
				}
			}, timeout).Should(Equal(expectedTrafficTarget))

			rolloutIsvc := &v1beta1.InferenceService{}
			Eventually(func() string {
				err := k8sClient.Get(ctx, serviceKey, rolloutIsvc)
				if err != nil {
					return ""
				}
				return rolloutIsvc.Status.Components[v1beta1.PredictorComponent].LatestReadyRevision
			}, timeout, interval).Should(Equal("revision-v2"))

			// rollout canary
			rolloutIsvc.Spec.Predictor.CanaryTrafficPercent = nil

			Expect(k8sClient.Update(context.TODO(), rolloutIsvc)).NotTo(HaveOccurred())
			expectedTrafficTarget = []knservingv1.TrafficTarget{
				{
					LatestRevision: proto.Bool(true),
					Percent:        proto.Int64(100),
				},
			}
			Eventually(func() []knservingv1.TrafficTarget {
				actualService := &knservingv1.Service{}
				err := k8sClient.Get(context.TODO(), predictorServiceKey, actualService)
				if err != nil {
					return []knservingv1.TrafficTarget{}
				} else {
					return actualService.Spec.Traffic
				}
			}, timeout).Should(Equal(expectedTrafficTarget))

			// update predictor knative service status
			serviceRevision2 := &knservingv1.Service{}
			Eventually(func() string {
				k8sClient.Get(context.TODO(), predictorServiceKey, serviceRevision2)
				return serviceRevision2.Spec.Template.Annotations[constants.StorageInitializerSourceUriInternalAnnotationKey]
			}, timeout).Should(Equal(storageUri2))
			serviceRevision2.Status.Traffic = []knservingv1.TrafficTarget{
				{
					LatestRevision: proto.Bool(true),
					RevisionName:   "revision-v2",
					Percent:        proto.Int64(100),
				}}
			Expect(k8sClient.Status().Update(context.TODO(), serviceRevision2)).NotTo(HaveOccurred())
			// assert latest rolled out revision
			expectedIsvc := &v1beta1.InferenceService{}
			Eventually(func() string {
				err := k8sClient.Get(ctx, serviceKey, expectedIsvc)
				if err != nil {
					return ""
				}
				return expectedIsvc.Status.Components[v1beta1.PredictorComponent].LatestRolledoutRevision
			}, timeout, interval).Should(Equal("revision-v2"))
			// assert previous rolled out revision
			Eventually(func() string {
				err := k8sClient.Get(ctx, serviceKey, expectedIsvc)
				if err != nil {
					return ""
				}
				return expectedIsvc.Status.Components[v1beta1.PredictorComponent].PreviousRolledoutRevision
			}, timeout, interval).Should(Equal("revision-v1"))
		})
	})

	Context("When creating and deleting inference service without storageUri (multi-model inferenceservice)", func() {
		// Create configmap
		var configMap = &v1.ConfigMap{
			ObjectMeta: metav1.ObjectMeta{
				Name:      constants.InferenceServiceConfigMapName,
				Namespace: constants.KServeNamespace,
			},
			Data: configs,
		}

		serviceName := "bar"
		var expectedRequest = reconcile.Request{NamespacedName: types.NamespacedName{Name: serviceName, Namespace: "default"}}
		var serviceKey = expectedRequest.NamespacedName
		var modelConfigMapKey = types.NamespacedName{Name: constants.ModelConfigName(serviceName, 0),
			Namespace: serviceKey.Namespace}
		ctx := context.Background()

		instance := &v1beta1.InferenceService{
			ObjectMeta: metav1.ObjectMeta{
				Name:      serviceKey.Name,
				Namespace: serviceKey.Namespace,
			},
			Spec: v1beta1.InferenceServiceSpec{
				Predictor: v1beta1.PredictorSpec{
					ComponentExtensionSpec: v1beta1.ComponentExtensionSpec{
						MinReplicas: v1beta1.GetIntReference(1),
						MaxReplicas: 3,
					},
					SKLearn: &v1beta1.SKLearnSpec{
						PredictorExtensionSpec: v1beta1.PredictorExtensionSpec{
							RuntimeVersion: proto.String("1.14.0"),
						},
					},
				},
			},
		}

		It("Should have model config created and mounted", func() {
			Expect(k8sClient.Create(context.TODO(), configMap)).NotTo(HaveOccurred())
			defer k8sClient.Delete(context.TODO(), configMap)
			By("By creating a new InferenceService")
			Expect(k8sClient.Create(ctx, instance)).Should(Succeed())

			inferenceService := &v1beta1.InferenceService{}
			Eventually(func() bool {
				//Check if InferenceService is created
				err := k8sClient.Get(ctx, serviceKey, inferenceService)
				if err != nil {
					return false
				}
				return true
			}, timeout, interval).Should(BeTrue())

			modelConfigMap := &v1.ConfigMap{}
			Eventually(func() bool {
				//Check if modelconfig is created
				err := k8sClient.Get(ctx, modelConfigMapKey, modelConfigMap)
				if err != nil {
					return false
				}

				//Verify that this configmap's ownerreference is it's parent InferenceService
				Expect(modelConfigMap.OwnerReferences[0].Name).To(Equal(serviceKey.Name))

				return true
			}, timeout, interval).Should(BeTrue())
		})
	})

	Context("When creating an inference service using a ServingRuntime", func() {
		It("Should create successfully", func() {
			serviceName := "svc-with-servingruntime"
			namespace := "default"

			var predictorServiceKey = types.NamespacedName{Name: constants.PredictorServiceName(serviceName),
				Namespace: namespace}
			servingRuntime := &v1alpha1.ServingRuntime{
				ObjectMeta: metav1.ObjectMeta{
					Name:      "tf-serving",
					Namespace: "default",
				},
				Spec: v1alpha1.ServingRuntimeSpec{
					SupportedModelFormats: []v1alpha1.SupportedModelFormat{
						{
							Name:       "tensorflow",
							Version:    proto.String("1"),
							AutoSelect: proto.Bool(true),
						},
					},
					ServingRuntimePodSpec: v1alpha1.ServingRuntimePodSpec{
						Labels: map[string]string{
							"key1": "val1FromSR",
							"key2": "val2FromSR",
						},
						Annotations: map[string]string{
							"key1": "val1FromSR",
							"key2": "val2FromSR",
						},
						Containers: []v1.Container{
							{
								Name:    constants.InferenceServiceContainerName,
								Image:   "tensorflow/serving:1.14.0",
								Command: []string{"/usr/bin/tensorflow_model_server"},
								Args: []string{
									"--port=9000",
									"--rest_api_port=8080",
									"--model_base_path=/mnt/models",
									"--rest_api_timeout_in_ms=60000",
								},
								Resources: defaultResource,
							},
						},
						ImagePullSecrets: []v1.LocalObjectReference{
							{Name: "sr-image-pull-secret"},
						},
					},
					Disabled: proto.Bool(false),
				},
			}
			Expect(k8sClient.Create(context.TODO(), servingRuntime)).NotTo(HaveOccurred())
			defer k8sClient.Delete(context.TODO(), servingRuntime)

			var isvc = &v1beta1.InferenceService{
				ObjectMeta: metav1.ObjectMeta{
					Name:      serviceName,
					Namespace: namespace,
					Labels: map[string]string{
						"key2": "val2FromISVC",
					},
					Annotations: map[string]string{
						"key2": "val2FromISVC",
					},
				},
				Spec: v1beta1.InferenceServiceSpec{
					Predictor: v1beta1.PredictorSpec{
						ComponentExtensionSpec: v1beta1.ComponentExtensionSpec{
							MinReplicas: v1beta1.GetIntReference(1),
							MaxReplicas: 3,
						},
						Model: &v1beta1.ModelSpec{
							ModelFormat: v1beta1.ModelFormat{
								Name: "tensorflow",
							},
							PredictorExtensionSpec: v1beta1.PredictorExtensionSpec{
								StorageURI: proto.String("s3://test/mnist/export"),
							},
						},
						PodSpec: v1beta1.PodSpec{
							ImagePullSecrets: []v1.LocalObjectReference{
								{Name: "isvc-image-pull-secret"},
							},
						},
					},
				},
				Status: v1beta1.InferenceServiceStatus{
					Components: map[v1beta1.ComponentType]v1beta1.ComponentStatusSpec{
						v1beta1.PredictorComponent: {
							LatestReadyRevision: "revision-v1",
						},
					},
				},
			}

			// Create configmap
			var configMap = &v1.ConfigMap{
				ObjectMeta: metav1.ObjectMeta{
					Name:      constants.InferenceServiceConfigMapName,
					Namespace: constants.KServeNamespace,
				},
				Data: configs,
			}
			Expect(k8sClient.Create(context.TODO(), configMap)).NotTo(HaveOccurred())
			defer k8sClient.Delete(context.TODO(), configMap)

			// Create the InferenceService object and expect the Reconcile and knative service to be created
			instance := isvc.DeepCopy()
			Expect(k8sClient.Create(context.TODO(), instance)).NotTo(HaveOccurred())
			defer k8sClient.Delete(context.TODO(), instance)

			predictorService := &knservingv1.Service{}
			Eventually(func() error { return k8sClient.Get(context.TODO(), predictorServiceKey, predictorService) }, timeout).
				Should(Succeed())

			expectedPredictorService := &knservingv1.Service{
				ObjectMeta: metav1.ObjectMeta{
					Name:      constants.DefaultPredictorServiceName(serviceName),
					Namespace: instance.Namespace,
				},
				Spec: knservingv1.ServiceSpec{
					ConfigurationSpec: knservingv1.ConfigurationSpec{
						Template: knservingv1.RevisionTemplateSpec{
							ObjectMeta: metav1.ObjectMeta{
								Labels: map[string]string{"serving.kserve.io/inferenceservice": serviceName,
									constants.KServiceComponentLabel: constants.Predictor.String(),
									"key1":                           "val1FromSR",
									"key2":                           "val2FromISVC",
								},
								Annotations: map[string]string{
									constants.StorageInitializerSourceUriInternalAnnotationKey: "s3://test/mnist/export",
									"autoscaling.knative.dev/class":                            "kpa.autoscaling.knative.dev",
									"autoscaling.knative.dev/max-scale":                        "3",
									"autoscaling.knative.dev/min-scale":                        "1",
									"key1":                                                     "val1FromSR",
									"key2":                                                     "val2FromISVC",
								},
							},
							Spec: knservingv1.RevisionSpec{
								ContainerConcurrency: nil,
								TimeoutSeconds:       nil,
								PodSpec: v1.PodSpec{
									Containers: []v1.Container{
										{
											Name:    constants.InferenceServiceContainerName,
											Image:   "tensorflow/serving:1.14.0",
											Command: []string{"/usr/bin/tensorflow_model_server"},
											Args: []string{
												"--port=9000",
												"--rest_api_port=8080",
												"--model_base_path=/mnt/models",
												"--rest_api_timeout_in_ms=60000",
											},
											Resources: defaultResource,
										},
									},
									ImagePullSecrets: []v1.LocalObjectReference{
										{Name: "isvc-image-pull-secret"},
										{Name: "sr-image-pull-secret"},
									},
								},
							},
						},
					},
					RouteSpec: knservingv1.RouteSpec{
						Traffic: []knservingv1.TrafficTarget{{LatestRevision: proto.Bool(true), Percent: proto.Int64(100)}},
					},
				},
			}

			// Set ResourceVersion which is required for update operation.
			expectedPredictorService.ResourceVersion = predictorService.ResourceVersion

			// Do a dry-run update. This will populate our local knative service object with any default values
			// that are present on the remote version.
			err := k8sClient.Update(context.TODO(), predictorService, client.DryRunAll)
			Expect(err).Should(BeNil())
			Expect(cmp.Diff(predictorService.Spec, expectedPredictorService.Spec)).To(Equal(""))

		})
	})

	Context("When creating an inference service with a ServingRuntime which does not exists", func() {
		It("Should fail with reason RuntimeNotRecognized", func() {
			serviceName := "svc-with-unknown-servingruntime"
			servingRuntimeName := "tf-serving-unknown"
			namespace := "default"

			var predictorServiceKey = types.NamespacedName{Name: serviceName, Namespace: namespace}

			var isvc = &v1beta1.InferenceService{
				ObjectMeta: metav1.ObjectMeta{
					Name:      serviceName,
					Namespace: namespace,
				},
				Spec: v1beta1.InferenceServiceSpec{
					Predictor: v1beta1.PredictorSpec{
						ComponentExtensionSpec: v1beta1.ComponentExtensionSpec{
							MinReplicas: v1beta1.GetIntReference(1),
							MaxReplicas: 3,
						},
						Model: &v1beta1.ModelSpec{
							ModelFormat: v1beta1.ModelFormat{
								Name: "tensorflow",
							},
							Runtime: &servingRuntimeName,
							PredictorExtensionSpec: v1beta1.PredictorExtensionSpec{
								StorageURI: proto.String("s3://test/mnist/export"),
							},
						},
					},
				},
			}

			// Create configmap
			var configMap = &v1.ConfigMap{
				ObjectMeta: metav1.ObjectMeta{
					Name:      constants.InferenceServiceConfigMapName,
					Namespace: constants.KServeNamespace,
				},
				Data: configs,
			}
			Expect(k8sClient.Create(context.TODO(), configMap)).NotTo(HaveOccurred())
			defer k8sClient.Delete(context.TODO(), configMap)

			// Create the InferenceService object and expect the Reconcile and knative service to be created
			Expect(k8sClient.Create(context.TODO(), isvc)).NotTo(HaveOccurred())
			defer k8sClient.Delete(context.TODO(), isvc)

			inferenceService := &v1beta1.InferenceService{}
			Eventually(func() bool {
				err := k8sClient.Get(ctx, predictorServiceKey, inferenceService)
				if err != nil {
					return false
				}
				if inferenceService.Status.ModelStatus.LastFailureInfo == nil {
					return false
				}
				return true
			}, timeout, interval).Should(BeTrue())

			var failureInfo = v1beta1.FailureInfo{
				Reason:  v1beta1.RuntimeNotRecognized,
				Message: "Waiting for runtime to become available",
			}
			Expect(inferenceService.Status.ModelStatus.TransitionStatus).To(Equal(v1beta1.InvalidSpec))
			Expect(inferenceService.Status.ModelStatus.ModelRevisionStates.TargetModelState).To(Equal(v1beta1.FailedToLoad))
			Expect(cmp.Diff(&failureInfo, inferenceService.Status.ModelStatus.LastFailureInfo)).To(Equal(""))
		})
	})

	Context("When creating an inference service with a ServingRuntime which is disabled", func() {
		It("Should fail with reason RuntimeDisabled", func() {
			serviceName := "svc-with-disabled-servingruntime"
			servingRuntimeName := "tf-serving-disabled"
			namespace := "default"

			var predictorServiceKey = types.NamespacedName{Name: serviceName, Namespace: namespace}

			var servingRuntime = &v1alpha1.ServingRuntime{
				ObjectMeta: metav1.ObjectMeta{
					Name:      servingRuntimeName,
					Namespace: namespace,
				},
				Spec: v1alpha1.ServingRuntimeSpec{
					SupportedModelFormats: []v1alpha1.SupportedModelFormat{
						{
							Name:       "tensorflow",
							Version:    proto.String("1"),
							AutoSelect: proto.Bool(true),
						},
					},
					ServingRuntimePodSpec: v1alpha1.ServingRuntimePodSpec{
						Containers: []v1.Container{
							{
								Name:    constants.InferenceServiceContainerName,
								Image:   "tensorflow/serving:1.14.0",
								Command: []string{"/usr/bin/tensorflow_model_server"},
								Args: []string{
									"--port=9000",
									"--rest_api_port=8080",
									"--model_base_path=/mnt/models",
									"--rest_api_timeout_in_ms=60000",
								},
								Resources: defaultResource,
							},
						},
					},
					Disabled: proto.Bool(true),
				},
			}

			Expect(k8sClient.Create(context.TODO(), servingRuntime)).NotTo(HaveOccurred())
			defer k8sClient.Delete(context.TODO(), servingRuntime)

			var isvc = &v1beta1.InferenceService{
				ObjectMeta: metav1.ObjectMeta{
					Name:      serviceName,
					Namespace: namespace,
				},
				Spec: v1beta1.InferenceServiceSpec{
					Predictor: v1beta1.PredictorSpec{
						ComponentExtensionSpec: v1beta1.ComponentExtensionSpec{
							MinReplicas: v1beta1.GetIntReference(1),
							MaxReplicas: 3,
						},
						Model: &v1beta1.ModelSpec{
							ModelFormat: v1beta1.ModelFormat{
								Name: "tensorflow",
							},
							Runtime: &servingRuntimeName,
							PredictorExtensionSpec: v1beta1.PredictorExtensionSpec{
								StorageURI: proto.String("s3://test/mnist/export"),
							},
						},
					},
				},
			}

			// Create configmap
			var configMap = &v1.ConfigMap{
				ObjectMeta: metav1.ObjectMeta{
					Name:      constants.InferenceServiceConfigMapName,
					Namespace: constants.KServeNamespace,
				},
				Data: configs,
			}
			Expect(k8sClient.Create(context.TODO(), configMap)).NotTo(HaveOccurred())
			defer k8sClient.Delete(context.TODO(), configMap)

			// Create the InferenceService object and expect the Reconcile and knative service to be created
			Expect(k8sClient.Create(context.TODO(), isvc)).NotTo(HaveOccurred())
			defer k8sClient.Delete(context.TODO(), isvc)

			inferenceService := &v1beta1.InferenceService{}
			Eventually(func() bool {
				err := k8sClient.Get(ctx, predictorServiceKey, inferenceService)
				if err != nil {
					return false
				}
				if inferenceService.Status.ModelStatus.LastFailureInfo == nil {
					return false
				}
				return true
			}, timeout, interval).Should(BeTrue())

			var failureInfo = v1beta1.FailureInfo{
				Reason:  v1beta1.RuntimeDisabled,
				Message: "Specified runtime is disabled",
			}
			Expect(inferenceService.Status.ModelStatus.TransitionStatus).To(Equal(v1beta1.InvalidSpec))
			Expect(inferenceService.Status.ModelStatus.ModelRevisionStates.TargetModelState).To(Equal(v1beta1.FailedToLoad))
			Expect(cmp.Diff(&failureInfo, inferenceService.Status.ModelStatus.LastFailureInfo)).To(Equal(""))
		})
	})

	Context("When creating an inference service with a ServingRuntime which does not support specified model format", func() {
		It("Should fail with reason NoSupportingRuntime", func() {
			serviceName := "svc-with-unsupported-servingruntime"
			servingRuntimeName := "tf-serving-unsupported"
			namespace := "default"

			var predictorServiceKey = types.NamespacedName{Name: serviceName, Namespace: namespace}

			// Create configmap
			var configMap = &v1.ConfigMap{
				ObjectMeta: metav1.ObjectMeta{
					Name:      constants.InferenceServiceConfigMapName,
					Namespace: constants.KServeNamespace,
				},
				Data: configs,
			}
			Expect(k8sClient.Create(context.TODO(), configMap)).NotTo(HaveOccurred())
			defer k8sClient.Delete(context.TODO(), configMap)

			var servingRuntime = &v1alpha1.ServingRuntime{
				ObjectMeta: metav1.ObjectMeta{
					Name:      servingRuntimeName,
					Namespace: namespace,
				},
				Spec: v1alpha1.ServingRuntimeSpec{
					SupportedModelFormats: []v1alpha1.SupportedModelFormat{
						{
							Name:       "tensorflow",
							Version:    proto.String("1"),
							AutoSelect: proto.Bool(true),
						},
					},
					ServingRuntimePodSpec: v1alpha1.ServingRuntimePodSpec{
						Containers: []v1.Container{
							{
								Name:    constants.InferenceServiceContainerName,
								Image:   "tensorflow/serving:1.14.0",
								Command: []string{"/usr/bin/tensorflow_model_server"},
								Args: []string{
									"--port=9000",
									"--rest_api_port=8080",
									"--model_base_path=/mnt/models",
									"--rest_api_timeout_in_ms=60000",
								},
								Resources: defaultResource,
							},
						},
					},
					Disabled: proto.Bool(false),
				},
			}

			Expect(k8sClient.Create(context.TODO(), servingRuntime)).NotTo(HaveOccurred())
			defer k8sClient.Delete(context.TODO(), servingRuntime)

			var isvc = &v1beta1.InferenceService{
				ObjectMeta: metav1.ObjectMeta{
					Name:      serviceName,
					Namespace: namespace,
				},
				Spec: v1beta1.InferenceServiceSpec{
					Predictor: v1beta1.PredictorSpec{
						ComponentExtensionSpec: v1beta1.ComponentExtensionSpec{
							MinReplicas: v1beta1.GetIntReference(1),
							MaxReplicas: 3,
						},
						Model: &v1beta1.ModelSpec{
							ModelFormat: v1beta1.ModelFormat{
								Name: "sklearn",
							},
							Runtime: &servingRuntimeName,
							PredictorExtensionSpec: v1beta1.PredictorExtensionSpec{
								StorageURI: proto.String("s3://test/mnist/export"),
							},
						},
					},
				},
			}

			// Create the InferenceService object and expect the Reconcile and knative service to be created
			Expect(k8sClient.Create(context.TODO(), isvc)).NotTo(HaveOccurred())
			defer k8sClient.Delete(context.TODO(), isvc)

			inferenceService := &v1beta1.InferenceService{}
			Eventually(func() bool {
				err := k8sClient.Get(ctx, predictorServiceKey, inferenceService)
				if err != nil {
					return false
				}
				if inferenceService.Status.ModelStatus.LastFailureInfo == nil {
					return false
				}
				return true
			}, timeout, interval).Should(BeTrue())

			var failureInfo = v1beta1.FailureInfo{
				Reason:  v1beta1.NoSupportingRuntime,
				Message: "Specified runtime does not support specified framework/version",
			}
			Expect(inferenceService.Status.ModelStatus.TransitionStatus).To(Equal(v1beta1.InvalidSpec))
			Expect(inferenceService.Status.ModelStatus.ModelRevisionStates.TargetModelState).To(Equal(v1beta1.FailedToLoad))
			Expect(cmp.Diff(&failureInfo, inferenceService.Status.ModelStatus.LastFailureInfo)).To(Equal(""))
		})
	})

	Context("When creating inference service with storage.kserve.io/readonly", func() {
		defaultIsvc := func(namespace string, name string, storageUri string) *v1beta1.InferenceService {
			predictor := v1beta1.PredictorSpec{
				ComponentExtensionSpec: v1beta1.ComponentExtensionSpec{
					MinReplicas: v1beta1.GetIntReference(1),
					MaxReplicas: 3,
				},
				Tensorflow: &v1beta1.TFServingSpec{
					PredictorExtensionSpec: v1beta1.PredictorExtensionSpec{
						StorageURI:     &storageUri,
						RuntimeVersion: proto.String("1.14.0"),
						Container: v1.Container{
							Name:      constants.InferenceServiceContainerName,
							Resources: defaultResource,
							VolumeMounts: []v1.VolumeMount{
								{Name: "predictor-volume"},
							},
						},
					},
				},
			}
			isvc := &v1beta1.InferenceService{
				ObjectMeta: metav1.ObjectMeta{
					Name:      name,
					Namespace: namespace,
				},

				Spec: v1beta1.InferenceServiceSpec{
					Predictor: predictor,
				},
			}
			return isvc
		}

		createServingRuntime := func(namespace string, name string) *v1alpha1.ServingRuntime {
			// Define and create serving runtime
			servingRuntime := &v1alpha1.ServingRuntime{
				ObjectMeta: metav1.ObjectMeta{
					Name:      name,
					Namespace: namespace,
				},
				Spec: v1alpha1.ServingRuntimeSpec{
					SupportedModelFormats: []v1alpha1.SupportedModelFormat{
						{
							Name:       "tensorflow",
							Version:    proto.String("1"),
							AutoSelect: proto.Bool(true),
						},
					},
					ServingRuntimePodSpec: v1alpha1.ServingRuntimePodSpec{
						Containers: []v1.Container{
							{
								Name:    constants.InferenceServiceContainerName,
								Image:   "tensorflow/serving:1.14.0",
								Command: []string{"/usr/bin/tensorflow_model_server"},
								Args: []string{
									"--port=9000",
									"--rest_api_port=8080",
									"--model_base_path=/mnt/models",
									"--rest_api_timeout_in_ms=60000",
								},
								Resources: defaultResource,
							},
						},
						ImagePullSecrets: []v1.LocalObjectReference{
							{Name: "sr-image-pull-secret"},
						},
					},
					Disabled: proto.Bool(false),
				},
			}
			Expect(k8sClient.Create(ctx, servingRuntime)).NotTo(HaveOccurred())
			return servingRuntime
		}

		createInferenceServiceConfigMap := func() *v1.ConfigMap {
			configMap := &v1.ConfigMap{
				ObjectMeta: metav1.ObjectMeta{
					Name:      constants.InferenceServiceConfigMapName,
					Namespace: constants.KServeNamespace,
				},
				Data: configs,
			}

			Expect(k8sClient.Create(context.TODO(), configMap)).NotTo(HaveOccurred())
			return configMap
		}

		It("should have the readonly annotation set to true in the knative serving pod spec", func() {
			configMap := createInferenceServiceConfigMap()
			defer k8sClient.Delete(ctx, configMap)

			serviceName := "readonly-true-isvc"
			serviceNamespace := "default"
			var expectedRequest = reconcile.Request{NamespacedName: types.NamespacedName{Name: serviceName, Namespace: serviceNamespace}}
			var serviceKey = expectedRequest.NamespacedName
			var storageUri = "s3://test/mnist/export"

			servingRuntime := createServingRuntime(serviceKey.Namespace, "tf-serving")
			defer k8sClient.Delete(ctx, servingRuntime)

			// Define InferenceService
			isvc := defaultIsvc(serviceKey.Namespace, serviceKey.Name, storageUri)
			isvc.Annotations = map[string]string{}
			isvc.Annotations[constants.StorageReadonlyAnnotationKey] = "true"
			Expect(k8sClient.Create(context.TODO(), isvc)).NotTo(HaveOccurred())
			defer k8sClient.Delete(ctx, isvc)

			// Knative service
			actualService := &knservingv1.Service{}
			predictorServiceKey := types.NamespacedName{Name: constants.PredictorServiceName(serviceKey.Name),
				Namespace: serviceKey.Namespace}
			Eventually(func() error { return k8sClient.Get(context.TODO(), predictorServiceKey, actualService) }, timeout).
				Should(Succeed())

			// Check readonly value
			Expect(actualService.Spec.Template.Annotations[constants.StorageReadonlyAnnotationKey]).
				To(Equal("true"))
		})

		It("should have the readonly annotation set to false in the knative serving pod spec", func() {
			configMap := createInferenceServiceConfigMap()
			defer k8sClient.Delete(ctx, configMap)

			serviceName := "readonly-false-isvc"
			serviceNamespace := "default"
			var expectedRequest = reconcile.Request{NamespacedName: types.NamespacedName{Name: serviceName, Namespace: serviceNamespace}}
			var serviceKey = expectedRequest.NamespacedName
			var storageUri = "s3://test/mnist/export"

			servingRuntime := createServingRuntime(serviceKey.Namespace, "tf-serving")
			defer k8sClient.Delete(ctx, servingRuntime)

			// Define InferenceService
			isvc := defaultIsvc(serviceKey.Namespace, serviceKey.Name, storageUri)
			isvc.Annotations = map[string]string{}
			isvc.Annotations[constants.StorageReadonlyAnnotationKey] = "false"
			Expect(k8sClient.Create(context.TODO(), isvc)).NotTo(HaveOccurred())
			defer k8sClient.Delete(ctx, isvc)

			// Knative service
			actualService := &knservingv1.Service{}
			predictorServiceKey := types.NamespacedName{Name: constants.PredictorServiceName(serviceKey.Name),
				Namespace: serviceKey.Namespace}
			Eventually(func() error { return k8sClient.Get(context.TODO(), predictorServiceKey, actualService) }, timeout).
				Should(Succeed())

			// Check readonly value
			Expect(actualService.Spec.Template.Annotations[constants.StorageReadonlyAnnotationKey]).
				To(Equal("false"))
		})
	})

	Context("When creating an inference service with invalid Storage URI", func() {
		It("Should fail with reason ModelLoadFailed", func() {
			serviceName := "servingruntime-test"
			servingRuntimeName := "tf-serving"
			namespace := "default"
			var inferenceServiceKey = types.NamespacedName{Name: serviceName, Namespace: namespace}

			// Create configmap
			var configMap = &v1.ConfigMap{
				ObjectMeta: metav1.ObjectMeta{
					Name:      constants.InferenceServiceConfigMapName,
					Namespace: constants.KServeNamespace,
				},
				Data: configs,
			}
			Expect(k8sClient.Create(context.TODO(), configMap)).NotTo(HaveOccurred())
			defer k8sClient.Delete(context.TODO(), configMap)

			var servingRuntime = &v1alpha1.ServingRuntime{
				ObjectMeta: metav1.ObjectMeta{
					Name:      servingRuntimeName,
					Namespace: namespace,
				},
				Spec: v1alpha1.ServingRuntimeSpec{
					SupportedModelFormats: []v1alpha1.SupportedModelFormat{
						{
							Name:       "tensorflow",
							Version:    proto.String("1"),
							AutoSelect: proto.Bool(true),
						},
					},
					ServingRuntimePodSpec: v1alpha1.ServingRuntimePodSpec{
						Containers: []v1.Container{
							{
								Name:    constants.InferenceServiceContainerName,
								Image:   "tensorflow/serving:1.14.0",
								Command: []string{"/usr/bin/tensorflow_model_server"},
								Args: []string{
									"--port=9000",
									"--rest_api_port=8080",
									"--model_base_path=/mnt/models",
									"--rest_api_timeout_in_ms=60000",
								},
								Resources: defaultResource,
							},
						},
					},
					Disabled: proto.Bool(false),
				},
			}

			Expect(k8sClient.Create(context.TODO(), servingRuntime)).NotTo(HaveOccurred())
			defer k8sClient.Delete(context.TODO(), servingRuntime)

			var isvc = &v1beta1.InferenceService{
				ObjectMeta: metav1.ObjectMeta{
					Name:      serviceName,
					Namespace: namespace,
				},
				Spec: v1beta1.InferenceServiceSpec{
					Predictor: v1beta1.PredictorSpec{
						ComponentExtensionSpec: v1beta1.ComponentExtensionSpec{
							MinReplicas: v1beta1.GetIntReference(1),
							MaxReplicas: 3,
						},
						Model: &v1beta1.ModelSpec{
							ModelFormat: v1beta1.ModelFormat{
								Name: "tensorflow",
							},
							Runtime: &servingRuntimeName,
							PredictorExtensionSpec: v1beta1.PredictorExtensionSpec{
								StorageURI: proto.String("s3://test/mnist/invalid"),
							},
						},
					},
				},
			}

			// Create the InferenceService object and expect the Reconcile and knative service to be created
			Expect(k8sClient.Create(context.TODO(), isvc)).NotTo(HaveOccurred())
			defer k8sClient.Delete(context.TODO(), isvc)

			pod := &v1.Pod{
				ObjectMeta: metav1.ObjectMeta{
					Name:      serviceName + "-predictor-" + namespace + "-00001-deployment-76464ds2zpv",
					Namespace: namespace,
					Labels:    map[string]string{"serving.knative.dev/revision": serviceName + "-predictor-" + namespace + "-00001"},
				},
				Spec: v1.PodSpec{
					InitContainers: []v1.Container{
						{
							Name:  "storage-initializer",
							Image: "kserve/storage-initializer:latest",
							Args: []string{
								"gs://kserve-invalid/models/sklearn/1.0/model",
								"/mnt/models",
							},
							Resources: defaultResource,
						},
					},
					Containers: []v1.Container{
						{
							Name:    constants.InferenceServiceContainerName,
							Image:   "tensorflow/serving:1.14.0",
							Command: []string{"/usr/bin/tensorflow_model_server"},
							Args: []string{
								"--port=9000",
								"--rest_api_port=8080",
								"--model_base_path=/mnt/models",
								"--rest_api_timeout_in_ms=60000",
							},
							Env: []v1.EnvVar{
								{
									Name:  "PORT",
									Value: "8080",
								},
								{
									Name:  "K_REVISION",
									Value: serviceName + "-predictor-" + namespace + "-00001",
								},
								{
									Name:  "K_CONFIGURATION",
									Value: serviceName + "-predictor-" + namespace,
								},
								{
									Name:  "K_SERVICE",
									Value: serviceName + "-predictor-" + namespace,
								},
							},
							Resources: defaultResource,
						},
					},
				},
			}
			Eventually(func() bool {
				err := k8sClient.Create(context.TODO(), pod)
				if err != nil {
					fmt.Printf("Error #%v\n", err)
					return false
				}
				return true
			}, timeout).Should(BeTrue())
			defer k8sClient.Delete(context.TODO(), pod)

			podStatusPatch := []byte(`{"status":{"containerStatuses":[{"image":"tensorflow/serving:1.14.0","name":"kserve-container","lastState":{},"state":{"waiting":{"reason":"PodInitializing"}}}],"initContainerStatuses":[{"image":"kserve/storage-initializer:latest","name":"storage-initializer","lastState":{"terminated":{"exitCode":1,"message":"Invalid Storage URI provided","reason":"Error"}},"state":{"waiting":{"reason":"CrashLoopBackOff"}}}]}}`)
			Eventually(func() bool {
				err := k8sClient.Status().Patch(context.TODO(), pod, client.RawPatch(types.StrategicMergePatchType, podStatusPatch))
				if err != nil {
					fmt.Printf("Error #%v\n", err)
					return false
				}
				return true
			}, timeout).Should(BeTrue())

			actualService := &knservingv1.Service{}
			predictorServiceKey := types.NamespacedName{Name: constants.PredictorServiceName(serviceName),
				Namespace: namespace}
			Eventually(func() error { return k8sClient.Get(context.TODO(), predictorServiceKey, actualService) }, timeout).
				Should(Succeed())

			predictorUrl, _ := apis.ParseURL("http://" + constants.InferenceServiceHostName(constants.PredictorServiceName(serviceName), namespace, domain))
			// update predictor status
			updatedService := actualService.DeepCopy()
			updatedService.Status.LatestCreatedRevisionName = serviceName + "-predictor-" + namespace + "-00001"
			updatedService.Status.URL = predictorUrl
			updatedService.Status.Conditions = duckv1.Conditions{
				{
					Type:   knservingv1.ServiceConditionReady,
					Status: "False",
				},
			}
			Expect(retry.RetryOnConflict(retry.DefaultBackoff, func() error {
				return k8sClient.Status().Update(context.TODO(), updatedService)
			})).NotTo(HaveOccurred())

			inferenceService := &v1beta1.InferenceService{}
			Eventually(func() bool {
				err := k8sClient.Get(ctx, inferenceServiceKey, inferenceService)
				if err != nil {
					fmt.Printf("Error %#v\n", err)
					return false
				}
				if inferenceService.Status.ModelStatus.LastFailureInfo == nil {
					return false
				}
				return true
			}, timeout, interval).Should(BeTrue())

			Expect(inferenceService.Status.ModelStatus.TransitionStatus).To(Equal(v1beta1.BlockedByFailedLoad))
			Expect(inferenceService.Status.ModelStatus.ModelRevisionStates.TargetModelState).To(Equal(v1beta1.FailedToLoad))
			Expect(inferenceService.Status.ModelStatus.LastFailureInfo.Reason).To(Equal(v1beta1.ModelLoadFailed))
			Expect(inferenceService.Status.ModelStatus.LastFailureInfo.Message).To(Equal("Invalid Storage URI provided"))
		})
	})

	Context("When creating inference service with predictor and without top level istio virtual service", func() {
		It("Should have knative service created", func() {
			By("By creating a new InferenceService")
			// Create configmap
			copiedConfigs := make(map[string]string)
			for key, value := range configs {
				if key == "ingress" {
					copiedConfigs[key] = `{
						"disableIstioVirtualHost": true,
						"ingressGateway": "knative-serving/knative-ingress-gateway",
						"localGateway": "knative-serving/knative-local-gateway",
						"localGatewayService": "knative-local-gateway.istio-system.svc.cluster.local"
					}`
				} else {
					copiedConfigs[key] = value
				}
			}
			var configMap = &v1.ConfigMap{
				ObjectMeta: metav1.ObjectMeta{
					Name:      constants.InferenceServiceConfigMapName,
					Namespace: constants.KServeNamespace,
				},
				Data: copiedConfigs,
			}
			Expect(k8sClient.Create(context.TODO(), configMap)).NotTo(HaveOccurred())
			defer k8sClient.Delete(context.TODO(), configMap)
			serviceName := "foo-disable-istio"
			var expectedRequest = reconcile.Request{NamespacedName: types.NamespacedName{Name: serviceName, Namespace: "default"}}
			var serviceKey = expectedRequest.NamespacedName
			var storageUri = "s3://test/mnist/export"
			ctx := context.Background()
			isvc := &v1beta1.InferenceService{
				ObjectMeta: metav1.ObjectMeta{
					Name:      serviceKey.Name,
					Namespace: serviceKey.Namespace,
				},
				Spec: v1beta1.InferenceServiceSpec{
					Predictor: v1beta1.PredictorSpec{
						ComponentExtensionSpec: v1beta1.ComponentExtensionSpec{
							MinReplicas: v1beta1.GetIntReference(1),
							MaxReplicas: 3,
						},
						Tensorflow: &v1beta1.TFServingSpec{
							PredictorExtensionSpec: v1beta1.PredictorExtensionSpec{
								StorageURI:     &storageUri,
								RuntimeVersion: proto.String("1.14.0"),
								Container: v1.Container{
									Name:      constants.InferenceServiceContainerName,
									Resources: defaultResource,
								},
							},
						},
					},
				},
			}
			Expect(k8sClient.Create(ctx, isvc)).Should(Succeed())
			defer k8sClient.Delete(ctx, isvc)
			inferenceService := &v1beta1.InferenceService{}

			Eventually(func() bool {
				err := k8sClient.Get(ctx, serviceKey, inferenceService)
				if err != nil {
					return false
				}
				return true
			}, timeout, interval).Should(BeTrue())

			actualService := &knservingv1.Service{}
			predictorServiceKey := types.NamespacedName{Name: constants.PredictorServiceName(serviceKey.Name),
				Namespace: serviceKey.Namespace}
			Eventually(func() error {
				return k8sClient.Get(context.TODO(), predictorServiceKey, actualService)
			}, timeout).Should(Succeed())
			predictorUrl, _ := apis.ParseURL("http://" + constants.InferenceServiceHostName(constants.PredictorServiceName(serviceKey.Name), serviceKey.Namespace, domain))
			// update predictor
			updatedService := actualService.DeepCopy()
			updatedService.Status.LatestCreatedRevisionName = "revision-v1"
			updatedService.Status.LatestReadyRevisionName = "revision-v1"
			updatedService.Status.URL = predictorUrl
			updatedService.Status.Conditions = duckv1.Conditions{
				{
					Type:   knservingv1.ServiceConditionReady,
					Status: "True",
				},
			}
			Expect(k8sClient.Status().Update(context.TODO(), updatedService)).NotTo(HaveOccurred())
			// get inference service
			time.Sleep(10 * time.Second)
			actualIsvc := &v1beta1.InferenceService{}
			Eventually(func() bool {
				err := k8sClient.Get(ctx, expectedRequest.NamespacedName, actualIsvc)
				if err != nil {
					return false
				}
				return true
			}, timeout, interval).Should(BeTrue())

			Expect(actualIsvc.Status.URL).To(Equal(&apis.URL{
				Scheme: "http",
				Host:   constants.InferenceServiceHostName(constants.PredictorServiceName(serviceKey.Name), serviceKey.Namespace, domain),
			}))
<<<<<<< HEAD
			Expect(actualIsvc.Status.Address.URL).To(gomega.Equal(&apis.URL{
				Scheme: "https",
=======
			Expect(actualIsvc.Status.Address.URL).To(Equal(&apis.URL{
				Scheme: "http",
>>>>>>> 37a33e2b
				Host:   network.GetServiceHostname(fmt.Sprintf("%s-%s", serviceKey.Name, string(constants.Predictor)), serviceKey.Namespace),
			}))
		})
	})
	Context("Set CaBundle ConfigMap in inferenceservice-config confimap", func() {
		It("Should not create a global cabundle configMap in a user namespace when CaBundleConfigMapName set ''", func() {
			// Create configmap
			var configMap = &v1.ConfigMap{
				ObjectMeta: metav1.ObjectMeta{
					Name:      constants.InferenceServiceConfigMapName,
					Namespace: constants.KServeNamespace,
				},
				Data: configs,
			}

			Expect(k8sClient.Create(context.TODO(), configMap)).NotTo(HaveOccurred())
			defer k8sClient.Delete(context.TODO(), configMap)

			By("By creating a new InferenceService")
			serviceName := "sample-isvc"
			var expectedRequest = reconcile.Request{NamespacedName: types.NamespacedName{Name: serviceName, Namespace: "default"}}
			var serviceKey = expectedRequest.NamespacedName
			var storageUri = "s3://test/mnist/export"
			ctx := context.Background()
			isvc := &v1beta1.InferenceService{
				ObjectMeta: metav1.ObjectMeta{
					Name:      serviceKey.Name,
					Namespace: serviceKey.Namespace,
				},
				Spec: v1beta1.InferenceServiceSpec{
					Predictor: v1beta1.PredictorSpec{
						ComponentExtensionSpec: v1beta1.ComponentExtensionSpec{
							MinReplicas: v1beta1.GetIntReference(1),
							MaxReplicas: 3,
						},
						Tensorflow: &v1beta1.TFServingSpec{
							PredictorExtensionSpec: v1beta1.PredictorExtensionSpec{
								StorageURI:     &storageUri,
								RuntimeVersion: proto.String("1.14.0"),
								Container: v1.Container{
									Name:      constants.InferenceServiceContainerName,
									Resources: defaultResource,
								},
							},
						},
					},
				},
			}
			Expect(k8sClient.Create(ctx, isvc)).Should(Succeed())

			caBundleConfigMap := &v1.ConfigMap{}
			Consistently(func() bool {
				err := k8sClient.Get(ctx, types.NamespacedName{Name: constants.DefaultGlobalCaBundleConfigMapName, Namespace: "default"}, caBundleConfigMap)
				if err != nil {
					if apierr.IsNotFound(err) {
						return true
					}
				}
				return false
			}, timeout, interval).Should(BeTrue())

		})
		It("Should not create a global cabundle configmap in a user namespace when the target cabundle configmap in the 'inferenceservice-config' configmap does not exist", func() {
			// Create configmap
			copiedConfigs := make(map[string]string)
			for key, value := range configs {
				if key == "storageInitializer" {
					copiedConfigs[key] = `{
							"image" : "kserve/storage-initializer:latest",
							"memoryRequest": "100Mi",
							"memoryLimit": "1Gi",
							"cpuRequest": "100m",
							"cpuLimit": "1",
							"CaBundleConfigMapName": "not-exist-configmap",
							"caBundleVolumeMountPath": "/etc/ssl/custom-certs",
							"enableDirectPvcVolumeMount": false						
					}`
				} else {
					copiedConfigs[key] = value
				}
			}

			var configMap = &v1.ConfigMap{
				ObjectMeta: metav1.ObjectMeta{
					Name:      constants.InferenceServiceConfigMapName,
					Namespace: constants.KServeNamespace,
				},
				Data: copiedConfigs,
			}

			Expect(k8sClient.Create(context.TODO(), configMap)).NotTo(HaveOccurred())
			defer k8sClient.Delete(context.TODO(), configMap)

			By("By creating a new InferenceService")
			serviceName := "sample-isvc-2"
			var expectedRequest = reconcile.Request{NamespacedName: types.NamespacedName{Name: serviceName, Namespace: "default"}}
			var serviceKey = expectedRequest.NamespacedName
			var storageUri = "s3://test/mnist/export"
			ctx := context.Background()
			isvc := &v1beta1.InferenceService{
				ObjectMeta: metav1.ObjectMeta{
					Name:      serviceKey.Name,
					Namespace: serviceKey.Namespace,
				},
				Spec: v1beta1.InferenceServiceSpec{
					Predictor: v1beta1.PredictorSpec{
						ComponentExtensionSpec: v1beta1.ComponentExtensionSpec{
							MinReplicas: v1beta1.GetIntReference(1),
							MaxReplicas: 3,
						},
						Tensorflow: &v1beta1.TFServingSpec{
							PredictorExtensionSpec: v1beta1.PredictorExtensionSpec{
								StorageURI:     &storageUri,
								RuntimeVersion: proto.String("1.14.0"),
								Container: v1.Container{
									Name:      constants.InferenceServiceContainerName,
									Resources: defaultResource,
								},
							},
						},
					},
				},
			}
			Expect(k8sClient.Create(ctx, isvc)).Should(Succeed())
			defer k8sClient.Delete(ctx, isvc)

			caBundleConfigMap := &v1.ConfigMap{}
			Consistently(func() bool {
				err := k8sClient.Get(ctx, types.NamespacedName{Name: constants.DefaultGlobalCaBundleConfigMapName, Namespace: "default"}, caBundleConfigMap)
				if err != nil {
					if apierr.IsNotFound(err) {
						return true
					}
				}
				return false
			}, timeout, interval).Should(BeTrue())

		})
		It("Should not create a global cabundle configmap in a user namespace when the cabundle.crt file data does not exist in the target cabundle configmap in the 'inferenceservice-config' configmap", func() {
			// Create configmap
			copiedConfigs := make(map[string]string)
			for key, value := range configs {
				if key == "storageInitializer" {
					copiedConfigs[key] = `{
							"image" : "kserve/storage-initializer:latest",
							"memoryRequest": "100Mi",
							"memoryLimit": "1Gi",
							"cpuRequest": "100m",
							"cpuLimit": "1",
							"CaBundleConfigMapName": "test-cabundle-with-wrong-file-name",
							"caBundleVolumeMountPath": "/etc/ssl/custom-certs",
							"enableDirectPvcVolumeMount": false						
					}`
				} else {
					copiedConfigs[key] = value
				}
			}
			var configMap = &v1.ConfigMap{
				ObjectMeta: metav1.ObjectMeta{
					Name:      constants.InferenceServiceConfigMapName,
					Namespace: constants.KServeNamespace,
				},
				Data: copiedConfigs,
			}

			Expect(k8sClient.Create(context.TODO(), configMap)).NotTo(HaveOccurred())
			defer k8sClient.Delete(context.TODO(), configMap)

			// Create original cabundle configmap with wrong file name
			cabundleConfigMapData := make(map[string]string)
			cabundleConfigMapData["wrong-cabundle-name.crt"] = "SAMPLE_CA_BUNDLE"
			var originalCabundleConfigMap = &v1.ConfigMap{
				ObjectMeta: metav1.ObjectMeta{
					Name:      "test-cabundle-with-wrong-file-name",
					Namespace: constants.KServeNamespace,
				},
				Data: cabundleConfigMapData,
			}

			Expect(k8sClient.Create(context.TODO(), originalCabundleConfigMap)).NotTo(HaveOccurred())
			defer k8sClient.Delete(context.TODO(), originalCabundleConfigMap)

			By("By creating a new InferenceService")
			serviceName := "sample-isvc-3"
			var expectedRequest = reconcile.Request{NamespacedName: types.NamespacedName{Name: serviceName, Namespace: "default"}}
			var serviceKey = expectedRequest.NamespacedName
			var storageUri = "s3://test/mnist/export"
			ctx := context.Background()
			isvc := &v1beta1.InferenceService{
				ObjectMeta: metav1.ObjectMeta{
					Name:      serviceKey.Name,
					Namespace: serviceKey.Namespace,
				},
				Spec: v1beta1.InferenceServiceSpec{
					Predictor: v1beta1.PredictorSpec{
						ComponentExtensionSpec: v1beta1.ComponentExtensionSpec{
							MinReplicas: v1beta1.GetIntReference(1),
							MaxReplicas: 3,
						},
						Tensorflow: &v1beta1.TFServingSpec{
							PredictorExtensionSpec: v1beta1.PredictorExtensionSpec{
								StorageURI:     &storageUri,
								RuntimeVersion: proto.String("1.14.0"),
								Container: v1.Container{
									Name:      constants.InferenceServiceContainerName,
									Resources: defaultResource,
								},
							},
						},
					},
				},
			}
			Expect(k8sClient.Create(ctx, isvc)).Should(Succeed())
			defer k8sClient.Delete(ctx, isvc)

			caBundleConfigMap := &v1.ConfigMap{}
			Consistently(func() bool {
				err := k8sClient.Get(ctx, types.NamespacedName{Name: constants.DefaultGlobalCaBundleConfigMapName, Namespace: "default"}, caBundleConfigMap)
				if err != nil {
					if apierr.IsNotFound(err) {
						return true
					}
				}
				return false
			}, timeout, interval).Should(BeTrue())
		})

		It("Should create a global cabundle configmap in a user namespace when it meets all conditions and an inferenceservice is created", func() {
			// Create configmap
			copiedConfigs := make(map[string]string)
			for key, value := range configs {
				if key == "storageInitializer" {
					copiedConfigs[key] = `{
					"image" : "kserve/storage-initializer:latest",
					"memoryRequest": "100Mi",
					"memoryLimit": "1Gi",
					"cpuRequest": "100m",
					"cpuLimit": "1",
					"CaBundleConfigMapName": "test-cabundle-with-right-file-name",
					"caBundleVolumeMountPath": "/etc/ssl/custom-certs",
					"enableDirectPvcVolumeMount": false						
			}`
				} else {
					copiedConfigs[key] = value
				}
			}
			var configMap = &v1.ConfigMap{
				ObjectMeta: metav1.ObjectMeta{
					Name:      constants.InferenceServiceConfigMapName,
					Namespace: constants.KServeNamespace,
				},
				Data: copiedConfigs,
			}

			Expect(k8sClient.Create(context.TODO(), configMap)).NotTo(HaveOccurred())
			defer k8sClient.Delete(context.TODO(), configMap)

			//Create original cabundle configmap with right file name
			cabundleConfigMapData := make(map[string]string)
			// cabundle data
			cabundleConfigMapData["cabundle.crt"] = "SAMPLE_CA_BUNDLE"
			var originalCabundleConfigMap = &v1.ConfigMap{
				ObjectMeta: metav1.ObjectMeta{
					Name:      "test-cabundle-with-right-file-name",
					Namespace: constants.KServeNamespace,
				},
				Data: cabundleConfigMapData,
			}

			Expect(k8sClient.Create(context.TODO(), originalCabundleConfigMap)).NotTo(HaveOccurred())
			defer k8sClient.Delete(context.TODO(), originalCabundleConfigMap)

			By("By creating a new InferenceService")
			serviceName := "sample-isvc-4"
			var expectedRequest = reconcile.Request{NamespacedName: types.NamespacedName{Name: serviceName, Namespace: "default"}}
			var serviceKey = expectedRequest.NamespacedName
			var storageUri = "s3://test/mnist/export"
			ctx := context.Background()
			isvc := &v1beta1.InferenceService{
				ObjectMeta: metav1.ObjectMeta{
					Name:      serviceKey.Name,
					Namespace: serviceKey.Namespace,
				},
				Spec: v1beta1.InferenceServiceSpec{
					Predictor: v1beta1.PredictorSpec{
						ComponentExtensionSpec: v1beta1.ComponentExtensionSpec{
							MinReplicas: v1beta1.GetIntReference(1),
							MaxReplicas: 3,
						},
						Tensorflow: &v1beta1.TFServingSpec{
							PredictorExtensionSpec: v1beta1.PredictorExtensionSpec{
								StorageURI:     &storageUri,
								RuntimeVersion: proto.String("1.14.0"),
								Container: v1.Container{
									Name:      constants.InferenceServiceContainerName,
									Resources: defaultResource,
								},
							},
						},
					},
				},
			}
			Expect(k8sClient.Create(ctx, isvc)).Should(Succeed())
			defer k8sClient.Delete(ctx, isvc)

			caBundleConfigMap := &v1.ConfigMap{}
			Eventually(func() bool {
				err := k8sClient.Get(ctx, types.NamespacedName{Name: constants.DefaultGlobalCaBundleConfigMapName, Namespace: "default"}, caBundleConfigMap)
				if err != nil {
					if apierr.IsNotFound(err) {
						return false
					}
				}
				return true
			}, timeout, interval).Should(BeTrue())
		})
	})
	Context("If the InferenceService occured any error", func() {
		It("InferenceService should generate event message about non-ready conditions", func() {
			// Create configmap
			var configMap = &v1.ConfigMap{
				ObjectMeta: metav1.ObjectMeta{
					Name:      constants.InferenceServiceConfigMapName,
					Namespace: constants.KServeNamespace,
				},
				Data: configs,
			}
			Expect(k8sClient.Create(context.TODO(), configMap)).NotTo(HaveOccurred())
			defer k8sClient.Delete(context.TODO(), configMap)
			// Create ServingRuntime
			servingRuntime := &v1alpha1.ServingRuntime{
				ObjectMeta: metav1.ObjectMeta{
					Name:      "tf-serving",
					Namespace: "default",
				},
				Spec: v1alpha1.ServingRuntimeSpec{
					SupportedModelFormats: []v1alpha1.SupportedModelFormat{
						{
							Name:       "tensorflow",
							Version:    proto.String("1"),
							AutoSelect: proto.Bool(true),
						},
					},
					ServingRuntimePodSpec: v1alpha1.ServingRuntimePodSpec{
						Containers: []v1.Container{
							{
								Name:    constants.InferenceServiceContainerName,
								Image:   "tensorflow/serving:1.14.0",
								Command: []string{"/usr/bin/tensorflow_model_server"},
								Args: []string{
									"--port=9000",
									"--rest_api_port=8080",
									"--model_base_path=/mnt/models",
									"--rest_api_timeout_in_ms=60000",
								},
								Resources: defaultResource,
							},
						},
					},
					Disabled: proto.Bool(false),
				},
			}
			k8sClient.Create(context.TODO(), servingRuntime)
			defer k8sClient.Delete(context.TODO(), servingRuntime)
			serviceName := "test-err-msg"
			var expectedRequest = reconcile.Request{NamespacedName: types.NamespacedName{Name: serviceName, Namespace: "default"}}
			var serviceKey = expectedRequest.NamespacedName
			var storageUri = "s3://test/mnist/export"
			ctx := context.Background()
			isvc := &v1beta1.InferenceService{
				ObjectMeta: metav1.ObjectMeta{
					Name:      serviceKey.Name,
					Namespace: serviceKey.Namespace,
				},
				Spec: v1beta1.InferenceServiceSpec{
					Predictor: v1beta1.PredictorSpec{
						ComponentExtensionSpec: v1beta1.ComponentExtensionSpec{
							MinReplicas: v1beta1.GetIntReference(1),
							MaxReplicas: 3,
						},
						Tensorflow: &v1beta1.TFServingSpec{
							PredictorExtensionSpec: v1beta1.PredictorExtensionSpec{
								StorageURI:     &storageUri,
								RuntimeVersion: proto.String("1.14.0"),
								Container: v1.Container{
									Name:      constants.InferenceServiceContainerName,
									Resources: defaultResource,
								},
							},
						},
					},
				},
			}
			Expect(k8sClient.Create(ctx, isvc)).Should(Succeed())
			defer k8sClient.Delete(ctx, isvc)
			inferenceService := &v1beta1.InferenceService{}

			updatedService := &knservingv1.Service{}
			predictorServiceKey := types.NamespacedName{Name: constants.PredictorServiceName(serviceKey.Name),
				Namespace: serviceKey.Namespace}
			Eventually(func() error { return k8sClient.Get(context.TODO(), predictorServiceKey, updatedService) }, timeout).
				Should(Succeed())

			predictorUrl, _ := apis.ParseURL("http://" + constants.InferenceServiceHostName(constants.PredictorServiceName(serviceKey.Name), serviceKey.Namespace, domain))
			// update predictor status
			updatedService.Status.URL = predictorUrl
			updatedService.Status.Conditions = duckv1.Conditions{
				{
					Type:   knservingv1.ServiceConditionReady,
					Status: "True",
				},
			}

			Expect(retry.RetryOnConflict(retry.DefaultBackoff, func() error {
				return k8sClient.Status().Update(context.TODO(), updatedService)
			})).NotTo(HaveOccurred())

			// assert inference service predictor status
			Eventually(func() bool {
				err := k8sClient.Get(ctx, serviceKey, inferenceService)
				if err != nil {
					return false
				}
				return true
			}, timeout, interval).Should(BeTrue())

			// should turn to fail
			time.Sleep(10 * time.Second)
			updatedService.Status.Conditions = duckv1.Conditions{
				{
					Type:   knservingv1.ServiceConditionReady,
					Status: "False",
				},
			}
			Expect(retry.RetryOnConflict(retry.DefaultBackoff, func() error {
				return k8sClient.Status().Update(context.TODO(), updatedService)
			})).NotTo(HaveOccurred())

			r := &InferenceServiceReconciler{
				Client: k8sClient,
			}

			Eventually(func() bool {
				events := &v1.EventList{}
				err := k8sClient.List(ctx, events, client.InNamespace(serviceKey.Namespace))
				if err != nil {
					return false
				}

				notReadyEventFound := false
				for _, event := range events.Items {
					if event.InvolvedObject.Kind == "InferenceService" &&
						event.InvolvedObject.Name == serviceKey.Name &&
						event.Reason == string(InferenceServiceNotReadyState) {

						notReadyEventFound = true
						break
					}
				}

				err = k8sClient.Get(ctx, serviceKey, inferenceService)
				if err != nil {
					return false
				}
				failConditions := r.GetFailConditions(inferenceService)
				expectedConditions := strings.Split(failConditions, ", ")

				for _, expectedCondition := range expectedConditions {
					found := false
					for _, cond := range inferenceService.Status.Conditions {
						if string(cond.Type) == expectedCondition && cond.Status == v1.ConditionFalse {
							found = true
							break
						}
					}
					if !found {
						return false
					}
				}

				return notReadyEventFound
			}, timeout, interval).Should(BeTrue())
		})
	})
})<|MERGE_RESOLUTION|>--- conflicted
+++ resolved
@@ -2025,13 +2025,8 @@
 				Scheme: "http",
 				Host:   constants.InferenceServiceHostName(constants.PredictorServiceName(serviceKey.Name), serviceKey.Namespace, domain),
 			}))
-<<<<<<< HEAD
-			Expect(actualIsvc.Status.Address.URL).To(gomega.Equal(&apis.URL{
+			Expect(actualIsvc.Status.Address.URL).To(Equal(&apis.URL{
 				Scheme: "https",
-=======
-			Expect(actualIsvc.Status.Address.URL).To(Equal(&apis.URL{
-				Scheme: "http",
->>>>>>> 37a33e2b
 				Host:   network.GetServiceHostname(fmt.Sprintf("%s-%s", serviceKey.Name, string(constants.Predictor)), serviceKey.Namespace),
 			}))
 		})
