--- conflicted
+++ resolved
@@ -34,9 +34,7 @@
 	metav1 "k8s.io/apimachinery/pkg/apis/meta/v1"
 	"k8s.io/apimachinery/pkg/types"
 	"k8s.io/client-go/util/retry"
-
 	"k8s.io/utils/ptr"
-
 	"knative.dev/pkg/apis"
 	duckv1 "knative.dev/pkg/apis/duck/v1"
 	"knative.dev/pkg/network"
@@ -198,7 +196,6 @@
 			It("should ignore the annotation", func() {
 				// Create configmap
 				configMap := createInferenceServiceConfigMap(configs)
-<<<<<<< HEAD
 				Expect(k8sClient.Create(context.TODO(), configMap)).NotTo(HaveOccurred())
 				defer k8sClient.Delete(context.TODO(), configMap)
 
@@ -248,74 +245,6 @@
 					return k8sClient.Get(context.TODO(), predictorServiceKey, actualService)
 				}, timeout, interval).Should(Succeed())
 
-				Expect(actualService.Spec.Template.Annotations).NotTo(HaveKey(autoscaling.InitialScaleAnnotationKey))
-			})
-		})
-		When("a Serverless InferenceService is created with zero min replicas", func() {
-			It("should use the default initial scale value", func() {
-				// Create configmap
-				configMap := &corev1.ConfigMap{
-					ObjectMeta: metav1.ObjectMeta{
-						Name:      constants.InferenceServiceConfigMapName,
-						Namespace: constants.KServeNamespace,
-					},
-					Data: configs,
-				}
-=======
->>>>>>> b4afaa43
-				Expect(k8sClient.Create(context.TODO(), configMap)).NotTo(HaveOccurred())
-				defer k8sClient.Delete(context.TODO(), configMap)
-
-				// Create InferenceService
-				serviceName := "initialscale4"
-				expectedRequest := reconcile.Request{NamespacedName: types.NamespacedName{Name: serviceName, Namespace: "default"}}
-				serviceKey := expectedRequest.NamespacedName
-
-				ctx := context.Background()
-				var minScale int32 = 0
-				isvc := &v1beta1.InferenceService{
-					ObjectMeta: metav1.ObjectMeta{
-						Name:      serviceKey.Name,
-						Namespace: serviceKey.Namespace,
-						Annotations: map[string]string{
-							"serving.kserve.io/deploymentMode": "Serverless",
-						},
-					},
-					Spec: v1beta1.InferenceServiceSpec{
-						Predictor: v1beta1.PredictorSpec{
-							ComponentExtensionSpec: v1beta1.ComponentExtensionSpec{
-								MinReplicas: &minScale,
-							},
-							Tensorflow: &v1beta1.TFServingSpec{
-								PredictorExtensionSpec: v1beta1.PredictorExtensionSpec{
-									StorageURI:     &storageUri,
-									RuntimeVersion: ptr.To("1.14.0"),
-									Container: corev1.Container{
-										Name:      constants.InferenceServiceContainerName,
-										Resources: defaultResource,
-									},
-								},
-							},
-						},
-					},
-				}
-				Expect(k8sClient.Create(ctx, isvc)).Should(Succeed())
-				defer k8sClient.Delete(ctx, isvc)
-
-				predictorServiceKey := types.NamespacedName{
-					Name:      constants.PredictorServiceName(serviceKey.Name),
-					Namespace: serviceKey.Namespace,
-				}
-				actualService := &knservingv1.Service{}
-<<<<<<< HEAD
-				Eventually(func() error { return k8sClient.Get(context.TODO(), predictorServiceKey, actualService) }, timeout).
-					Should(Succeed())
-=======
-				Eventually(func() error {
-					return k8sClient.Get(context.TODO(), predictorServiceKey, actualService)
-				}, timeout, interval).Should(Succeed())
-
->>>>>>> b4afaa43
 				Expect(actualService.Spec.Template.Annotations).NotTo(HaveKey(autoscaling.InitialScaleAnnotationKey))
 			})
 		})
@@ -355,7 +284,7 @@
 				defer k8sClient.Delete(context.TODO(), configMap)
 
 				// Create InferenceService
-				serviceName := "initialscale5"
+				serviceName := "initialscale4"
 				expectedRequest := reconcile.Request{NamespacedName: types.NamespacedName{Name: serviceName, Namespace: "default"}}
 				serviceKey := expectedRequest.NamespacedName
 
@@ -411,7 +340,7 @@
 				defer k8sClient.Delete(context.TODO(), configMap)
 
 				// Create InferenceService
-				serviceName := "initialscale6"
+				serviceName := "initialscale5"
 				expectedRequest := reconcile.Request{NamespacedName: types.NamespacedName{Name: serviceName, Namespace: "default"}}
 				serviceKey := expectedRequest.NamespacedName
 
@@ -463,12 +392,11 @@
 			It("should ignore the annotation", func() {
 				// Create configmap
 				configMap := createInferenceServiceConfigMap(configs)
-<<<<<<< HEAD
 				Expect(k8sClient.Create(context.TODO(), configMap)).NotTo(HaveOccurred())
 				defer k8sClient.Delete(context.TODO(), configMap)
 
 				// Create InferenceService
-				serviceName := "initialscale7"
+				serviceName := "initialscale6"
 				expectedRequest := reconcile.Request{NamespacedName: types.NamespacedName{Name: serviceName, Namespace: "default"}}
 				serviceKey := expectedRequest.NamespacedName
 
@@ -514,69 +442,6 @@
 				}, timeout, interval).Should(Succeed())
 
 				Expect(actualService.Spec.Template.Annotations).NotTo(HaveKey(autoscaling.InitialScaleAnnotationKey))
-			})
-		})
-		When("a Serverless InferenceService is created with zero min replicas", func() {
-			It("should override the default initial scale value with zero", func() {
-				// Create configmap
-				configMap := &corev1.ConfigMap{
-					ObjectMeta: metav1.ObjectMeta{
-						Name:      constants.InferenceServiceConfigMapName,
-						Namespace: constants.KServeNamespace,
-					},
-					Data: configs,
-				}
-=======
->>>>>>> b4afaa43
-				Expect(k8sClient.Create(context.TODO(), configMap)).NotTo(HaveOccurred())
-				defer k8sClient.Delete(context.TODO(), configMap)
-
-				// Create InferenceService
-				serviceName := "initialscale8"
-				expectedRequest := reconcile.Request{NamespacedName: types.NamespacedName{Name: serviceName, Namespace: "default"}}
-				serviceKey := expectedRequest.NamespacedName
-
-				ctx := context.Background()
-				var minScale int32 = 0
-				isvc := &v1beta1.InferenceService{
-					ObjectMeta: metav1.ObjectMeta{
-						Name:      serviceKey.Name,
-						Namespace: serviceKey.Namespace,
-						Annotations: map[string]string{
-							"serving.kserve.io/deploymentMode": "Serverless",
-						},
-					},
-					Spec: v1beta1.InferenceServiceSpec{
-						Predictor: v1beta1.PredictorSpec{
-							ComponentExtensionSpec: v1beta1.ComponentExtensionSpec{
-								MinReplicas: &minScale,
-							},
-							Tensorflow: &v1beta1.TFServingSpec{
-								PredictorExtensionSpec: v1beta1.PredictorExtensionSpec{
-									StorageURI:     &storageUri,
-									RuntimeVersion: ptr.To("1.14.0"),
-									Container: corev1.Container{
-										Name:      constants.InferenceServiceContainerName,
-										Resources: defaultResource,
-									},
-								},
-							},
-						},
-					},
-				}
-				Expect(k8sClient.Create(ctx, isvc)).Should(Succeed())
-				defer k8sClient.Delete(ctx, isvc)
-
-				predictorServiceKey := types.NamespacedName{
-					Name:      constants.PredictorServiceName(serviceKey.Name),
-					Namespace: serviceKey.Namespace,
-				}
-				actualService := &knservingv1.Service{}
-				Eventually(func() error {
-					return k8sClient.Get(context.TODO(), predictorServiceKey, actualService)
-				}, timeout, interval).Should(Succeed())
-
-				Expect(actualService.Spec.Template.Annotations[autoscaling.InitialScaleAnnotationKey]).To(Equal("0"))
 			})
 		})
 	})
@@ -4569,11 +4434,7 @@
 			}
 			expectedAddressURL := &duckv1.Addressable{
 				URL: &apis.URL{
-<<<<<<< HEAD
-					Scheme: "https",
-=======
 					Scheme: "http",
->>>>>>> b4afaa43
 					Host:   network.GetServiceHostname(fmt.Sprintf("%s-%s", serviceKey.Name, string(constants.Predictor)), serviceKey.Namespace),
 				},
 			}
@@ -4583,14 +4444,6 @@
 					return false
 				}
 
-<<<<<<< HEAD
-				if actualIsvc.Status.URL != nil && actualIsvc.Status.Address.URL != nil {
-					fmt.Printf("\n actual status URL: %s -- expeted URL %s\n", actualIsvc.Status.URL, expectedURL)
-					fmt.Printf("\n actual Status ADdress: %s -- expeted ADDRESS %s\n", actualIsvc.Status.Address.URL, expectedAddressURL.URL)
-				}
-
-=======
->>>>>>> b4afaa43
 				return reflect.DeepEqual(actualIsvc.Status.URL, expectedURL) &&
 					reflect.DeepEqual(actualIsvc.Status.Address.URL, expectedAddressURL.URL)
 			}, timeout, interval).Should(BeTrue())
