/*
Copyright 2025 The KServe Authors.

Licensed under the Apache License, Version 2.0 (the "License");
you may not use this file except in compliance with the License.
You may obtain a copy of the License at

    http://www.apache.org/licenses/LICENSE-2.0

Unless required by applicable law or agreed to in writing, software
distributed under the License is distributed on an "AS IS" BASIS,
WITHOUT WARRANTIES OR CONDITIONS OF ANY KIND, either express or implied.
See the License for the specific language governing permissions and
limitations under the License.
*/

package llmisvc

import (
	"context"
	"fmt"

	monitoringv1 "github.com/prometheus-operator/prometheus-operator/pkg/apis/monitoring/v1"
	apierrors "k8s.io/apimachinery/pkg/api/errors"
	"k8s.io/apimachinery/pkg/runtime/schema"
	"k8s.io/client-go/dynamic"
	"k8s.io/client-go/kubernetes"
	"k8s.io/client-go/rest"
	"sigs.k8s.io/controller-runtime/pkg/controller"
	"sigs.k8s.io/controller-runtime/pkg/controller/controllerutil"
	lwsapi "sigs.k8s.io/lws/api/leaderworkerset/v1"

	"k8s.io/apimachinery/pkg/api/equality"

	"github.com/kserve/kserve/pkg/constants"

	"knative.dev/pkg/reconciler"

	"github.com/go-logr/logr"
	appsv1 "k8s.io/api/apps/v1"
	corev1 "k8s.io/api/core/v1"
	netv1 "k8s.io/api/networking/v1"

	metav1 "k8s.io/apimachinery/pkg/apis/meta/v1"
	"k8s.io/apimachinery/pkg/types"
	"k8s.io/client-go/tools/record"
	"k8s.io/client-go/util/retry"

	istioapi "istio.io/client-go/pkg/apis/networking/v1"
	ctrl "sigs.k8s.io/controller-runtime"
	"sigs.k8s.io/controller-runtime/pkg/builder"
	"sigs.k8s.io/controller-runtime/pkg/client"
	"sigs.k8s.io/controller-runtime/pkg/handler"
	"sigs.k8s.io/controller-runtime/pkg/log"
	"sigs.k8s.io/controller-runtime/pkg/predicate"
	"sigs.k8s.io/controller-runtime/pkg/reconcile"
	igwv1 "sigs.k8s.io/gateway-api-inference-extension/api/v1"
	gatewayapi "sigs.k8s.io/gateway-api/apis/v1"

	"github.com/kserve/kserve/pkg/utils"

	"github.com/kserve/kserve/pkg/apis/serving/v1alpha1"
)

var childResourcesPredicate, _ = predicate.LabelSelectorPredicate(metav1.LabelSelector{
	MatchLabels: map[string]string{
		"app.kubernetes.io/part-of": "llminferenceservice",
	},
})

// LLMInferenceServiceReconciler reconciles an LLMInferenceService object.
// It orchestrates the reconciliation of child resources based on the spec.
type LLMInferenceServiceReconciler struct {
	client.Client
	Config *rest.Config
	record.EventRecorder
	Clientset     kubernetes.Interface
	DynamicClient dynamic.Interface
}

//+kubebuilder:rbac:groups=serving.kserve.io,resources=llminferenceservices,verbs=get;list;watch;create;update;patch;delete
//+kubebuilder:rbac:groups=serving.kserve.io,resources=llminferenceservices/status,verbs=get;update;patch
//+kubebuilder:rbac:groups=serving.kserve.io,resources=llminferenceservices/finalizers,verbs=update
//+kubebuilder:rbac:groups=serving.kserve.io,resources=llminferenceserviceconfigs,verbs=get;list;watch;create;update;patch;delete
//+kubebuilder:rbac:groups=serving.kserve.io,resources=llminferenceserviceconfigs/finalizers,verbs=update
//+kubebuilder:rbac:groups=apps,resources=deployments,verbs=get;list;watch;create;update;patch;delete
//+kubebuilder:rbac:groups=leaderworkerset.x-k8s.io,resources=leaderworkersets,verbs=get;list;watch;create;update;patch;delete
//+kubebuilder:rbac:groups=core,resources=services,verbs=get;list;watch;create;update;patch;delete
//+kubebuilder:rbac:groups=core,resources=secrets,verbs=get;list;watch;create;update;patch;delete
//+kubebuilder:rbac:groups=networking.k8s.io,resources=ingresses,verbs=get;list;watch;create;update;patch;delete
//+kubebuilder:rbac:groups=gateway.networking.k8s.io,resources=httproutes;gateways;gatewayclasses,verbs=get;list;watch;create;update;patch;delete
//+kubebuilder:rbac:groups=inference.networking.x-k8s.io,resources=inferencepools;inferencemodels;inferenceobjectives,verbs=get;list;watch;create;update;patch;delete
//+kubebuilder:rbac:groups=inference.networking.k8s.io,resources=inferencepools;inferencemodels;inferenceobjectives,verbs=get;list;watch;create;update;patch;delete
//+kubebuilder:rbac:groups=core,resources=pods,verbs=get;list;watch
//+kubebuilder:rbac:groups=core,resources=serviceaccounts,verbs=get;list;watch;create;update;patch;delete
//+kubebuilder:rbac:groups=rbac.authorization.k8s.io,resources=roles;rolebindings;clusterrolebindings,verbs=get;list;watch;create;update;patch;delete
//+kubebuilder:rbac:groups=discovery.k8s.io,resources=endpointslices,verbs=get;list;watch
//+kubebuilder:rbac:groups=authentication.k8s.io,resources=tokenreviews;subjectaccessreviews,verbs=create
//+kubebuilder:rbac:groups=networking.istio.io,resources=destinationrules,verbs=get;list;watch;create;update;patch;delete
//+kubebuilder:rbac:groups=monitoring.coreos.com,resources=podmonitors;servicemonitors,verbs=get;list;watch;create;update;patch;delete
//+kubebuilder:rbac:urls=/metrics,verbs=get

// Reconcile is the main entry point for the reconciliation loop.
// It fetches the LLMInferenceService and delegates the reconciliation of its constituent parts.
func (r *LLMInferenceServiceReconciler) Reconcile(ctx context.Context, req ctrl.Request) (ctrl.Result, error) {
	logger := log.FromContext(ctx).WithName("LLMInferenceService")
	ctx = log.IntoContext(ctx, logger)

	logger.Info("Starting reconciliation")
	original := &v1alpha1.LLMInferenceService{}
	if err := r.Get(ctx, req.NamespacedName, original); err != nil {
		return ctrl.Result{}, client.IgnoreNotFound(err)
	}

	finalizerName := constants.KServeAPIGroupName + "/llmisvc-finalizer"
	if original.DeletionTimestamp.IsZero() {
		if controllerutil.AddFinalizer(original, finalizerName) {
			// Wrap finalizer addition in retry logic to handle resource version conflicts
			if err := retry.RetryOnConflict(retry.DefaultRetry, func() error {
				latest := &v1alpha1.LLMInferenceService{}
				if err := r.Get(ctx, req.NamespacedName, latest); err != nil {
					return err
				}
				controllerutil.AddFinalizer(latest, finalizerName)
				return r.Update(ctx, latest)
			}); err != nil {
				return ctrl.Result{}, err
			}
		}
	} else {
		logger.Info("Marked for deletion, finalizing resources")
		if controllerutil.ContainsFinalizer(original, finalizerName) {
			if cleanupErr := r.finalize(ctx, original); cleanupErr != nil {
				logger.Error(cleanupErr, "Finalization failed")
				return ctrl.Result{}, cleanupErr
			}

			// Wrap finalizer removal in retry logic to handle resource version conflicts
			if err := retry.RetryOnConflict(retry.DefaultRetry, func() error {
				latest := &v1alpha1.LLMInferenceService{}
				if err := r.Get(ctx, req.NamespacedName, latest); err != nil {
					return err
				}
				controllerutil.RemoveFinalizer(latest, finalizerName)
				return r.Update(ctx, latest)
			}); err != nil {
				return ctrl.Result{}, err
			}
		}

		// Do not reconcile, because llmisvc is being deleted.
		return ctrl.Result{}, nil
	}

	resource := original.DeepCopy()

	reconciler.PreProcessReconcile(ctx, resource)
	reconcileErr := r.reconcile(ctx, resource)
	reconciler.PostProcessReconcile(ctx, resource, original)

	if reconcileErr != nil {
		logger.Error(reconcileErr, "Failed to reconcile LLMInferenceService")
		r.Eventf(original, corev1.EventTypeWarning, "Error", "Reconciliation failed: %v", reconcileErr.Error())
	}

	if err := r.updateStatus(ctx, resource); err != nil {
		logger.Error(err, "Failed to update status for LLMInferenceService")
		return ctrl.Result{}, err
	}

	return ctrl.Result{}, reconcileErr
}

func (r *LLMInferenceServiceReconciler) reconcile(ctx context.Context, llmSvc *v1alpha1.LLMInferenceService) error {
	logger := log.FromContext(ctx).WithName("reconcile")
	ctx = log.IntoContext(ctx, logger)

	// TODO(ctrl): add watch on CfgMap with predicate and cache tuning to trigger reconcile when it changes
	config, configErr := LoadConfig(ctx, r.Clientset)
	if configErr != nil {
		return fmt.Errorf("failed to load ingress config: %w", configErr)
	}

	baseCfg, err := r.combineBaseRefsConfig(ctx, llmSvc, config)
	if err != nil {
		llmSvc.MarkPresetsCombinedNotReady("CombineBaseError", err.Error())
		return fmt.Errorf("failed to combine base-configurations: %w", err)
	}
	llmSvc.MarkPresetsCombinedReady()

	logger.Info("Reconciling with combined base configurations", "combined.spec", baseCfg.Spec, "original.spec", llmSvc.Spec)
	// We are only writing to status, so we can safely use the original object.
	llmSvc.Spec = baseCfg.Spec

	if err := r.reconcileWorkload(ctx, llmSvc, config.StorageConfig, config.CredentialConfig); err != nil {
		return fmt.Errorf("failed to reconcile workload: %w", err)
	}

	if err := r.reconcileRouter(ctx, llmSvc); err != nil {
		return fmt.Errorf("failed to reconcile networking: %w", err)
	}

	if err := r.reconcileMonitoringResources(ctx, llmSvc); err != nil {
		return fmt.Errorf("failed to reconcile monitoring resources: %w", err)
	}

	return nil
}

func (r *LLMInferenceServiceReconciler) finalize(ctx context.Context, llmSvc *v1alpha1.LLMInferenceService) error {
	if err := r.reconcileSchedulerServiceAccount(ctx, llmSvc); err != nil {
		return fmt.Errorf("failed to finalize scheduler service account: %w", err)
	}

	if err := r.cleanupMonitoringResources(ctx, llmSvc); err != nil {
		return fmt.Errorf("failed to cleanup monitoring resources: %w", err)
	}

	return nil
}

func (r *LLMInferenceServiceReconciler) updateStatus(ctx context.Context, desired *v1alpha1.LLMInferenceService) error {
	return retry.RetryOnConflict(retry.DefaultRetry, func() error {
		latest := &v1alpha1.LLMInferenceService{}
		if err := r.Client.Get(ctx, client.ObjectKeyFromObject(desired), latest); err != nil {
			return err
		}

		if equality.Semantic.DeepEqual(latest.Status, desired.Status) {
			return nil
		}

		latest.Status = desired.Status

		if err := r.Client.Status().Update(ctx, latest); err != nil {
			return fmt.Errorf("failed to update status for LLMInferenceService: %w", err)
		}

		return nil
	})
}

// SetupWithManager sets up the controller with the Manager.
// It configures watches for the LLMInferenceService and its owned resources.
func (r *LLMInferenceServiceReconciler) SetupWithManager(mgr ctrl.Manager) error {
	logger := mgr.GetLogger().WithName("LLMInferenceService.SetupWithManager")

	b := ctrl.NewControllerManagedBy(mgr).
		For(&v1alpha1.LLMInferenceService{}).
		WithOptions(controller.Options{
			MaxConcurrentReconciles: 8, // Reconcile different objects in parallel to increase throughput.
		}).
		Watches(&v1alpha1.LLMInferenceServiceConfig{}, r.enqueueOnLLMInferenceServiceConfigChange(logger)).
		Owns(&netv1.Ingress{}, builder.WithPredicates(childResourcesPredicate)).
		Owns(&appsv1.Deployment{}, builder.WithPredicates(childResourcesPredicate)).
		Owns(&corev1.Secret{}, builder.WithPredicates(childResourcesPredicate)).
		Owns(&corev1.Service{}, builder.WithPredicates(childResourcesPredicate)).
		Watches(&corev1.Service{}, r.enqueueOnIstioShadowServiceChange(mgr, logger))

	if err := gatewayapi.Install(mgr.GetScheme()); err != nil {
		return fmt.Errorf("failed to add GIE APIs to scheme: %w", err)
	}
	if ok, err := utils.IsCrdAvailable(mgr.GetConfig(), gatewayapi.GroupVersion.String(), "HTTPRoute"); ok && err == nil {
		b = b.Owns(&gatewayapi.HTTPRoute{}, builder.WithPredicates(childResourcesPredicate))
		b = b.Watches(&gatewayapi.HTTPRoute{}, r.enqueueOnHttpRouteChange(logger))
	}
	if ok, err := utils.IsCrdAvailable(mgr.GetConfig(), gatewayapi.GroupVersion.String(), "Gateway"); ok && err == nil {
		b = b.Watches(&gatewayapi.Gateway{}, r.enqueueOnGatewayChange(logger))
	}

	if err := igwv1.Install(mgr.GetScheme()); err != nil {
		return fmt.Errorf("failed to add GIE v1 APIs to scheme: %w", err)
	}
	if ok, err := utils.IsCrdAvailable(mgr.GetConfig(), igwv1.GroupVersion.String(), "InferencePool"); ok && err == nil {
		b = b.Owns(&igwv1.InferencePool{}, builder.WithPredicates(childResourcesPredicate))
<<<<<<< HEAD
=======
		// Also watch for status changes to trigger reconciliation when pool becomes ready (needed for migration)
		b = b.Watches(&igwv1.InferencePool{}, r.enqueueOnInferencePoolStatusChange(logger), builder.WithPredicates(childResourcesPredicate))
>>>>>>> b68114a8
	}

	// Watch v1alpha2 InferencePool and InferenceModel resources for state changes (using unstructured since there's no typed API)
	if ok, err := utils.IsCrdAvailable(mgr.GetConfig(), "inference.networking.x-k8s.io/v1alpha2", "InferencePool"); ok && err == nil {
		b = b.Watches(
			&metav1.PartialObjectMetadata{TypeMeta: metav1.TypeMeta{
				APIVersion: "inference.networking.x-k8s.io/v1alpha2",
				Kind:       "InferencePool",
			}},
			r.enqueueOnV1Alpha2ResourceChange(logger),
			builder.WithPredicates(childResourcesPredicate),
		)
<<<<<<< HEAD
	}
	if ok, err := utils.IsCrdAvailable(mgr.GetConfig(), "inference.networking.x-k8s.io/v1alpha2", "InferenceModel"); ok && err == nil {
		b = b.Watches(
			&metav1.PartialObjectMetadata{TypeMeta: metav1.TypeMeta{
				APIVersion: "inference.networking.x-k8s.io/v1alpha2",
				Kind:       "InferenceModel",
			}},
			r.enqueueOnV1Alpha2ResourceChange(logger),
			builder.WithPredicates(childResourcesPredicate),
		)
	}

	if err := istioapi.AddToScheme(mgr.GetScheme()); err != nil {
		return fmt.Errorf("failed to add Istio APIs to scheme: %w", err)
	}
=======
	}
	if ok, err := utils.IsCrdAvailable(mgr.GetConfig(), "inference.networking.x-k8s.io/v1alpha2", "InferenceModel"); ok && err == nil {
		b = b.Watches(
			&metav1.PartialObjectMetadata{TypeMeta: metav1.TypeMeta{
				APIVersion: "inference.networking.x-k8s.io/v1alpha2",
				Kind:       "InferenceModel",
			}},
			r.enqueueOnV1Alpha2ResourceChange(logger),
			builder.WithPredicates(childResourcesPredicate),
		)
	}

	if err := istioapi.AddToScheme(mgr.GetScheme()); err != nil {
		return fmt.Errorf("failed to add Istio APIs to scheme: %w", err)
	}
>>>>>>> b68114a8
	if ok, err := utils.IsCrdAvailable(mgr.GetConfig(), istioapi.SchemeGroupVersion.String(), "DestinationRule"); ok && err == nil {
		b = b.Owns(&istioapi.DestinationRule{}, builder.WithPredicates(childResourcesPredicate))
	}

	if err := lwsapi.AddToScheme(mgr.GetScheme()); err != nil {
		return fmt.Errorf("failed to add LeaderWorkerSet APIs to scheme: %w", err)
	}
	if ok, err := utils.IsCrdAvailable(mgr.GetConfig(), lwsapi.GroupVersion.String(), "LeaderWorkerSet"); ok && err == nil {
		b = b.Owns(&lwsapi.LeaderWorkerSet{}, builder.WithPredicates(childResourcesPredicate))
	}

	if ok, err := utils.IsCrdAvailable(mgr.GetConfig(), monitoringv1.SchemeGroupVersion.String(), "ServiceMonitor"); ok && err == nil {
		b = b.Owns(&monitoringv1.ServiceMonitor{}, builder.WithPredicates(childResourcesPredicate))
	}
	if ok, err := utils.IsCrdAvailable(mgr.GetConfig(), monitoringv1.SchemeGroupVersion.String(), "PodMonitor"); ok && err == nil {
		b = b.Owns(&monitoringv1.PodMonitor{}, builder.WithPredicates(childResourcesPredicate))
	}

	return b.Complete(r)
}

func (r *LLMInferenceServiceReconciler) enqueueOnGatewayChange(logger logr.Logger) handler.EventHandler {
	logger = logger.WithName("enqueueOnGatewayChange")
	return handler.EnqueueRequestsFromMapFunc(func(ctx context.Context, object client.Object) []reconcile.Request {
		sub := object.(*gatewayapi.Gateway)
		reqs := make([]reconcile.Request, 0, 2)

		listNamespace := corev1.NamespaceAll

		cfg, err := LoadConfig(ctx, r.Clientset)
		if err != nil {
			logger.Error(err, "Failed to load config")
			return reqs
		}

		// When a Gateway is modified, we need to find all LLMInferenceService instances that might
		// depend on it and trigger their reconciliation.
		llmSvcList := &v1alpha1.LLMInferenceServiceList{}
		if err := r.Client.List(ctx, llmSvcList, &client.ListOptions{Namespace: listNamespace}); err != nil {
			logger.Error(err, "Failed to list LLMInferenceService")
			return reqs
		}
		for _, llmSvc := range llmSvcList.Items {
			// If it's not using the router or gateway, skip the resource.
			if llmSvc.Spec.Router == nil || llmSvc.Spec.Router.Gateway == nil {
				continue
			}

			// If the LLMInferenceService is using the global gateway, requeue the resource.
			if !llmSvc.Spec.Router.Gateway.HasRefs() && sub.Name == cfg.IngressGatewayName && sub.Namespace == cfg.IngressGatewayNamespace {
				reqs = append(reqs, reconcile.Request{NamespacedName: types.NamespacedName{
					Namespace: llmSvc.Namespace,
					Name:      llmSvc.Name,
				}})
				continue
			}

			for _, ref := range llmSvc.Spec.Router.Gateway.Refs {
				if string(ref.Name) == sub.Name && string(ref.Namespace) == sub.Namespace {
					reqs = append(reqs, reconcile.Request{NamespacedName: types.NamespacedName{
						Namespace: llmSvc.Namespace,
						Name:      llmSvc.Name,
					}})
				}
			}
		}

		return reqs
	})
}

func (r *LLMInferenceServiceReconciler) enqueueOnHttpRouteChange(logger logr.Logger) handler.EventHandler {
	logger = logger.WithName("enqueueOnHttpRouteChange")
	return handler.EnqueueRequestsFromMapFunc(func(ctx context.Context, object client.Object) []reconcile.Request {
		sub := object.(*gatewayapi.HTTPRoute)
		reqs := make([]reconcile.Request, 0, 2)

		listNamespace := sub.GetNamespace()

		// When an HTTPRoute is modified, we need to find all LLMInferenceService instances that might
		// depend on it and trigger their reconciliation.
		llmSvcList := &v1alpha1.LLMInferenceServiceList{}
		if err := r.Client.List(ctx, llmSvcList, &client.ListOptions{Namespace: listNamespace}); err != nil {
			logger.Error(err, "Failed to list LLMInferenceService")
			return reqs
		}
		for _, llmSvc := range llmSvcList.Items {
			// If it's not using the router or gateway, skip the resource.
			if llmSvc.Spec.Router == nil || llmSvc.Spec.Router.Route == nil || llmSvc.Spec.Router.Route.HTTP == nil {
				continue
			}

			for _, ref := range llmSvc.Spec.Router.Route.HTTP.Refs {
				if ref.Name == sub.Name && llmSvc.GetNamespace() == sub.Namespace {
					reqs = append(reqs, reconcile.Request{NamespacedName: types.NamespacedName{
						Namespace: llmSvc.Namespace,
						Name:      llmSvc.Name,
					}})
				}
			}
		}

		return reqs
	})
}

func (r *LLMInferenceServiceReconciler) enqueueOnHttpRouteChange(logger logr.Logger) handler.EventHandler {
	logger = logger.WithName("enqueueOnHttpRouteChange")
	return handler.EnqueueRequestsFromMapFunc(func(ctx context.Context, object client.Object) []reconcile.Request {
		sub := object.(*gatewayapi.HTTPRoute)
		reqs := make([]reconcile.Request, 0, 2)

		listNamespace := sub.GetNamespace()

		// When an HTTPRoute is modified, we need to find all LLMInferenceService instances that might
		// depend on it and trigger their reconciliation.
		continueToken := ""
		for {
			llmSvcList := &v1alpha1.LLMInferenceServiceList{}
			if err := r.Client.List(ctx, llmSvcList, &client.ListOptions{Namespace: listNamespace, Continue: continueToken}); err != nil {
				logger.Error(err, "Failed to list LLMInferenceService")
				return reqs
			}
			for _, llmSvc := range llmSvcList.Items {
				// If it's not using the router or gateway, skip the resource.
				if llmSvc.Spec.Router == nil || llmSvc.Spec.Router.Route == nil || llmSvc.Spec.Router.Route.HTTP == nil {
					continue
				}

				for _, ref := range llmSvc.Spec.Router.Route.HTTP.Refs {
					if ref.Name == sub.Name && llmSvc.GetNamespace() == sub.Namespace {
						reqs = append(reqs, reconcile.Request{NamespacedName: types.NamespacedName{
							Namespace: llmSvc.Namespace,
							Name:      llmSvc.Name,
						}})
					}
				}
			}

			if llmSvcList.Continue == "" {
				break
			}
			continueToken = llmSvcList.Continue
		}

		return reqs
	})
}

func (r *LLMInferenceServiceReconciler) enqueueOnLLMInferenceServiceConfigChange(logger logr.Logger) handler.EventHandler {
	logger = logger.WithName("enqueueOnLLMInferenceServiceConfigChange")
	return handler.EnqueueRequestsFromMapFunc(func(ctx context.Context, object client.Object) []reconcile.Request {
		sub := object.(*v1alpha1.LLMInferenceServiceConfig)
		reqs := make([]reconcile.Request, 0, 2)

		listNamespace := sub.GetNamespace()

		// LLMInferenceServiceConfig in the system namespace can be used by any LLMInferenceService.
		if sub.Namespace == constants.KServeNamespace {
			listNamespace = corev1.NamespaceAll
		}

		// When an LLMInferenceServiceConfig is modified, we need to find all LLMInferenceService instances that might
		// depend on it and trigger their reconciliation.
		llmSvcList := &v1alpha1.LLMInferenceServiceList{}
		if err := r.Client.List(ctx, llmSvcList, &client.ListOptions{Namespace: listNamespace}); err != nil {
			logger.Error(err, "Failed to list LLMInferenceService")
			return reqs
		}
		for _, llmSvc := range llmSvcList.Items {
			// If the mutated LLMInferenceServiceConfig is a well-known template and is in the system or
			// LLMInferenceService namespace, we need to re-queue the specific LLMInferenceService.
			if WellKnownDefaultConfigs.Has(sub.Name) && (sub.Namespace == constants.KServeNamespace || sub.Namespace == llmSvc.Namespace) {
				reqs = append(reqs, reconcile.Request{NamespacedName: types.NamespacedName{
					Namespace: llmSvc.Namespace,
					Name:      llmSvc.Name,
				}})
				continue
			}

			for _, ref := range llmSvc.Spec.BaseRefs {
				if ref.Name == sub.Name {
					reqs = append(reqs, reconcile.Request{NamespacedName: types.NamespacedName{
						Namespace: llmSvc.Namespace,
						Name:      llmSvc.Name,
					}})
				}
			}
		}

		return reqs
	})
}

func (r *LLMInferenceServiceReconciler) enqueueOnIstioShadowServiceChange(mgr ctrl.Manager, logger logr.Logger) handler.EventHandler {
	logger = logger.WithName("enqueueOnIstioShadowServiceChange")
	return handler.EnqueueRequestsFromMapFunc(func(ctx context.Context, object client.Object) []reconcile.Request {
		sub := object.(*corev1.Service)

		poolName, ok := sub.Labels[istioInferencePoolLabelName]
		if !ok {
			return nil
		}

		if ok, err := utils.IsCrdAvailable(mgr.GetConfig(), igwv1.GroupVersion.String(), "InferencePool"); err != nil || !ok {
			logger.V(2).Error(err, "failed to get InferencePool", "name", poolName, "namespace", sub.GetNamespace())
			return nil
		}

		pool := &igwv1.InferencePool{}
		err := r.Get(ctx, client.ObjectKey{Name: poolName, Namespace: sub.GetNamespace()}, pool)
		if err != nil {
			if !apierrors.IsNotFound(err) {
				logger.V(2).Error(err, "failed to get InferencePool", "name", poolName, "namespace", sub.GetNamespace())
			}
			return nil
		}

		controller := metav1.GetControllerOf(pool)
		if controller == nil {
			logger.V(2).Info("InferencePool has no controller", "pool", pool)
			return nil
		}

		gv, err := schema.ParseGroupVersion(controller.APIVersion)
		if err != nil {
			logger.V(2).Error(err, "failed to parse GroupVersion", "apiVersion", controller.APIVersion)
		}

		if controller.Kind != v1alpha1.LLMInferenceServiceGVK.Kind || gv.Group != v1alpha1.LLMInferenceServiceGVK.Group {
			logger.V(2).Info("InferencePool is not controlled by LLMInferenceService", "pool", pool)
			return nil
		}

		return []reconcile.Request{{NamespacedName: types.NamespacedName{
			Namespace: sub.GetNamespace(),
			Name:      controller.Name,
		}}}
	})
}

// enqueueOnV1Alpha2ResourceChange watches for changes in v1alpha2 InferencePool and InferenceModel resources.
func (r *LLMInferenceServiceReconciler) enqueueOnV1Alpha2ResourceChange(logger logr.Logger) handler.EventHandler {
	logger = logger.WithName("enqueueOnV1Alpha2ResourceChange")
	return handler.EnqueueRequestsFromMapFunc(func(ctx context.Context, object client.Object) []reconcile.Request {
		// Get the owner reference from the v1alpha2 resource
		controller := metav1.GetControllerOf(object)
		if controller == nil {
			logger.V(2).Info("v1alpha2 resource has no controller", "resource", object.GetName(), "namespace", object.GetNamespace())
			return nil
		}

		// Parse the API version to get group and version
		gv, err := schema.ParseGroupVersion(controller.APIVersion)
		if err != nil {
			logger.V(2).Error(err, "failed to parse GroupVersion", "apiVersion", controller.APIVersion)
			return nil
		}

		// Check if the owner is an LLMInferenceService
		if controller.Kind != v1alpha1.LLMInferenceServiceGVK.Kind || gv.Group != v1alpha1.LLMInferenceServiceGVK.Group {
			logger.V(2).Info("v1alpha2 resource is not controlled by LLMInferenceService",
				"resource", object.GetName(),
				"owner.kind", controller.Kind,
				"owner.group", gv.Group)
			return nil
		}

		logger.V(1).Info("Enqueuing LLMInferenceService due to v1alpha2 resource change",
			"llmisvc", controller.Name,
			"resource", object.GetName(),
			"kind", object.GetObjectKind().GroupVersionKind().Kind)

		return []reconcile.Request{{NamespacedName: types.NamespacedName{
			Namespace: object.GetNamespace(),
			Name:      controller.Name,
		}}}
	})
<<<<<<< HEAD
=======
}

// enqueueOnInferencePoolStatusChange watches for v1 InferencePool status changes.
// This is critical for the migration logic - when v1 pool becomes ready for the first time,
// we need to trigger reconciliation to set the migration annotation and switch traffic.
func (r *LLMInferenceServiceReconciler) enqueueOnInferencePoolStatusChange(logger logr.Logger) handler.EventHandler {
	logger = logger.WithName("enqueueOnInferencePoolStatusChange")
	return handler.EnqueueRequestsFromMapFunc(func(ctx context.Context, object client.Object) []reconcile.Request {
		// Get the owner reference from the v1 InferencePool
		controller := metav1.GetControllerOf(object)
		if controller == nil {
			logger.V(2).Info("v1 InferencePool has no controller", "resource", object.GetName(), "namespace", object.GetNamespace())
			return nil
		}

		// Parse the API version to get group and version
		gv, err := schema.ParseGroupVersion(controller.APIVersion)
		if err != nil {
			logger.V(2).Error(err, "failed to parse GroupVersion", "apiVersion", controller.APIVersion)
			return nil
		}

		// Check if the owner is an LLMInferenceService
		if controller.Kind != v1alpha1.LLMInferenceServiceGVK.Kind || gv.Group != v1alpha1.LLMInferenceServiceGVK.Group {
			logger.V(2).Info("v1 InferencePool is not controlled by LLMInferenceService",
				"resource", object.GetName(),
				"owner.kind", controller.Kind,
				"owner.group", gv.Group)
			return nil
		}

		logger.V(1).Info("Enqueuing LLMInferenceService due to v1 InferencePool status change",
			"llmisvc", controller.Name,
			"resource", object.GetName())

		return []reconcile.Request{{NamespacedName: types.NamespacedName{
			Namespace: object.GetNamespace(),
			Name:      controller.Name,
		}}}
	})
>>>>>>> b68114a8
}<|MERGE_RESOLUTION|>--- conflicted
+++ resolved
@@ -273,11 +273,7 @@
 	}
 	if ok, err := utils.IsCrdAvailable(mgr.GetConfig(), igwv1.GroupVersion.String(), "InferencePool"); ok && err == nil {
 		b = b.Owns(&igwv1.InferencePool{}, builder.WithPredicates(childResourcesPredicate))
-<<<<<<< HEAD
-=======
-		// Also watch for status changes to trigger reconciliation when pool becomes ready (needed for migration)
 		b = b.Watches(&igwv1.InferencePool{}, r.enqueueOnInferencePoolStatusChange(logger), builder.WithPredicates(childResourcesPredicate))
->>>>>>> b68114a8
 	}
 
 	// Watch v1alpha2 InferencePool and InferenceModel resources for state changes (using unstructured since there's no typed API)
@@ -290,7 +286,6 @@
 			r.enqueueOnV1Alpha2ResourceChange(logger),
 			builder.WithPredicates(childResourcesPredicate),
 		)
-<<<<<<< HEAD
 	}
 	if ok, err := utils.IsCrdAvailable(mgr.GetConfig(), "inference.networking.x-k8s.io/v1alpha2", "InferenceModel"); ok && err == nil {
 		b = b.Watches(
@@ -306,23 +301,6 @@
 	if err := istioapi.AddToScheme(mgr.GetScheme()); err != nil {
 		return fmt.Errorf("failed to add Istio APIs to scheme: %w", err)
 	}
-=======
-	}
-	if ok, err := utils.IsCrdAvailable(mgr.GetConfig(), "inference.networking.x-k8s.io/v1alpha2", "InferenceModel"); ok && err == nil {
-		b = b.Watches(
-			&metav1.PartialObjectMetadata{TypeMeta: metav1.TypeMeta{
-				APIVersion: "inference.networking.x-k8s.io/v1alpha2",
-				Kind:       "InferenceModel",
-			}},
-			r.enqueueOnV1Alpha2ResourceChange(logger),
-			builder.WithPredicates(childResourcesPredicate),
-		)
-	}
-
-	if err := istioapi.AddToScheme(mgr.GetScheme()); err != nil {
-		return fmt.Errorf("failed to add Istio APIs to scheme: %w", err)
-	}
->>>>>>> b68114a8
 	if ok, err := utils.IsCrdAvailable(mgr.GetConfig(), istioapi.SchemeGroupVersion.String(), "DestinationRule"); ok && err == nil {
 		b = b.Owns(&istioapi.DestinationRule{}, builder.WithPredicates(childResourcesPredicate))
 	}
@@ -423,49 +401,6 @@
 					}})
 				}
 			}
-		}
-
-		return reqs
-	})
-}
-
-func (r *LLMInferenceServiceReconciler) enqueueOnHttpRouteChange(logger logr.Logger) handler.EventHandler {
-	logger = logger.WithName("enqueueOnHttpRouteChange")
-	return handler.EnqueueRequestsFromMapFunc(func(ctx context.Context, object client.Object) []reconcile.Request {
-		sub := object.(*gatewayapi.HTTPRoute)
-		reqs := make([]reconcile.Request, 0, 2)
-
-		listNamespace := sub.GetNamespace()
-
-		// When an HTTPRoute is modified, we need to find all LLMInferenceService instances that might
-		// depend on it and trigger their reconciliation.
-		continueToken := ""
-		for {
-			llmSvcList := &v1alpha1.LLMInferenceServiceList{}
-			if err := r.Client.List(ctx, llmSvcList, &client.ListOptions{Namespace: listNamespace, Continue: continueToken}); err != nil {
-				logger.Error(err, "Failed to list LLMInferenceService")
-				return reqs
-			}
-			for _, llmSvc := range llmSvcList.Items {
-				// If it's not using the router or gateway, skip the resource.
-				if llmSvc.Spec.Router == nil || llmSvc.Spec.Router.Route == nil || llmSvc.Spec.Router.Route.HTTP == nil {
-					continue
-				}
-
-				for _, ref := range llmSvc.Spec.Router.Route.HTTP.Refs {
-					if ref.Name == sub.Name && llmSvc.GetNamespace() == sub.Namespace {
-						reqs = append(reqs, reconcile.Request{NamespacedName: types.NamespacedName{
-							Namespace: llmSvc.Namespace,
-							Name:      llmSvc.Name,
-						}})
-					}
-				}
-			}
-
-			if llmSvcList.Continue == "" {
-				break
-			}
-			continueToken = llmSvcList.Continue
 		}
 
 		return reqs
@@ -601,8 +536,6 @@
 			Name:      controller.Name,
 		}}}
 	})
-<<<<<<< HEAD
-=======
 }
 
 // enqueueOnInferencePoolStatusChange watches for v1 InferencePool status changes.
@@ -643,5 +576,4 @@
 			Name:      controller.Name,
 		}}}
 	})
->>>>>>> b68114a8
 }