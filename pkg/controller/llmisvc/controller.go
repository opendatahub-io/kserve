--- conflicted
+++ resolved
@@ -168,13 +168,7 @@
 	// We are only writing to status, so we can safely use the original object.
 	llmSvc.Spec = baseCfg.Spec
 
-<<<<<<< HEAD
-	logger.Info("Reconciling with combined base configurations", "spec", llmSvc.Spec)
-
 	if err := r.reconcileWorkload(ctx, llmSvc, config.StorageConfig, config.CredentialConfig); err != nil {
-=======
-	if err := r.reconcileWorkload(ctx, llmSvc, config.StorageConfig); err != nil {
->>>>>>> 5546219e
 		return fmt.Errorf("failed to reconcile workload: %w", err)
 	}
 
