/*
Copyright 2025 The KServe Authors.

Licensed under the Apache License, Version 2.0 (the "License");
you may not use this file except in compliance with the License.
You may obtain a copy of the License at

    http://www.apache.org/licenses/LICENSE-2.0

Unless required by applicable law or agreed to in writing, software
distributed under the License is distributed on an "AS IS" BASIS,
WITHOUT WARRANTIES OR CONDITIONS OF ANY KIND, either express or implied.
See the License for the specific language governing permissions and
limitations under the License.
*/

package llmisvc

import (
	"context"
	"fmt"
	"slices"
	"strings"

	"k8s.io/apimachinery/pkg/runtime/schema"
	"k8s.io/client-go/kubernetes"
	lwsapi "sigs.k8s.io/lws/api/leaderworkerset/v1"

	"github.com/kserve/kserve/pkg/apis/serving/v1beta1"
	"github.com/kserve/kserve/pkg/constants"
	kserveTypes "github.com/kserve/kserve/pkg/types"

	"k8s.io/apimachinery/pkg/api/equality"

	"knative.dev/pkg/reconciler"

	"github.com/go-logr/logr"
	appsv1 "k8s.io/api/apps/v1"
	corev1 "k8s.io/api/core/v1"
	netv1 "k8s.io/api/networking/v1"

	metav1 "k8s.io/apimachinery/pkg/apis/meta/v1"
	"k8s.io/apimachinery/pkg/types"
	"k8s.io/client-go/tools/record"
	"k8s.io/client-go/util/retry"

	istioapi "istio.io/client-go/pkg/apis/networking/v1"
	ctrl "sigs.k8s.io/controller-runtime"
	"sigs.k8s.io/controller-runtime/pkg/builder"
	"sigs.k8s.io/controller-runtime/pkg/client"
	"sigs.k8s.io/controller-runtime/pkg/handler"
	"sigs.k8s.io/controller-runtime/pkg/log"
	"sigs.k8s.io/controller-runtime/pkg/predicate"
	"sigs.k8s.io/controller-runtime/pkg/reconcile"
	igwapi "sigs.k8s.io/gateway-api-inference-extension/api/v1alpha2"
	gatewayapi "sigs.k8s.io/gateway-api/apis/v1"

	"github.com/kserve/kserve/pkg/utils"

	"github.com/kserve/kserve/pkg/apis/serving/v1alpha1"
)

var childResourcesPredicate, _ = predicate.LabelSelectorPredicate(metav1.LabelSelector{
	MatchLabels: map[string]string{
		"app.kubernetes.io/part-of": "llminferenceservice",
	},
})

type Config struct {
<<<<<<< HEAD
	SystemNamespace             string   `json:"systemNamespace,omitempty"`
	IngressGatewayName          string   `json:"ingressGatewayName,omitempty"`
	IngressGatewayNamespace     string   `json:"ingressGatewayNamespace,omitempty"`
	IstioGatewayControllerNames []string `json:"istioGatewayControllerNames,omitempty"`
}

func (c Config) isIstioGatewayController(name string) bool {
	return slices.Contains(c.IstioGatewayControllerNames, name)
=======
	SystemNamespace         string `json:"systemNamespace,omitempty"`
	IngressGatewayName      string `json:"ingressGatewayName,omitempty"`
	IngressGatewayNamespace string `json:"ingressGatewayNamespace,omitempty"`

	StorageConfig *kserveTypes.StorageInitializerConfig `json:"-"`
>>>>>>> 3a11670f
}

// NewConfig creates an instance of llm-specific config based on predefined values
// in IngressConfig struct
func NewConfig(ingressConfig *v1beta1.IngressConfig, storageConfig *kserveTypes.StorageInitializerConfig) *Config {
	igwNs := constants.KServeNamespace
	igwName := ingressConfig.KserveIngressGateway
	igw := strings.Split(igwName, "/")
	if len(igw) == 2 {
		igwNs = igw[0]
		igwName = igw[1]
	}

	return &Config{
		SystemNamespace:         constants.KServeNamespace,
		IngressGatewayNamespace: igwNs,
		IngressGatewayName:      igwName,
<<<<<<< HEAD
		// TODO make it configurable
		IstioGatewayControllerNames: []string{
			"istio.io/gateway-controller",
			"istio.io/unmanaged-gateway",
			"openshift.io/gateway-controller",
		},
=======
		StorageConfig:           storageConfig,
>>>>>>> 3a11670f
	}
}

// LLMInferenceServiceReconciler reconciles an LLMInferenceService object.
// It orchestrates the reconciliation of child resources based on the spec.
type LLMInferenceServiceReconciler struct {
	client.Client
	record.EventRecorder
	Clientset kubernetes.Interface
}

//+kubebuilder:rbac:groups=serving.kserve.io,resources=llminferenceservices,verbs=get;list;watch;create;update;patch;delete
//+kubebuilder:rbac:groups=serving.kserve.io,resources=llminferenceservices/status,verbs=get;update;patch
//+kubebuilder:rbac:groups=serving.kserve.io,resources=llminferenceservices/finalizers,verbs=update
//+kubebuilder:rbac:groups=serving.kserve.io,resources=llminferenceserviceconfigs,verbs=get;list;watch;create;update;patch;delete
//+kubebuilder:rbac:groups=serving.kserve.io,resources=llminferenceserviceconfigs/finalizers,verbs=update
//+kubebuilder:rbac:groups=apps,resources=deployments,verbs=get;list;watch;create;update;patch;delete
//+kubebuilder:rbac:groups=leaderworkerset.x-k8s.io,resources=leaderworkersets,verbs=get;list;watch;create;update;patch;delete
//+kubebuilder:rbac:groups=core,resources=services,verbs=get;list;watch;create;update;patch;delete
//+kubebuilder:rbac:groups=core,resources=secrets,verbs=get;list;watch;create;update;patch;delete
//+kubebuilder:rbac:groups=networking.k8s.io,resources=ingresses,verbs=get;list;watch;create;update;patch;delete
//+kubebuilder:rbac:groups=gateway.networking.k8s.io,resources=httproutes;gateways;gatewayclasses,verbs=get;list;watch;create;update;patch;delete
//+kubebuilder:rbac:groups=inference.networking.x-k8s.io,resources=inferencepools;inferencemodels;,verbs=get;list;watch;create;update;patch;delete
//+kubebuilder:rbac:groups=core,resources=pods,verbs=get;list;watch
//+kubebuilder:rbac:groups=core,resources=serviceaccounts,verbs=get;list;watch;create;update;patch;delete
//+kubebuilder:rbac:groups=rbac.authorization.k8s.io,resources=roles;rolebindings,verbs=get;list;watch;create;update;patch;delete
//+kubebuilder:rbac:groups=discovery.k8s.io,resources=endpointslices,verbs=get;list;watch
//+kubebuilder:rbac:groups=authentication.k8s.io,resources=tokenreviews;subjectaccessreviews,verbs=create
//+kubebuilder:rbac:groups=networking.istio.io,resources=destinationrules,verbs=get;list;watch;create;update;patch;delete

// Reconcile is the main entry point for the reconciliation loop.
// It fetches the LLMInferenceService and delegates the reconciliation of its constituent parts.
func (r *LLMInferenceServiceReconciler) Reconcile(ctx context.Context, req ctrl.Request) (ctrl.Result, error) {
	logger := log.FromContext(ctx).WithName("LLMInferenceService")
	ctx = log.IntoContext(ctx, logger)

	logger.Info("Starting reconciliation")
	original := &v1alpha1.LLMInferenceService{}
	if err := r.Get(ctx, req.NamespacedName, original); err != nil {
		return ctrl.Result{}, client.IgnoreNotFound(err)
	}

	if original.DeletionTimestamp != nil {
		// TODO(reconcile): Handle finalization logic if needed.
		logger.Info("Mark for deletion, skipping reconciliation")
		return ctrl.Result{}, nil
	}

	resource := original.DeepCopy()

	reconciler.PreProcessReconcile(ctx, resource)
	reconcileErr := r.reconcile(ctx, resource)
	reconciler.PostProcessReconcile(ctx, resource, original)

	if reconcileErr != nil {
		logger.Error(reconcileErr, "Failed to reconcile LLMInferenceService")
		r.Eventf(original, corev1.EventTypeWarning, "Error", "Reconciliation failed: %v", reconcileErr.Error())
	}

	if err := r.updateStatus(ctx, resource); err != nil {
		logger.Error(err, "Failed to update status for LLMInferenceService")
		return ctrl.Result{}, err
	}

	return ctrl.Result{}, reconcileErr
}

func (r *LLMInferenceServiceReconciler) reconcile(ctx context.Context, llmSvc *v1alpha1.LLMInferenceService) error {
	logger := log.FromContext(ctx).WithName("reconcile")
	ctx = log.IntoContext(ctx, logger)

	// TODO(ctrl): add watch on CfgMap with predicate and cache tuning to trigger reconcile when it changes
	config, configErr := LoadConfig(ctx, r.Clientset)
	if configErr != nil {
		return fmt.Errorf("failed to load ingress config: %w", configErr)
	}

	baseCfg, err := r.combineBaseRefsConfig(ctx, llmSvc, config)
	if err != nil {
		llmSvc.MarkPresetsCombinedNotReady("CombineBaseError", err.Error())
		return fmt.Errorf("failed to combine base-configurations: %w", err)
	}
	llmSvc.MarkPresetsCombinedReady()
	// We are only writing to status, so we can safely use the original object.
	llmSvc.Spec = baseCfg.Spec

	logger.Info("Reconciling with combined base configurations", "spec", llmSvc.Spec)

	if err := r.reconcileWorkload(ctx, llmSvc, config.StorageConfig); err != nil {
		return fmt.Errorf("failed to reconcile workload: %w", err)
	}

	if err := r.reconcileRouter(ctx, llmSvc); err != nil {
		return fmt.Errorf("failed to reconcile networking: %w", err)
	}

	return nil
}

func (r *LLMInferenceServiceReconciler) updateStatus(ctx context.Context, desired *v1alpha1.LLMInferenceService) error {
	return retry.RetryOnConflict(retry.DefaultRetry, func() error {
		latest := &v1alpha1.LLMInferenceService{}
		if err := r.Client.Get(ctx, client.ObjectKeyFromObject(desired), latest); err != nil {
			return err
		}

		if equality.Semantic.DeepEqual(latest.Status, desired.Status) {
			return nil
		}

		latest.Status = desired.Status

		if err := r.Client.Status().Update(ctx, latest); err != nil {
			return fmt.Errorf("failed to update status for LLMInferenceService: %w", err)
		}

		return nil
	})
}

func LoadConfig(ctx context.Context, clientset kubernetes.Interface) (*Config, error) {
	isvcConfigMap, errCfgMap := v1beta1.GetInferenceServiceConfigMap(ctx, clientset) // Fetch directly from API Server
	if errCfgMap != nil {
		return nil, fmt.Errorf("failed to load InferenceServiceConfigMap: %w", errCfgMap)
	}

	ingressConfig, errConvert := v1beta1.NewIngressConfig(isvcConfigMap)
	if errConvert != nil {
		return nil, fmt.Errorf("failed to convert InferenceServiceConfigMap to IngressConfig: %w", errConvert)
	}

	storageInitializerConfig, errConvert := v1beta1.GetStorageInitializerConfigs(isvcConfigMap)
	if errConvert != nil {
		return nil, fmt.Errorf("failed to convert InferenceServiceConfigMap to StorageInitializerConfig: %w", errConvert)
	}

	return NewConfig(ingressConfig, storageInitializerConfig), nil
}

// SetupWithManager sets up the controller with the Manager.
// It configures watches for the LLMInferenceService and its owned resources.
func (r *LLMInferenceServiceReconciler) SetupWithManager(mgr ctrl.Manager) error {
	logger := mgr.GetLogger().WithName("LLMInferenceService.SetupWithManager")

	b := ctrl.NewControllerManagedBy(mgr).
		For(&v1alpha1.LLMInferenceService{}).
		Watches(&v1alpha1.LLMInferenceServiceConfig{}, r.enqueueOnLLMInferenceServiceConfigChange(logger)).
		Owns(&netv1.Ingress{}, builder.WithPredicates(childResourcesPredicate)).
		Owns(&appsv1.Deployment{}, builder.WithPredicates(childResourcesPredicate)).
		Owns(&corev1.Secret{}, builder.WithPredicates(childResourcesPredicate)).
		Owns(&corev1.Service{}, builder.WithPredicates(childResourcesPredicate)).
		Watches(&corev1.Service{}, r.enqueueOnIstioShadowServiceChange(mgr, logger))

	if err := gatewayapi.Install(mgr.GetScheme()); err != nil {
		return fmt.Errorf("failed to add GIE APIs to scheme: %w", err)
	}
	if ok, err := utils.IsCrdAvailable(mgr.GetConfig(), gatewayapi.GroupVersion.String(), "HTTPRoute"); ok && err == nil {
		b = b.Owns(&gatewayapi.HTTPRoute{}, builder.WithPredicates(childResourcesPredicate))
	}
	if ok, err := utils.IsCrdAvailable(mgr.GetConfig(), gatewayapi.GroupVersion.String(), "Gateway"); ok && err == nil {
		b = b.Watches(&gatewayapi.Gateway{}, r.enqueueOnGatewayChange(logger))
	}

	if err := istioapi.AddToScheme(mgr.GetScheme()); err != nil {
		return fmt.Errorf("failed to add Istio APIs to scheme: %w", err)
	}
	if ok, err := utils.IsCrdAvailable(mgr.GetConfig(), istioapi.SchemeGroupVersion.String(), "DestinationRule"); ok && err == nil {
		b = b.Owns(&istioapi.DestinationRule{}, builder.WithPredicates(childResourcesPredicate))
	}

	if err := igwapi.Install(mgr.GetScheme()); err != nil {
		return fmt.Errorf("failed to add GIE APIs to scheme: %w", err)
	}
	if ok, err := utils.IsCrdAvailable(mgr.GetConfig(), igwapi.GroupVersion.String(), "InferencePool"); ok && err == nil {
		b = b.Owns(&igwapi.InferencePool{}, builder.WithPredicates(childResourcesPredicate))
	}
	if ok, err := utils.IsCrdAvailable(mgr.GetConfig(), igwapi.GroupVersion.String(), "InferenceModel"); ok && err == nil {
		b = b.Owns(&igwapi.InferenceModel{}, builder.WithPredicates(childResourcesPredicate))
	}

	if err := lwsapi.AddToScheme(mgr.GetScheme()); err != nil {
		return fmt.Errorf("failed to add LeaderWorkerSet APIs to scheme: %w", err)
	}
	if ok, err := utils.IsCrdAvailable(mgr.GetConfig(), lwsapi.GroupVersion.String(), "LeaderWorkerSet"); ok && err == nil {
		b = b.Owns(&lwsapi.LeaderWorkerSet{}, builder.WithPredicates(childResourcesPredicate))
	}

	return b.Complete(r)
}

func (r *LLMInferenceServiceReconciler) enqueueOnGatewayChange(logger logr.Logger) handler.EventHandler {
	logger = logger.WithName("enqueueOnGatewayChange")
	return handler.EnqueueRequestsFromMapFunc(func(ctx context.Context, object client.Object) []reconcile.Request {
		sub := object.(*gatewayapi.Gateway)
		reqs := make([]reconcile.Request, 0, 2)

		listNamespace := corev1.NamespaceAll

		cfg, err := LoadConfig(ctx, r.Clientset)
		if err != nil {
			logger.Error(err, "Failed to load config")
			return reqs
		}

		// When a Gateway is modified, we need to find all LLMInferenceService instances that might
		// depend on it and trigger their reconciliation.
		continueToken := ""
		for {
			llmSvcList := &v1alpha1.LLMInferenceServiceList{}
			if err := r.Client.List(ctx, llmSvcList, &client.ListOptions{Namespace: listNamespace, Continue: continueToken}); err != nil {
				logger.Error(err, "Failed to list LLMInferenceService")
				return reqs
			}
			for _, llmSvc := range llmSvcList.Items {
				// If it's not using the router or gateway, skip the resource.
				if llmSvc.Spec.Router == nil || llmSvc.Spec.Router.Gateway == nil {
					continue
				}

				// If the LLMInferenceService is using the global gateway, requeue the resource.
				if !llmSvc.Spec.Router.Gateway.HasRefs() && sub.Name == cfg.IngressGatewayName && sub.Namespace == cfg.IngressGatewayNamespace {
					reqs = append(reqs, reconcile.Request{NamespacedName: types.NamespacedName{
						Namespace: llmSvc.Namespace,
						Name:      llmSvc.Name,
					}})
					continue
				}

				for _, ref := range llmSvc.Spec.Router.Gateway.Refs {
					if string(ref.Name) == sub.Name && string(ref.Namespace) == sub.Namespace {
						reqs = append(reqs, reconcile.Request{NamespacedName: types.NamespacedName{
							Namespace: llmSvc.Namespace,
							Name:      llmSvc.Name,
						}})
					}
				}
			}

			if llmSvcList.Continue == "" {
				break
			}
			continueToken = llmSvcList.Continue
		}

		return reqs
	})
}

func (r *LLMInferenceServiceReconciler) enqueueOnLLMInferenceServiceConfigChange(logger logr.Logger) handler.EventHandler {
	logger = logger.WithName("enqueueOnLLMInferenceServiceConfigChange")
	return handler.EnqueueRequestsFromMapFunc(func(ctx context.Context, object client.Object) []reconcile.Request {
		sub := object.(*v1alpha1.LLMInferenceServiceConfig)
		reqs := make([]reconcile.Request, 0, 2)

		listNamespace := sub.GetNamespace()

		// LLMInferenceServiceConfig in the system namespace can be used by any LLMInferenceService.
		if sub.Namespace == constants.KServeNamespace {
			listNamespace = corev1.NamespaceAll
		}

		// When an LLMInferenceServiceConfig is modified, we need to find all LLMInferenceService instances that might
		// depend on it and trigger their reconciliation.
		continueToken := ""
		for {
			llmSvcList := &v1alpha1.LLMInferenceServiceList{}
			if err := r.Client.List(ctx, llmSvcList, &client.ListOptions{Namespace: listNamespace, Continue: continueToken}); err != nil {
				logger.Error(err, "Failed to list LLMInferenceService")
				return reqs
			}
			for _, llmSvc := range llmSvcList.Items {
				// If the mutated LLMInferenceServiceConfig is a well-known template and is in the system or
				// LLMInferenceService namespace, we need to re-queue the specific LLMInferenceService.
				if WellKnownDefaultConfigs.Has(sub.Name) && (sub.Namespace == constants.KServeNamespace || sub.Namespace == llmSvc.Namespace) {
					reqs = append(reqs, reconcile.Request{NamespacedName: types.NamespacedName{
						Namespace: llmSvc.Namespace,
						Name:      llmSvc.Name,
					}})
					continue
				}

				for _, ref := range llmSvc.Spec.BaseRefs {
					if ref.Name == sub.Name {
						reqs = append(reqs, reconcile.Request{NamespacedName: types.NamespacedName{
							Namespace: llmSvc.Namespace,
							Name:      llmSvc.Name,
						}})
					}
				}
			}

			if llmSvcList.Continue == "" {
				break
			}
			continueToken = llmSvcList.Continue
		}

		return reqs
	})
}

func (r *LLMInferenceServiceReconciler) enqueueOnIstioShadowServiceChange(mgr ctrl.Manager, logger logr.Logger) handler.EventHandler {
	logger = logger.WithName("enqueueOnIstioShadowServiceChange")
	return handler.EnqueueRequestsFromMapFunc(func(ctx context.Context, object client.Object) []reconcile.Request {
		sub := object.(*corev1.Service)

		poolName, ok := sub.Labels[istioInferencePoolLabelName]
		if !ok {
			return nil
		}

		if ok, err := utils.IsCrdAvailable(mgr.GetConfig(), igwapi.GroupVersion.String(), "InferencePool"); err != nil || !ok {
			logger.V(2).Error(err, "failed to get InferencePool", "name", poolName, "namespace", sub.GetNamespace())
			return nil
		}

		pool := &igwapi.InferencePool{}
		if err := r.Get(ctx, client.ObjectKey{Name: poolName, Namespace: sub.GetNamespace()}, pool); err != nil {
			logger.V(2).Error(err, "failed to get InferencePool", "name", poolName, "namespace", sub.GetNamespace())
			return nil
		}

		controller := metav1.GetControllerOf(pool)
		if controller == nil {
			logger.V(2).Info("InferencePool has no controller", "pool", pool)
			return nil
		}

		gv, err := schema.ParseGroupVersion(controller.APIVersion)
		if err != nil {
			logger.V(2).Error(err, "failed to parse GroupVersion", "apiVersion", controller.APIVersion)
		}

		if controller.Kind != v1alpha1.LLMInferenceServiceGVK.Kind || gv.Group != v1alpha1.LLMInferenceServiceGVK.Group {
			logger.V(2).Info("InferencePool is not controlled by LLMInferenceService", "pool", pool)
			return nil
		}

		return []reconcile.Request{{NamespacedName: types.NamespacedName{
			Namespace: sub.GetNamespace(),
			Name:      controller.Name,
		}}}
	})
}<|MERGE_RESOLUTION|>--- conflicted
+++ resolved
@@ -67,22 +67,16 @@
 })
 
 type Config struct {
-<<<<<<< HEAD
 	SystemNamespace             string   `json:"systemNamespace,omitempty"`
 	IngressGatewayName          string   `json:"ingressGatewayName,omitempty"`
 	IngressGatewayNamespace     string   `json:"ingressGatewayNamespace,omitempty"`
 	IstioGatewayControllerNames []string `json:"istioGatewayControllerNames,omitempty"`
+
+	StorageConfig *kserveTypes.StorageInitializerConfig `json:"-"`
 }
 
 func (c Config) isIstioGatewayController(name string) bool {
 	return slices.Contains(c.IstioGatewayControllerNames, name)
-=======
-	SystemNamespace         string `json:"systemNamespace,omitempty"`
-	IngressGatewayName      string `json:"ingressGatewayName,omitempty"`
-	IngressGatewayNamespace string `json:"ingressGatewayNamespace,omitempty"`
-
-	StorageConfig *kserveTypes.StorageInitializerConfig `json:"-"`
->>>>>>> 3a11670f
 }
 
 // NewConfig creates an instance of llm-specific config based on predefined values
@@ -100,16 +94,13 @@
 		SystemNamespace:         constants.KServeNamespace,
 		IngressGatewayNamespace: igwNs,
 		IngressGatewayName:      igwName,
-<<<<<<< HEAD
 		// TODO make it configurable
 		IstioGatewayControllerNames: []string{
 			"istio.io/gateway-controller",
 			"istio.io/unmanaged-gateway",
 			"openshift.io/gateway-controller",
 		},
-=======
-		StorageConfig:           storageConfig,
->>>>>>> 3a11670f
+		StorageConfig: storageConfig,
 	}
 }
 
