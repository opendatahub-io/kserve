--- conflicted
+++ resolved
@@ -178,7 +178,6 @@
 		}
 	}
 
-<<<<<<< HEAD
 	curr := &gatewayapi.HTTPRoute{}
 	if err := r.Client.Get(ctx, client.ObjectKeyFromObject(httpRoute), curr); err != nil {
 		return httpRoute
@@ -210,106 +209,6 @@
 			}
 		}
 		httpRoute.Annotations[AnnotationInferencePoolMigrated] = v1MigrationValue
-=======
-	// Auto-inject dual InferencePool backend refs for scheduler-managed routes
-	// This ensures both v1 and v1alpha2 pools are referenced with proper initial weights
-	if llmSvc.Spec.Router != nil && llmSvc.Spec.Router.Scheduler != nil &&
-		llmSvc.Spec.Router.Route != nil && llmSvc.Spec.Router.Route.HTTP != nil &&
-		!llmSvc.Spec.Router.Route.HTTP.HasRefs() {
-		// v1 uses the configured pool name (respects external refs)
-		v1PoolName := llmSvc.Spec.Router.Scheduler.InferencePoolName(llmSvc)
-		// v1alpha2 always uses the default auto-generated pool name (fallback)
-		v1alpha2PoolName := kmeta.ChildName(llmSvc.GetName(), "-inference-pool")
-
-		// Only inject backend refs if they haven't been explicitly provided by the user
-		if llmSvc.Spec.Router.Route.HTTP.Spec == nil || len(httpRoute.Spec.Rules) == 0 {
-			// Create a default rule with both InferencePool backend refs
-			// Initial weights: v1alpha2=100% (active), v1=0% (until controller is ready)
-			httpRoute.Spec.Rules = []gatewayapi.HTTPRouteRule{
-				{
-					BackendRefs: []gatewayapi.HTTPBackendRef{
-						{
-							BackendRef: gatewayapi.BackendRef{
-								BackendObjectReference: gatewayapi.BackendObjectReference{
-									Group: ptr.To(gatewayapi.Group("inference.networking.k8s.io")),
-									Kind:  ptr.To(gatewayapi.Kind("InferencePool")),
-									Name:  gatewayapi.ObjectName(v1PoolName),
-									Port:  ptr.To(gatewayapi.PortNumber(8000)),
-								},
-								Weight: ptr.To(int32(0)), // v1 starts at 0% (no controller yet)
-							},
-						},
-						{
-							BackendRef: gatewayapi.BackendRef{
-								BackendObjectReference: gatewayapi.BackendObjectReference{
-									Group: ptr.To(gatewayapi.Group("inference.networking.x-k8s.io")),
-									Kind:  ptr.To(gatewayapi.Kind("InferencePool")),
-									Name:  gatewayapi.ObjectName(v1alpha2PoolName),
-									Port:  ptr.To(gatewayapi.PortNumber(8000)),
-								},
-								Weight: ptr.To(int32(100)), // v1alpha2 starts at 100% (active fallback)
-							},
-						},
-					},
-				},
-			}
-		} else {
-			// User provided a route spec - ensure both v1 and v1alpha2 backend refs are present
-			// Iterate through rules and inject missing backend refs
-			for i := range httpRoute.Spec.Rules {
-				rule := &httpRoute.Spec.Rules[i]
-
-				hasV1 := false
-				hasV1Alpha2 := false
-				v1Alpha2Index := -1
-
-				// Check which backend refs are already present
-				for j, ref := range rule.BackendRefs {
-					if ref.Group != nil && ref.Kind != nil && string(*ref.Kind) == "InferencePool" {
-						if string(*ref.Group) == "inference.networking.k8s.io" && string(ref.Name) == v1PoolName {
-							hasV1 = true
-						} else if string(*ref.Group) == "inference.networking.x-k8s.io" && string(ref.Name) == v1alpha2PoolName {
-							hasV1Alpha2 = true
-							v1Alpha2Index = j
-						}
-					}
-				}
-
-				// Inject missing backend refs with appropriate weights
-				if hasV1Alpha2 && !hasV1 {
-					// Only v1alpha2 exists - ensure it has weight=100 and add v1 with weight=0
-					if rule.BackendRefs[v1Alpha2Index].Weight == nil {
-						rule.BackendRefs[v1Alpha2Index].Weight = ptr.To(int32(100))
-					}
-					rule.BackendRefs = append(rule.BackendRefs, gatewayapi.HTTPBackendRef{
-						BackendRef: gatewayapi.BackendRef{
-							BackendObjectReference: gatewayapi.BackendObjectReference{
-								Group: ptr.To(gatewayapi.Group("inference.networking.k8s.io")),
-								Kind:  ptr.To(gatewayapi.Kind("InferencePool")),
-								Name:  gatewayapi.ObjectName(v1PoolName),
-								Port:  ptr.To(gatewayapi.PortNumber(8000)),
-							},
-							Weight: ptr.To(int32(0)), // v1 starts at 0% (no controller yet)
-						},
-					})
-				} else if hasV1 && !hasV1Alpha2 {
-					// Only v1 exists - add v1alpha2 with weight=100
-					rule.BackendRefs = append(rule.BackendRefs, gatewayapi.HTTPBackendRef{
-						BackendRef: gatewayapi.BackendRef{
-							BackendObjectReference: gatewayapi.BackendObjectReference{
-								Group: ptr.To(gatewayapi.Group("inference.networking.x-k8s.io")),
-								Kind:  ptr.To(gatewayapi.Kind("InferencePool")),
-								Name:  gatewayapi.ObjectName(v1alpha2PoolName),
-								Port:  ptr.To(gatewayapi.PortNumber(8000)),
-							},
-							Weight: ptr.To(int32(100)), // v1alpha2 starts at 100%
-						},
-					})
-				}
-				// If neither or both exist, don't modify (user has full control)
-			}
-		}
->>>>>>> b68114a8
 	}
 
 	return httpRoute
