--- conflicted
+++ resolved
@@ -61,15 +61,12 @@
 		return fmt.Errorf("failed to reconcile HTTP routes: %w", err)
 	}
 
-<<<<<<< HEAD
-=======
 	if err := r.reconcileIstioDestinationRules(ctx, llmSvc); err != nil {
 		llmSvc.MarkRouterNotReady("IstioDestinationRuleReconcileError", "Failed to reconcile DestinationRule: %v", err.Error())
 		return fmt.Errorf("failed to reconcile istio destination rules: %w", err)
 	}
 
 	// Evaluate Gateway conditions and set GatewaysReady condition
->>>>>>> da1eb1ba
 	if err := r.EvaluateGatewayConditions(ctx, llmSvc); err != nil {
 		return fmt.Errorf("failed to evaluate gateway conditions: %w", err)
 	}
