--- conflicted
+++ resolved
@@ -390,13 +390,6 @@
 							Key: hf.HFTokenKey,
 						},
 					},
-<<<<<<< HEAD
-				},
-				{
-					Name:  hf.HFTransfer,
-					Value: "1",
-=======
->>>>>>> fd1c014e
 				},
 			}
 			validateStorageInitializerCredentials(expectedMainDeployment, expectedEnvVars)
@@ -1352,13 +1345,6 @@
 							Key: hf.HFTokenKey,
 						},
 					},
-<<<<<<< HEAD
-				},
-				{
-					Name:  hf.HFTransfer,
-					Value: "1",
-=======
->>>>>>> fd1c014e
 				},
 			}
 			validateStorageInitializerCredentialsForLWS(expectedMainLWS, expectedEnvVars)
