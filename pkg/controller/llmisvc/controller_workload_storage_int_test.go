--- conflicted
+++ resolved
@@ -390,13 +390,10 @@
 							Key: hf.HFTokenKey,
 						},
 					},
-<<<<<<< HEAD
-=======
 				},
 				{
 					Name:  hf.HFTransfer,
 					Value: "1",
->>>>>>> bd373d9e
 				},
 			}
 			validateStorageInitializerCredentials(expectedMainDeployment, expectedEnvVars)
@@ -1352,13 +1349,10 @@
 							Key: hf.HFTokenKey,
 						},
 					},
-<<<<<<< HEAD
-=======
 				},
 				{
 					Name:  hf.HFTransfer,
 					Value: "1",
->>>>>>> bd373d9e
 				},
 			}
 			validateStorageInitializerCredentialsForLWS(expectedMainLWS, expectedEnvVars)
