--- conflicted
+++ resolved
@@ -32,10 +32,7 @@
 	metav1 "k8s.io/apimachinery/pkg/apis/meta/v1"
 	"k8s.io/utils/ptr"
 	"knative.dev/pkg/apis"
-<<<<<<< HEAD
 	igwv1 "sigs.k8s.io/gateway-api-inference-extension/api/v1"
-=======
->>>>>>> b68114a8
 	gatewayapi "sigs.k8s.io/gateway-api/apis/v1"
 
 	"github.com/kserve/kserve/pkg/apis/serving/v1alpha1"
@@ -88,20 +85,11 @@
 					Router: &v1alpha1.RouterSpec{
 						Scheduler: &v1alpha1.SchedulerSpec{
 							Pool: &v1alpha1.InferencePoolSpec{
-<<<<<<< HEAD
 								Spec: &igwv1.InferencePoolSpec{
 									TargetPorts: []igwv1.Port{
 										{Number: 9999},
 									},
 									EndpointPickerRef: igwv1.EndpointPickerRef{},
-=======
-								Spec: &v1alpha1.KServeInferencePoolSpec{
-									TargetPorts: []v1alpha1.KServePort{
-										{Number: 9999},
-									},
-									Selector:          v1alpha1.KServeLabelSelector{MatchLabels: map[string]string{}},
-									EndpointPickerRef: v1alpha1.KServeEndpointPickerRef{Name: ""},
->>>>>>> b68114a8
 								},
 							},
 						},
@@ -115,20 +103,11 @@
 					Gateway: &v1alpha1.GatewaySpec{},
 					Scheduler: &v1alpha1.SchedulerSpec{
 						Pool: &v1alpha1.InferencePoolSpec{
-<<<<<<< HEAD
 							Spec: &igwv1.InferencePoolSpec{
 								TargetPorts: []igwv1.Port{
 									{Number: 9999},
 								},
 								EndpointPickerRef: igwv1.EndpointPickerRef{},
-=======
-							Spec: &v1alpha1.KServeInferencePoolSpec{
-								TargetPorts: []v1alpha1.KServePort{
-									{Number: 9999},
-								},
-								Selector:          v1alpha1.KServeLabelSelector{MatchLabels: map[string]string{}},
-								EndpointPickerRef: v1alpha1.KServeEndpointPickerRef{Name: ""},
->>>>>>> b68114a8
 							},
 						},
 					},
@@ -474,20 +453,11 @@
 					Router: &v1alpha1.RouterSpec{
 						Scheduler: &v1alpha1.SchedulerSpec{
 							Pool: &v1alpha1.InferencePoolSpec{
-<<<<<<< HEAD
 								Spec: &igwv1.InferencePoolSpec{
 									TargetPorts: []igwv1.Port{
 										{Number: 0},
 									},
 									EndpointPickerRef: igwv1.EndpointPickerRef{},
-=======
-								Spec: &v1alpha1.KServeInferencePoolSpec{
-									TargetPorts: []v1alpha1.KServePort{
-										{Number: 0},
-									},
-									Selector:          v1alpha1.KServeLabelSelector{MatchLabels: map[string]string{}},
-									EndpointPickerRef: v1alpha1.KServeEndpointPickerRef{Name: ""},
->>>>>>> b68114a8
 								},
 							},
 							Template: &corev1.PodSpec{
@@ -528,20 +498,11 @@
 					Gateway: &v1alpha1.GatewaySpec{},
 					Scheduler: &v1alpha1.SchedulerSpec{
 						Pool: &v1alpha1.InferencePoolSpec{
-<<<<<<< HEAD
 							Spec: &igwv1.InferencePoolSpec{
 								TargetPorts: []igwv1.Port{
 									{Number: 0},
 								},
 								EndpointPickerRef: igwv1.EndpointPickerRef{},
-=======
-							Spec: &v1alpha1.KServeInferencePoolSpec{
-								TargetPorts: []v1alpha1.KServePort{
-									{Number: 0},
-								},
-								Selector:          v1alpha1.KServeLabelSelector{MatchLabels: map[string]string{}},
-								EndpointPickerRef: v1alpha1.KServeEndpointPickerRef{Name: ""},
->>>>>>> b68114a8
 							},
 						},
 						Template: &corev1.PodSpec{
@@ -1840,22 +1801,21 @@
 			Router: &v1alpha1.RouterSpec{
 				Scheduler: &v1alpha1.SchedulerSpec{
 					Pool: &v1alpha1.InferencePoolSpec{
-						Spec: &v1alpha1.KServeInferencePoolSpec{
-							Selector: v1alpha1.KServeLabelSelector{
-								MatchLabels: map[string]string{
+						Spec: &igwv1.InferencePoolSpec{
+							Selector: igwv1.LabelSelector{
+								MatchLabels: map[igwv1.LabelKey]igwv1.LabelValue{
 									"app":                                   "my-model",
 									"serving.kserve.io/llminferenceservice": "test-llm",
 									"serving.kserve.io/llminferenceservice-uid": "test-uid",
 								},
 							},
-							TargetPorts: []v1alpha1.KServePort{
+							TargetPorts: []igwv1.Port{
 								{Number: 8000},
 							},
-							EndpointPickerRef: v1alpha1.KServeEndpointPickerRef{
-								Name:  "test-epp",
-								Kind:  ptr.To("Service"),
-								Group: ptr.To(""),
-								Port:  &v1alpha1.KServePort{Number: 9000},
+							EndpointPickerRef: igwv1.EndpointPickerRef{
+								Name: "test-epp",
+								Kind: "Service",
+								Port: &igwv1.Port{Number: 9000},
 							},
 						},
 					},
@@ -1901,7 +1861,7 @@
 	eppRef := deserialized.Spec.Router.Scheduler.Pool.Spec.EndpointPickerRef
 	g.Expect(eppRef.Name).To(Equal("test-epp"))
 	g.Expect(eppRef.Kind).NotTo(BeNil())
-	g.Expect(*eppRef.Kind).To(Equal("Service"))
+	g.Expect(eppRef.Kind).To(Equal("Service"))
 	g.Expect(eppRef.Port).NotTo(BeNil())
 	g.Expect(eppRef.Port.Number).To(Equal(int32(9000)))
 
