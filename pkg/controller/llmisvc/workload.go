/*
Copyright 2023 The KServe Authors.

Licensed under the Apache License, Version 2.0 (the "License");
you may not use this file except in compliance with the License.
You may obtain a copy of the License at

    http://www.apache.org/licenses/LICENSE-2.0

Unless required by applicable law or agreed to in writing, software
distributed under the License is distributed on an "AS IS" BASIS,
WITHOUT WARRANTIES OR CONDITIONS OF ANY KIND, either express or implied.
See the License for the specific language governing permissions and
limitations under the License.
*/

package llmisvc

import (
	"context"
	"fmt"

	corev1 "k8s.io/api/core/v1"
	rbacv1 "k8s.io/api/rbac/v1"
	metav1 "k8s.io/apimachinery/pkg/apis/meta/v1"
	"k8s.io/apimachinery/pkg/util/intstr"
	"k8s.io/utils/ptr"
	"knative.dev/pkg/kmeta"
	"sigs.k8s.io/controller-runtime/pkg/log"

	"github.com/kserve/kserve/pkg/apis/serving/v1alpha1"
	"github.com/kserve/kserve/pkg/credentials"
	kserveTypes "github.com/kserve/kserve/pkg/types"
)

const (
	routingSidecarContainerName = "llm-d-routing-sidecar"
)

var sidecarSSRFProtectionRules = []rbacv1.PolicyRule{
	{APIGroups: []string{""}, Resources: []string{"pods"}, Verbs: []string{"get", "list", "watch"}},
	{APIGroups: []string{"inference.networking.x-k8s.io"}, Resources: []string{"inferencepools"}, Verbs: []string{"get", "list", "watch"}},
}

// reconcileWorkload manages the Deployments and Services for the LLM.
// It handles standard, multi-node, and disaggregated (prefill/decode) deployment patterns.
func (r *LLMInferenceServiceReconciler) reconcileWorkload(ctx context.Context, llmSvc *v1alpha1.LLMInferenceService, storageConfig *kserveTypes.StorageInitializerConfig, credentialConfig *credentials.CredentialConfig) error {
	logger := log.FromContext(ctx).WithName("reconcileWorkload")
	ctx = log.IntoContext(ctx, logger)

	logger.Info("Reconciling Workload")

	defer llmSvc.DetermineWorkloadReadiness()

	if err := r.reconcileSelfSignedCertsSecret(ctx, llmSvc); err != nil {
		llmSvc.MarkMainWorkloadNotReady("ReconcileCertsError", err.Error())
		return fmt.Errorf("failed to reconcile self-signed certificates secret: %w", err)
	}

	// We need to always reconcile every type of workload to handle transitions from P/D to another topology (meaning
	// finalizing superfluous workloads).

<<<<<<< HEAD
	if err := r.reconcileMultiNodeWorkload(ctx, llmSvc, storageConfig, credentialConfig); err != nil {
		llmSvc.MarkWorkloadNotReady("ReconcileMultiNodeWorkloadError", err.Error())
		return fmt.Errorf("failed to reconcile multi node workload: %w", err)
	}

	if err := r.reconcileSingleNodeWorkload(ctx, llmSvc, storageConfig, credentialConfig); err != nil {
		llmSvc.MarkWorkloadNotReady("ReconcileSingleNodeWorkloadError", err.Error())
=======
	if err := r.reconcileMultiNodeWorkload(ctx, llmSvc, storageConfig); err != nil {
		llmSvc.MarkMainWorkloadNotReady("ReconcileMultiNodeWorkloadError", err.Error())
		return fmt.Errorf("failed to reconcile multi node workload: %w", err)
	}

	if err := r.reconcileSingleNodeWorkload(ctx, llmSvc, storageConfig); err != nil {
		llmSvc.MarkMainWorkloadNotReady("ReconcileSingleNodeWorkloadError", err.Error())
>>>>>>> 5546219e
		return fmt.Errorf("failed to reconcile single node workload: %w", err)
	}

	if err := r.reconcileWorkloadService(ctx, llmSvc); err != nil {
		llmSvc.MarkMainWorkloadNotReady("ReconcileWorkloadServiceError", err.Error())
		return fmt.Errorf("failed to reconcile workload service: %w", err)
	}

	return nil
}

func (r *LLMInferenceServiceReconciler) reconcileWorkloadService(ctx context.Context, llmSvc *v1alpha1.LLMInferenceService) error {
	expected := &corev1.Service{
		ObjectMeta: metav1.ObjectMeta{
			Name:      kmeta.ChildName(llmSvc.GetName(), "-kserve-workload-svc"),
			Namespace: llmSvc.GetNamespace(),
			Labels: map[string]string{
				"app.kubernetes.io/component": "llminferenceservice-workload",
				"app.kubernetes.io/name":      llmSvc.GetName(),
				"app.kubernetes.io/part-of":   "llminferenceservice",
			},
			OwnerReferences: []metav1.OwnerReference{
				*metav1.NewControllerRef(llmSvc, v1alpha1.LLMInferenceServiceGVK),
			},
		},
		Spec: corev1.ServiceSpec{
			Ports: []corev1.ServicePort{
				{
					Name:        "https",
					Protocol:    corev1.ProtocolTCP,
					AppProtocol: ptr.To("https"),
					Port:        8000,
					TargetPort: intstr.IntOrString{
						Type:   intstr.Int,
						IntVal: 8000,
					},
				},
			},
			Selector: GetWorkloadLabelSelector(llmSvc.ObjectMeta, &llmSvc.Spec),
			Type:     corev1.ServiceTypeClusterIP,
		},
	}

	return Reconcile(ctx, r, llmSvc, &corev1.Service{}, expected, semanticServiceIsEqual)
}

func GetWorkloadLabelSelector(meta metav1.ObjectMeta, _ *v1alpha1.LLMInferenceServiceSpec) map[string]string {
	s := map[string]string{
		"app.kubernetes.io/part-of": "llminferenceservice",
		"app.kubernetes.io/name":    meta.GetName(),
		"kserve.io/component":       "workload",
	}

	// TODO https://github.com/llm-d/llm-d-inference-scheduler/issues/220 and DP template

	return s
}

func hasRoutingSidecar(pod corev1.PodSpec) bool {
	return routingSidecar(&pod) != nil
}

func routingSidecar(pod *corev1.PodSpec) *corev1.Container {
	for i := range pod.InitContainers {
		if pod.InitContainers[i].Name == routingSidecarContainerName {
			return &pod.InitContainers[i]
		}
	}
	return nil
}<|MERGE_RESOLUTION|>--- conflicted
+++ resolved
@@ -59,24 +59,14 @@
 
 	// We need to always reconcile every type of workload to handle transitions from P/D to another topology (meaning
 	// finalizing superfluous workloads).
-
-<<<<<<< HEAD
+  
 	if err := r.reconcileMultiNodeWorkload(ctx, llmSvc, storageConfig, credentialConfig); err != nil {
-		llmSvc.MarkWorkloadNotReady("ReconcileMultiNodeWorkloadError", err.Error())
+		llmSvc.MarkMainWorkloadNotReady("ReconcileMultiNodeWorkloadError", err.Error())
 		return fmt.Errorf("failed to reconcile multi node workload: %w", err)
 	}
 
 	if err := r.reconcileSingleNodeWorkload(ctx, llmSvc, storageConfig, credentialConfig); err != nil {
-		llmSvc.MarkWorkloadNotReady("ReconcileSingleNodeWorkloadError", err.Error())
-=======
-	if err := r.reconcileMultiNodeWorkload(ctx, llmSvc, storageConfig); err != nil {
-		llmSvc.MarkMainWorkloadNotReady("ReconcileMultiNodeWorkloadError", err.Error())
-		return fmt.Errorf("failed to reconcile multi node workload: %w", err)
-	}
-
-	if err := r.reconcileSingleNodeWorkload(ctx, llmSvc, storageConfig); err != nil {
 		llmSvc.MarkMainWorkloadNotReady("ReconcileSingleNodeWorkloadError", err.Error())
->>>>>>> 5546219e
 		return fmt.Errorf("failed to reconcile single node workload: %w", err)
 	}
 
