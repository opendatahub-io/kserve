/*
Copyright 2023 The KServe Authors.

Licensed under the Apache License, Version 2.0 (the "License");
you may not use this file except in compliance with the License.
You may obtain a copy of the License at

    http://www.apache.org/licenses/LICENSE-2.0

Unless required by applicable law or agreed to in writing, software
distributed under the License is distributed on an "AS IS" BASIS,
WITHOUT WARRANTIES OR CONDITIONS OF ANY KIND, either express or implied.
See the License for the specific language governing permissions and
limitations under the License.
*/

package llmisvc

import (
	"context"
	"fmt"
	"strings"

	corev1 "k8s.io/api/core/v1"
	rbacv1 "k8s.io/api/rbac/v1"
	"k8s.io/apimachinery/pkg/api/equality"
	apierrors "k8s.io/apimachinery/pkg/api/errors"
	metav1 "k8s.io/apimachinery/pkg/apis/meta/v1"
	"k8s.io/client-go/util/retry"
	"knative.dev/pkg/kmeta"
	"sigs.k8s.io/controller-runtime/pkg/client"
	"sigs.k8s.io/controller-runtime/pkg/log"
	lwsapi "sigs.k8s.io/lws/api/leaderworkerset/v1"

	"github.com/kserve/kserve/pkg/apis/serving/v1alpha1"
	"github.com/kserve/kserve/pkg/types"
)

func (r *LLMInferenceServiceReconciler) reconcileMultiNodeWorkload(ctx context.Context, llmSvc *v1alpha1.LLMInferenceService, storageConfig *types.StorageInitializerConfig) error {
	log.FromContext(ctx).Info("Reconciling multi-node workload")

	if err := r.reconcileMultiNodeMainServiceAccount(ctx, llmSvc); err != nil {
		return fmt.Errorf("failed to reconcile multi-node service account: %w", err)
	}
<<<<<<< HEAD
	if err := r.reconcileMultiNodePrefillServiceAccount(ctx, llmSvc); err != nil {
		return fmt.Errorf("failed to reconcile multi-node service account: %w", err)
	}
	if err := r.reconcileMultiNodeOCPRoleBinding(ctx, llmSvc); err != nil {
		return fmt.Errorf("failed to reconcile multi-node role binding: %w", err)
	}
	if err := r.reconcileMultiNodeMainWorkload(ctx, llmSvc); err != nil {
=======
	if err := r.reconcileMultiNodeMainWorkload(ctx, llmSvc, storageConfig); err != nil {
>>>>>>> 7142a8bb
		return fmt.Errorf("failed to reconcile multi-node main workload: %w", err)
	}
	if err := r.reconcileMultiNodePrefillWorkload(ctx, llmSvc, storageConfig); err != nil {
		return fmt.Errorf("failed to reconcile multi-node prefill workload: %w", err)
	}
	return nil
}

func (r *LLMInferenceServiceReconciler) reconcileMultiNodeMainWorkload(ctx context.Context, llmSvc *v1alpha1.LLMInferenceService, storageConfig *types.StorageInitializerConfig) error {
	expected, err := r.expectedMainMultiNodeLWS(ctx, llmSvc, storageConfig)
	if err != nil {
		return fmt.Errorf("failed to build the expected main LWS: %w", err)
	}

	if llmSvc.Spec.Worker == nil {
		if err := Delete(ctx, r, llmSvc, expected); err != nil {
			return err
		}
		return nil
	}
	if err := Reconcile(ctx, r, llmSvc, &lwsapi.LeaderWorkerSet{}, expected, semanticLWSIsEqual); err != nil {
		return err
	}
	return r.propagateLeaderWorkerSetStatus(ctx, expected, llmSvc.MarkMainWorkloadReady, llmSvc.MarkMainWorkloadNotReady)
}

func (r *LLMInferenceServiceReconciler) reconcileMultiNodePrefillWorkload(ctx context.Context, llmSvc *v1alpha1.LLMInferenceService, storageConfig *types.StorageInitializerConfig) error {
	expected, err := r.expectedPrefillMultiNodeLWS(ctx, llmSvc, storageConfig)
	if err != nil {
		return fmt.Errorf("failed to build the expected prefill LWS: %w", err)
	}
	if llmSvc.Spec.Prefill == nil || llmSvc.Spec.Prefill.Worker == nil {
		if err := Delete(ctx, r, llmSvc, expected); err != nil {
			return err
		}
		return nil
	}
	if err := Reconcile(ctx, r, llmSvc, &lwsapi.LeaderWorkerSet{}, expected, semanticLWSIsEqual); err != nil {
		return err
	}
	return r.propagateLeaderWorkerSetStatus(ctx, expected, llmSvc.MarkPrefillWorkloadReady, llmSvc.MarkPrefillWorkloadNotReady)
}

func (r *LLMInferenceServiceReconciler) propagateLeaderWorkerSetStatus(ctx context.Context, expected *lwsapi.LeaderWorkerSet, ready func(), notReady func(reason string, messageFormat string, messageA ...interface{})) error {
	logger := log.FromContext(ctx)

	curr := &lwsapi.LeaderWorkerSet{}
	err := retry.OnError(retry.DefaultRetry, apierrors.IsNotFound, func() error {
		return r.Client.Get(ctx, client.ObjectKeyFromObject(expected), curr)
	})
	if err != nil {
		return fmt.Errorf("failed to get current leaderworkerset %s/%s: %w", expected.GetNamespace(), expected.GetName(), err)
	}
	for _, cond := range curr.Status.Conditions {
		if cond.Type == string(lwsapi.LeaderWorkerSetAvailable) {
			if cond.Status == metav1.ConditionTrue {
				ready()
			} else {
				notReady(cond.Reason, cond.Message)
			}
			return nil
		}
	}
	logger.Info("LeaderWorkerSet processed")
	notReady(string(lwsapi.LeaderWorkerSetProgressing), "")
	return nil
}

func (r *LLMInferenceServiceReconciler) expectedMainMultiNodeLWS(ctx context.Context, llmSvc *v1alpha1.LLMInferenceService, storageConfig *types.StorageInitializerConfig) (*lwsapi.LeaderWorkerSet, error) {
	workerLabels := map[string]string{
		"app.kubernetes.io/component": "llminferenceservice-workload-worker",
		"app.kubernetes.io/name":      llmSvc.GetName(),
		"app.kubernetes.io/part-of":   "llminferenceservice",
	}
	if llmSvc.Spec.Template == nil {
		// When there is no leader template, workers become part of the InferencePool selector.
		workerLabels["kserve.io/component"] = "workload"
		workerLabels["llm-d.ai/role"] = "decode"
	}
	leaderLabels := map[string]string{
		"app.kubernetes.io/component": "llminferenceservice-workload-leader",
		"app.kubernetes.io/name":      llmSvc.GetName(),
		"app.kubernetes.io/part-of":   "llminferenceservice",
		"kserve.io/component":         "workload",
		"llm-d.ai/role":               "decode",
	}

	expected := &lwsapi.LeaderWorkerSet{
		ObjectMeta: metav1.ObjectMeta{
			Name:      kmeta.ChildName(llmSvc.GetName(), "-kserve-mn"),
			Namespace: llmSvc.GetNamespace(),
			OwnerReferences: []metav1.OwnerReference{
				*metav1.NewControllerRef(llmSvc, v1alpha1.LLMInferenceServiceGVK),
			},
			Labels: workerLabels,
		},
		Spec: lwsapi.LeaderWorkerSetSpec{
			Replicas: llmSvc.Spec.Replicas,
			LeaderWorkerTemplate: lwsapi.LeaderWorkerTemplate{
				Size: llmSvc.Spec.Parallelism.GetSize(),
				WorkerTemplate: corev1.PodTemplateSpec{
					ObjectMeta: metav1.ObjectMeta{
						Labels: workerLabels,
					},
				},
				RestartPolicy: lwsapi.RecreateGroupOnPodRestart,
			},
			RolloutStrategy: lwsapi.RolloutStrategy{
				Type: lwsapi.RollingUpdateStrategyType,
			},
			StartupPolicy: lwsapi.LeaderCreatedStartupPolicy,
		},
	}

	if llmSvc.Spec.Template != nil {
		expected.Spec.LeaderWorkerTemplate.LeaderTemplate = &corev1.PodTemplateSpec{
			ObjectMeta: metav1.ObjectMeta{
				Labels: leaderLabels,
			},
			Spec: *llmSvc.Spec.Template.DeepCopy(),
		}

		serviceAccount := r.expectedMultiNodeMainServiceAccount(llmSvc)
		expected.Spec.LeaderWorkerTemplate.LeaderTemplate.Spec.ServiceAccountName = serviceAccount.GetName()
		if hasRoutingSidecar(expected.Spec.LeaderWorkerTemplate.LeaderTemplate.Spec) {
			log.FromContext(ctx).V(2).Info("Main container has a routing sidecar")

			s := routingSidecar(&expected.Spec.LeaderWorkerTemplate.LeaderTemplate.Spec)
			if llmSvc.Spec.Router != nil {
				s.Env = append(s.Env, corev1.EnvVar{
					Name:  "INFERENCE_POOL_NAME",
					Value: llmSvc.Spec.Router.Scheduler.InferencePoolName(llmSvc),
				})
			}
		}
	}
	if llmSvc.Spec.Worker != nil {
		expected.Spec.LeaderWorkerTemplate.WorkerTemplate.Spec = *llmSvc.Spec.Worker.DeepCopy()

		serviceAccount := r.expectedMultiNodeMainServiceAccount(llmSvc)
		expected.Spec.LeaderWorkerTemplate.WorkerTemplate.Spec.ServiceAccountName = serviceAccount.GetName()

		if hasRoutingSidecar(expected.Spec.LeaderWorkerTemplate.WorkerTemplate.Spec) {
			log.FromContext(ctx).V(2).Info("Main (worker) container has a routing sidecar")

			s := routingSidecar(&expected.Spec.LeaderWorkerTemplate.WorkerTemplate.Spec)
			if llmSvc.Spec.Router != nil {
				s.Env = append(s.Env, corev1.EnvVar{
					Name:  "INFERENCE_POOL_NAME",
					Value: llmSvc.Spec.Router.Scheduler.InferencePoolName(llmSvc),
				})
			}
		}
	}

	// Attach model artifacts to leader and worker templates if model URI is specified and storageConfig is available
	if llmSvc.Spec.Model.URI.String() != "" && storageConfig != nil {
		// Attach model artifacts to leader template if it exists
		if expected.Spec.LeaderWorkerTemplate.LeaderTemplate != nil {
			if err := r.attachModelArtifacts(llmSvc, &expected.Spec.LeaderWorkerTemplate.LeaderTemplate.Spec, storageConfig); err != nil {
				return nil, fmt.Errorf("failed to attach model artifacts to leader template: %w", err)
			}
		}

		// Attach model artifacts to worker template
		if llmSvc.Spec.Worker != nil {
			if err := r.attachModelArtifacts(llmSvc, &expected.Spec.LeaderWorkerTemplate.WorkerTemplate.Spec, storageConfig); err != nil {
				return nil, fmt.Errorf("failed to attach model artifacts to worker template: %w", err)
			}
		}
	}

	log.FromContext(ctx).V(2).Info("Expected main LWS", "leaderworkerset", expected)

	return expected, nil
}

func (r *LLMInferenceServiceReconciler) expectedPrefillMultiNodeLWS(ctx context.Context, llmSvc *v1alpha1.LLMInferenceService, storageConfig *types.StorageInitializerConfig) (*lwsapi.LeaderWorkerSet, error) {
	workerLabels := map[string]string{
		"app.kubernetes.io/component": "llminferenceservice-workload-worker-prefill",
		"app.kubernetes.io/name":      llmSvc.GetName(),
		"app.kubernetes.io/part-of":   "llminferenceservice",
	}
	if llmSvc.Spec.Prefill != nil && llmSvc.Spec.Prefill.Template == nil {
		// When there is no leader template, workers become part of the InferencePool selector.
		workerLabels["kserve.io/component"] = "workload"
		workerLabels["llm-d.ai/role"] = "prefill"
	}
	leaderLabels := map[string]string{
		"app.kubernetes.io/component": "llminferenceservice-workload-leader-prefill",
		"app.kubernetes.io/name":      llmSvc.GetName(),
		"app.kubernetes.io/part-of":   "llminferenceservice",
		"kserve.io/component":         "workload",
		"llm-d.ai/role":               "prefill",
	}

	expected := &lwsapi.LeaderWorkerSet{
		ObjectMeta: metav1.ObjectMeta{
			Name:      kmeta.ChildName(llmSvc.GetName(), "-kserve-mn-prefill"),
			Namespace: llmSvc.GetNamespace(),
			OwnerReferences: []metav1.OwnerReference{
				*metav1.NewControllerRef(llmSvc, v1alpha1.LLMInferenceServiceGVK),
			},
			Labels: workerLabels,
		},
		Spec: lwsapi.LeaderWorkerSetSpec{
			LeaderWorkerTemplate: lwsapi.LeaderWorkerTemplate{
				WorkerTemplate: corev1.PodTemplateSpec{
					ObjectMeta: metav1.ObjectMeta{
						Labels: workerLabels,
					},
				},
				RestartPolicy: lwsapi.RecreateGroupOnPodRestart,
			},
			RolloutStrategy: lwsapi.RolloutStrategy{
				Type: lwsapi.RollingUpdateStrategyType,
			},
			StartupPolicy: lwsapi.LeaderCreatedStartupPolicy,
		},
	}

	if llmSvc.Spec.Prefill != nil {
		expected.Spec.Replicas = llmSvc.Spec.Prefill.Replicas
		expected.Spec.LeaderWorkerTemplate.Size = llmSvc.Spec.Prefill.Parallelism.GetSize()

		if llmSvc.Spec.Prefill.Template != nil {
			expected.Spec.LeaderWorkerTemplate.LeaderTemplate = &corev1.PodTemplateSpec{
				ObjectMeta: metav1.ObjectMeta{
					Labels: leaderLabels,
				},
				Spec: *llmSvc.Spec.Prefill.Template.DeepCopy(),
			}
		}
		if llmSvc.Spec.Prefill.Worker != nil {
			expected.Spec.LeaderWorkerTemplate.WorkerTemplate.Spec = *llmSvc.Spec.Prefill.Worker.DeepCopy()
		}

		if llmSvc.Spec.Prefill.Parallelism.IsDataParallel() && expected.Spec.LeaderWorkerTemplate.Size != nil {
			expected.Spec.LeaderWorkerTemplate.SubGroupPolicy = &lwsapi.SubGroupPolicy{
				SubGroupSize: expected.Spec.LeaderWorkerTemplate.Size,
			}
		}
	}

<<<<<<< HEAD
	r.propagateLeaderWorkerSetMetadata(llmSvc, expected)

	log.FromContext(ctx).V(2).Info("Expected main LWS", "leaderworkerset", expected)
=======
	// Attach model artifacts to leader and worker templates if model URI is specified and storageConfig is available
	if llmSvc.Spec.Model.URI.String() != "" && storageConfig != nil {
		// Attach model artifacts to leader template if it exists
		if expected.Spec.LeaderWorkerTemplate.LeaderTemplate != nil {
			if err := r.attachModelArtifacts(llmSvc, &expected.Spec.LeaderWorkerTemplate.LeaderTemplate.Spec, storageConfig); err != nil {
				return nil, fmt.Errorf("failed to attach model artifacts to prefill leader template: %w", err)
			}
		}

		// Attach model artifacts to worker template
		if llmSvc.Spec.Prefill != nil && llmSvc.Spec.Prefill.Worker != nil {
			if err := r.attachModelArtifacts(llmSvc, &expected.Spec.LeaderWorkerTemplate.WorkerTemplate.Spec, storageConfig); err != nil {
				return nil, fmt.Errorf("failed to attach model artifacts to prefill worker template: %w", err)
			}
		}
	}

	log.FromContext(ctx).V(2).Info("Expected prefill LWS", "leaderworkerset", expected)
>>>>>>> 7142a8bb

	return expected, nil
}

func (r *LLMInferenceServiceReconciler) reconcileMultiNodeMainServiceAccount(ctx context.Context, llmSvc *v1alpha1.LLMInferenceService) error {
<<<<<<< HEAD
=======
	lws, err := r.expectedMainMultiNodeLWS(ctx, llmSvc, nil)
	if err != nil {
		return fmt.Errorf("failed to build the expected main LWS for building the ServiceAccount: %w", err)
	}

>>>>>>> 7142a8bb
	serviceAccount := r.expectedMultiNodeMainServiceAccount(llmSvc)
	if llmSvc.Spec.Worker == nil {
		return Delete(ctx, r, llmSvc, serviceAccount)
	}

	if err := Reconcile(ctx, r, llmSvc, &corev1.ServiceAccount{}, serviceAccount, semanticServiceAccountIsEqual); err != nil {
		return fmt.Errorf("failed to reconcile multi node service account %s/%s: %w", serviceAccount.GetNamespace(), serviceAccount.GetName(), err)
	}

	if err := r.reconcileMultiNodeMainRole(ctx, llmSvc); err != nil {
		return err
	}

	return r.reconcileMultiNodeMainRoleBinding(ctx, llmSvc, serviceAccount)
}

func (r *LLMInferenceServiceReconciler) reconcileMultiNodePrefillServiceAccount(ctx context.Context, llmSvc *v1alpha1.LLMInferenceService) error {
	serviceAccount := r.expectedMultiNodePrefillServiceAccount(llmSvc)
	if llmSvc.Spec.Prefill == nil || llmSvc.Spec.Prefill.Worker == nil {
		return Delete(ctx, r, llmSvc, serviceAccount)
	}

	if err := Reconcile(ctx, r, llmSvc, &corev1.ServiceAccount{}, serviceAccount, semanticServiceAccountIsEqual); err != nil {
		return fmt.Errorf("failed to reconcile multi node service account %s/%s: %w", serviceAccount.GetNamespace(), serviceAccount.GetName(), err)
	}

	return nil
}

func (r *LLMInferenceServiceReconciler) reconcileMultiNodeMainRole(ctx context.Context, llmSvc *v1alpha1.LLMInferenceService) error {
	lws, err := r.expectedMainMultiNodeLWS(ctx, llmSvc, nil)
	if err != nil {
		return fmt.Errorf("failed to build the expected main LWS for building the Role: %w", err)
	}

	role := r.expectedMultiNodeMainRole(llmSvc)
	if !hasRoutingSidecar(lws.Spec.LeaderWorkerTemplate.WorkerTemplate.Spec) && (lws.Spec.LeaderWorkerTemplate.LeaderTemplate == nil || !hasRoutingSidecar(lws.Spec.LeaderWorkerTemplate.LeaderTemplate.Spec)) {
		return Delete(ctx, r, llmSvc, role)
	}

	if err := Reconcile(ctx, r, llmSvc, &rbacv1.Role{}, role, semanticRoleIsEqual); err != nil {
		return fmt.Errorf("failed to reconcile multi node role %s/%s: %w", role.GetNamespace(), role.GetName(), err)
	}

	return nil
}

func (r *LLMInferenceServiceReconciler) reconcileMultiNodeMainRoleBinding(ctx context.Context, llmSvc *v1alpha1.LLMInferenceService, sa *corev1.ServiceAccount) error {
	lws, err := r.expectedMainMultiNodeLWS(ctx, llmSvc, nil)
	if err != nil {
		return fmt.Errorf("failed to build the expected main LWS for building the RoleBinding: %w", err)
	}

	roleBinding := r.expectedMultiNodeRoleBinding(llmSvc, sa)
	if !hasRoutingSidecar(lws.Spec.LeaderWorkerTemplate.WorkerTemplate.Spec) && (lws.Spec.LeaderWorkerTemplate.LeaderTemplate == nil || !hasRoutingSidecar(lws.Spec.LeaderWorkerTemplate.LeaderTemplate.Spec)) {
		return Delete(ctx, r, llmSvc, roleBinding)
	}

	if err := Reconcile(ctx, r, llmSvc, &rbacv1.RoleBinding{}, roleBinding, semanticRoleBindingIsEqual); err != nil {
		return fmt.Errorf("failed to reconcile multi node rolebinding %s/%s: %w", roleBinding.GetNamespace(), roleBinding.GetName(), err)
	}

	return nil
}

func (r *LLMInferenceServiceReconciler) expectedMultiNodeMainServiceAccount(llmSvc *v1alpha1.LLMInferenceService) *corev1.ServiceAccount {
	return &corev1.ServiceAccount{
		ObjectMeta: metav1.ObjectMeta{
			Name:      kmeta.ChildName(llmSvc.GetName(), "-kserve-mn"),
			Namespace: llmSvc.GetNamespace(),
			OwnerReferences: []metav1.OwnerReference{
				*metav1.NewControllerRef(llmSvc, v1alpha1.LLMInferenceServiceGVK),
			},
			Labels: map[string]string{
				"app.kubernetes.io/name":    llmSvc.GetName(),
				"app.kubernetes.io/part-of": "llminferenceservice",
			},
		},
	}
}

func (r *LLMInferenceServiceReconciler) expectedMultiNodePrefillServiceAccount(llmSvc *v1alpha1.LLMInferenceService) *corev1.ServiceAccount {
	return &corev1.ServiceAccount{
		ObjectMeta: metav1.ObjectMeta{
			Name:      kmeta.ChildName(llmSvc.GetName(), "-kserve-mn-prefill"),
			Namespace: llmSvc.GetNamespace(),
			OwnerReferences: []metav1.OwnerReference{
				*metav1.NewControllerRef(llmSvc, v1alpha1.LLMInferenceServiceGVK),
			},
			Labels: map[string]string{
				"app.kubernetes.io/name":    llmSvc.GetName(),
				"app.kubernetes.io/part-of": "llminferenceservice",
			},
		},
	}
}

func (r *LLMInferenceServiceReconciler) expectedMultiNodeMainRole(llmSvc *v1alpha1.LLMInferenceService) *rbacv1.Role {
	ro := &rbacv1.Role{
		ObjectMeta: metav1.ObjectMeta{
			Name:      kmeta.ChildName(llmSvc.GetName(), "-kserve-mn-role"),
			Namespace: llmSvc.GetNamespace(),
			OwnerReferences: []metav1.OwnerReference{
				*metav1.NewControllerRef(llmSvc, v1alpha1.LLMInferenceServiceGVK),
			},
			Labels: map[string]string{
				"app.kubernetes.io/name":    llmSvc.GetName(),
				"app.kubernetes.io/part-of": "llminferenceservice",
			},
		},
	}
	ro.Rules = append(ro.Rules, sidecarSSRFProtectionRules...)
	return ro
}

func (r *LLMInferenceServiceReconciler) expectedMultiNodeRoleBinding(llmSvc *v1alpha1.LLMInferenceService, sa *corev1.ServiceAccount) *rbacv1.RoleBinding {
	return &rbacv1.RoleBinding{
		ObjectMeta: metav1.ObjectMeta{
			Name:      kmeta.ChildName(llmSvc.GetName(), "-kserve-mn-rb"),
			Namespace: llmSvc.GetNamespace(),
			OwnerReferences: []metav1.OwnerReference{
				*metav1.NewControllerRef(llmSvc, v1alpha1.LLMInferenceServiceGVK),
			},
			Labels: map[string]string{
				"app.kubernetes.io/name":    llmSvc.GetName(),
				"app.kubernetes.io/part-of": "llminferenceservice",
			},
		},
		Subjects: []rbacv1.Subject{{
			Kind:      "ServiceAccount",
			Name:      sa.GetName(),
			Namespace: sa.GetNamespace(),
		}},
		RoleRef: rbacv1.RoleRef{
			APIGroup: "rbac.authorization.k8s.io",
			Kind:     "Role",
			Name:     kmeta.ChildName(llmSvc.GetName(), "-kserve-mn-role"),
		},
	}
}

func (r *LLMInferenceServiceReconciler) propagateLeaderWorkerSetMetadata(llmSvc *v1alpha1.LLMInferenceService, expected *lwsapi.LeaderWorkerSet) {
	ann := make(map[string]string, len(expected.Annotations))
	for k, v := range llmSvc.GetAnnotations() {
		if strings.HasPrefix(k, "leaderworkerset.sigs.k8s.io") {
			ann[k] = v
			if expected.Annotations == nil {
				expected.Annotations = make(map[string]string, 1)
			}
			expected.Annotations[k] = v
		}
	}

	expected.Spec.LeaderWorkerTemplate.WorkerTemplate.Annotations = ann
	if expected.Spec.LeaderWorkerTemplate.LeaderTemplate != nil {
		expected.Spec.LeaderWorkerTemplate.LeaderTemplate.Annotations = ann
	}
}

func semanticLWSIsEqual(expected *lwsapi.LeaderWorkerSet, curr *lwsapi.LeaderWorkerSet) bool {
	isLeaderEqual := true
	if (expected.Spec.LeaderWorkerTemplate.LeaderTemplate != nil) != (curr.Spec.LeaderWorkerTemplate.LeaderTemplate != nil) {
		isLeaderEqual = false
	}
	if expected.Spec.LeaderWorkerTemplate.LeaderTemplate != nil && curr.Spec.LeaderWorkerTemplate.LeaderTemplate != nil {
		// Use DeepEqual for the Pod Spec so that when fields are removed (like resource requirements, we push them down
		// to the child resource)
		isLeaderEqual = equality.Semantic.DeepEqual(
			expected.Spec.LeaderWorkerTemplate.LeaderTemplate.Spec,
			curr.Spec.LeaderWorkerTemplate.LeaderTemplate.Spec,
		)
	}

	return isLeaderEqual &&
		equality.Semantic.DeepEqual(expected.Spec.LeaderWorkerTemplate.WorkerTemplate.Spec, curr.Spec.LeaderWorkerTemplate.WorkerTemplate.Spec) &&
		equality.Semantic.DeepDerivative(expected.Spec, curr.Spec) &&
		equality.Semantic.DeepDerivative(expected.Labels, curr.Labels) &&
		equality.Semantic.DeepDerivative(expected.Annotations, curr.Annotations)
}<|MERGE_RESOLUTION|>--- conflicted
+++ resolved
@@ -42,17 +42,13 @@
 	if err := r.reconcileMultiNodeMainServiceAccount(ctx, llmSvc); err != nil {
 		return fmt.Errorf("failed to reconcile multi-node service account: %w", err)
 	}
-<<<<<<< HEAD
 	if err := r.reconcileMultiNodePrefillServiceAccount(ctx, llmSvc); err != nil {
 		return fmt.Errorf("failed to reconcile multi-node service account: %w", err)
 	}
 	if err := r.reconcileMultiNodeOCPRoleBinding(ctx, llmSvc); err != nil {
 		return fmt.Errorf("failed to reconcile multi-node role binding: %w", err)
 	}
-	if err := r.reconcileMultiNodeMainWorkload(ctx, llmSvc); err != nil {
-=======
 	if err := r.reconcileMultiNodeMainWorkload(ctx, llmSvc, storageConfig); err != nil {
->>>>>>> 7142a8bb
 		return fmt.Errorf("failed to reconcile multi-node main workload: %w", err)
 	}
 	if err := r.reconcileMultiNodePrefillWorkload(ctx, llmSvc, storageConfig); err != nil {
@@ -297,11 +293,6 @@
 		}
 	}
 
-<<<<<<< HEAD
-	r.propagateLeaderWorkerSetMetadata(llmSvc, expected)
-
-	log.FromContext(ctx).V(2).Info("Expected main LWS", "leaderworkerset", expected)
-=======
 	// Attach model artifacts to leader and worker templates if model URI is specified and storageConfig is available
 	if llmSvc.Spec.Model.URI.String() != "" && storageConfig != nil {
 		// Attach model artifacts to leader template if it exists
@@ -312,28 +303,19 @@
 		}
 
 		// Attach model artifacts to worker template
-		if llmSvc.Spec.Prefill != nil && llmSvc.Spec.Prefill.Worker != nil {
-			if err := r.attachModelArtifacts(llmSvc, &expected.Spec.LeaderWorkerTemplate.WorkerTemplate.Spec, storageConfig); err != nil {
-				return nil, fmt.Errorf("failed to attach model artifacts to prefill worker template: %w", err)
-			}
-		}
-	}
+		if err := r.attachModelArtifacts(llmSvc, &expected.Spec.LeaderWorkerTemplate.WorkerTemplate.Spec, storageConfig); err != nil {
+			return nil, fmt.Errorf("failed to attach model artifacts to prefill worker template: %w", err)
+		}
+	}
+
+	r.propagateLeaderWorkerSetMetadata(llmSvc, expected)
 
 	log.FromContext(ctx).V(2).Info("Expected prefill LWS", "leaderworkerset", expected)
->>>>>>> 7142a8bb
 
 	return expected, nil
 }
 
 func (r *LLMInferenceServiceReconciler) reconcileMultiNodeMainServiceAccount(ctx context.Context, llmSvc *v1alpha1.LLMInferenceService) error {
-<<<<<<< HEAD
-=======
-	lws, err := r.expectedMainMultiNodeLWS(ctx, llmSvc, nil)
-	if err != nil {
-		return fmt.Errorf("failed to build the expected main LWS for building the ServiceAccount: %w", err)
-	}
-
->>>>>>> 7142a8bb
 	serviceAccount := r.expectedMultiNodeMainServiceAccount(llmSvc)
 	if llmSvc.Spec.Worker == nil {
 		return Delete(ctx, r, llmSvc, serviceAccount)
