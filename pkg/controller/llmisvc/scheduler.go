--- conflicted
+++ resolved
@@ -26,13 +26,7 @@
 
 	"k8s.io/utils/ptr"
 
-<<<<<<< HEAD
 	"github.com/kserve/kserve/pkg/apis/serving/v1alpha1"
-=======
-	"k8s.io/apimachinery/pkg/util/sets"
-	"k8s.io/client-go/util/retry"
-
->>>>>>> b68114a8
 	appsv1 "k8s.io/api/apps/v1"
 	corev1 "k8s.io/api/core/v1"
 	rbacv1 "k8s.io/api/rbac/v1"
@@ -45,14 +39,9 @@
 	"k8s.io/apimachinery/pkg/util/intstr"
 	"k8s.io/apimachinery/pkg/util/sets"
 	"knative.dev/pkg/kmeta"
-	crclient "sigs.k8s.io/controller-runtime/pkg/client"
 	"sigs.k8s.io/controller-runtime/pkg/log"
 	igwv1 "sigs.k8s.io/gateway-api-inference-extension/api/v1"
-<<<<<<< HEAD
 )
-=======
-	gwapiv1 "sigs.k8s.io/gateway-api/apis/v1"
->>>>>>> b68114a8
 
 const (
 	// AnnotationInferencePoolMigrated records when the HTTPRoute has migrated to v1 InferencePool.
@@ -63,18 +52,6 @@
 	AnnotationInferencePoolMigrated = "serving.kserve.io/inference-pool-migrated"
 )
 
-<<<<<<< HEAD
-=======
-const (
-	// AnnotationInferencePoolMigrated records when the HTTPRoute has migrated to v1 InferencePool.
-	// Once set to "v1", traffic will never fall back to v1alpha2 even during transient failures.
-	// This implements a one-way migration strategy to prevent oscillation.
-	// This annotation is stored on child objects (HTTPRoute) rather than the parent LLMInferenceService
-	// to follow the pattern of never modifying user-managed objects.
-	AnnotationInferencePoolMigrated = "serving.kserve.io/inference-pool-migrated"
-)
-
->>>>>>> b68114a8
 // GVRInferencePoolV1Alpha2 is the GroupVersionResource for v1alpha2 InferencePool
 var GVRInferencePoolV1Alpha2 = schema.GroupVersionResource{
 	Group:    "inference.networking.x-k8s.io",
@@ -193,7 +170,6 @@
 			return err
 		}
 		return r.deleteAlpha2PoolIfExists(ctx, llmSvc) // best-effort alpha2
-<<<<<<< HEAD
 	}
 
 	// 1) Ensure v1 InferencePool (typed) exists/updated.
@@ -206,38 +182,6 @@
 		return err
 	}
 
-=======
-	}
-
-	// 1) Ensure v1 InferencePool (typed) exists/updated.
-	if err := Reconcile(ctx, r, llmSvc, &igwv1.InferencePool{}, expected, semanticInferencePoolIsEqual); err != nil {
-		return err
-	}
-
-	// 2) Ensure v1alpha2 InferencePool (dynamic) exists/updated.
-	if err := r.reconcileAlpha2Pool(ctx, llmSvc, expected); err != nil {
-		return err
-	}
-
-	// Fetch current v1 and v1alpha2 pool readiness for migration logic.
-	cur := &igwv1.InferencePool{}
-	v1Ready := false
-	if err := r.Client.Get(ctx, crclient.ObjectKey{
-		Namespace: expected.Namespace,
-		Name:      expected.Name,
-	}, cur); err == nil {
-		v1Ready = isV1PoolReady(cur)
-	}
-
-	alpha2Ready := r.isAlpha2PoolReady(ctx, llmSvc.GetNamespace(), expected.GetName())
-
-	// Reconcile one-way migration from v1alpha2 to v1 InferencePool
-	// This updates HTTPRoute backend weights based on which pool is ready
-	if err := r.reconcileInferencePoolMigration(ctx, llmSvc, v1Ready, alpha2Ready); err != nil {
-		return fmt.Errorf("failed to reconcile InferencePool migration: %w", err)
-	}
-
->>>>>>> b68114a8
 	return nil
 }
 
@@ -279,7 +223,6 @@
 		}
 		r.EventRecorder.Eventf(llmSvc, corev1.EventTypeNormal, "Created", "Created v1alpha2 InferenceModel %s/%s", expected.GetNamespace(), expected.GetName())
 		return nil
-<<<<<<< HEAD
 	}
 
 	// Verify this model is owned by our LLMInferenceService
@@ -303,31 +246,6 @@
 		return fmt.Errorf("failed to update v1alpha2 InferenceModel %s/%s: %w", expected.GetNamespace(), expected.GetName(), err)
 	}
 
-=======
-	}
-
-	// Verify this model is owned by our LLMInferenceService
-	if !metav1.IsControlledBy(curr, llmSvc) {
-		return fmt.Errorf("failed to update v1alpha2 InferenceModel %s/%s: it is not controlled by LLMInferenceService %s/%s",
-			curr.GetNamespace(), curr.GetName(),
-			llmSvc.Namespace, llmSvc.Name,
-		)
-	}
-
-	// Copy resource version for update
-	expected.SetResourceVersion(curr.GetResourceVersion())
-
-	// Skip update if nothing has changed
-	if semanticUnstructuredInferenceModelIsEqual(expected, curr) {
-		return nil
-	}
-
-	// Update the v1alpha2 InferenceModel with new spec/labels/annotations
-	if _, err := res.Update(ctx, expected, metav1.UpdateOptions{}); err != nil {
-		return fmt.Errorf("failed to update v1alpha2 InferenceModel %s/%s: %w", expected.GetNamespace(), expected.GetName(), err)
-	}
-
->>>>>>> b68114a8
 	r.EventRecorder.Eventf(llmSvc, corev1.EventTypeNormal, "Updated", "Updated v1alpha2 InferenceModel %s/%s", expected.GetNamespace(), expected.GetName())
 	return nil
 }
@@ -403,18 +321,8 @@
 			},
 		},
 	}
-
-	// Convert KServe-native pool spec to GIE v1 spec
 	if llmSvc.Spec.Router != nil && llmSvc.Spec.Router.Scheduler != nil && llmSvc.Spec.Router.Scheduler.Pool != nil && llmSvc.Spec.Router.Scheduler.Pool.Spec != nil {
-		v1Spec, err := ConvertKServePoolToV1(llmSvc.Spec.Router.Scheduler.Pool.Spec)
-		if err != nil {
-			logger.Error(err, "Failed to convert KServe pool spec to v1", "pool", llmSvc.Spec.Router.Scheduler.Pool.Spec)
-			// Return pool with empty spec rather than nil to avoid panic
-			return ip
-		}
-		if v1Spec != nil {
-			ip.Spec = *v1Spec
-		}
+		ip.Spec = *llmSvc.Spec.Router.Scheduler.Pool.Spec.DeepCopy()
 	}
 
 	logger.V(2).Info("Expected router InferencePool", "inferencepool", ip)
@@ -744,19 +652,9 @@
 func (r *LLMInferenceServiceReconciler) isAlpha2PoolReady(ctx context.Context, ns, name string) bool {
 	u, err := r.DynamicClient.Resource(GVRInferencePoolV1Alpha2).Namespace(ns).Get(ctx, name, metav1.GetOptions{})
 	if err != nil {
-<<<<<<< HEAD
-		log.FromContext(ctx).Info("Failed to InferencePool v1alpha2", "error", err)
 		return false
 	}
-
 	parent, _, _ := unstructured.NestedSlice(u.Object, "status", "parent")
-	log.FromContext(ctx).Info("Got InferencePool v1alpha2", "parent", parent, "object", u.Object)
-
-=======
-		return false
-	}
-	parent, _, _ := unstructured.NestedSlice(u.Object, "status", "parent")
->>>>>>> b68114a8
 	for _, p := range parent {
 		pm, _ := p.(map[string]any)
 		conds, _, _ := unstructured.NestedSlice(pm, "conditions")
@@ -777,223 +675,6 @@
 	return false
 }
 
-<<<<<<< HEAD
-=======
-// reconcileInferencePoolMigration implements one-way migration from v1alpha2 to v1 InferencePool.
-//
-// Migration Strategy:
-// - Initially, traffic goes to v1alpha2 while v1 is being set up
-// - Once v1 becomes ready for the first time, we permanently switch all traffic to v1
-// - We NEVER fall back to v1alpha2, even during transient v1 failures
-// - This prevents flapping between versions and makes migration predictable
-//
-// The migration state is stored in an annotation on the HTTPRoute (not the LLMInferenceService),
-// following the pattern of not modifying user-managed objects.
-func (r *LLMInferenceServiceReconciler) reconcileInferencePoolMigration(ctx context.Context, llmSvc *v1alpha1.LLMInferenceService, v1Ready, alpha2Ready bool) error {
-	// Skip if this service doesn't have a managed HTTPRoute
-	if !shouldReconcileMigration(llmSvc) {
-		return nil
-	}
-
-	// Get the HTTPRoute key for later retries
-	routeKey := crclient.ObjectKey{
-		Namespace: llmSvc.Namespace,
-		Name:      kmeta.ChildName(llmSvc.Name, "-kserve-route"),
-	}
-
-	// Initial check: Get the HTTPRoute to see if it exists
-	route := &gwapiv1.HTTPRoute{}
-	if err := r.Client.Get(ctx, routeKey, route); err != nil {
-		if apierrors.IsNotFound(err) {
-			// Route doesn't exist yet, will be created in next reconcile
-			return nil
-		}
-		return fmt.Errorf("failed to get HTTPRoute: %w", err)
-	}
-
-	// Calculate which pool(s) should receive traffic based on readiness and migration state (initial check)
-	weights, _ := determineMigrationWeights(ctx, route, v1Ready, alpha2Ready)
-	if weights == nil {
-		// Neither pool ready yet - don't change anything
-		return nil
-	}
-
-	// Update the HTTPRoute with retry logic to handle resource version conflicts
-	return retry.RetryOnConflict(retry.DefaultRetry, func() error {
-		// Get the latest version of the HTTPRoute
-		latest := &gwapiv1.HTTPRoute{}
-		if err := r.Client.Get(ctx, routeKey, latest); err != nil {
-			return fmt.Errorf("failed to get latest HTTPRoute: %w", err)
-		}
-
-		// Recalculate migration weights based on the latest HTTPRoute state
-		// This ensures we make the right decision even if the HTTPRoute was modified
-		latestWeights, latestNeedsAnnotation := determineMigrationWeights(ctx, latest, v1Ready, alpha2Ready)
-		if latestWeights == nil {
-			// Neither pool ready yet - don't change anything
-			return nil
-		}
-
-		// Update the backend weights in the HTTPRoute spec
-		modified := applyWeightsToHTTPRoute(ctx, latest, latestWeights.v1Weight, latestWeights.alpha2Weight)
-
-		// Mark that we've migrated to v1 (one-time annotation update)
-		if latestNeedsAnnotation {
-			if latest.Annotations == nil {
-				latest.Annotations = make(map[string]string)
-			}
-			latest.Annotations[AnnotationInferencePoolMigrated] = "v1"
-			modified = true
-			log.FromContext(ctx).Info("Marking migration to v1 in HTTPRoute annotation")
-		}
-
-		// Save changes to the HTTPRoute if there were any modifications
-		if modified {
-			log.FromContext(ctx).V(1).Info("Updating HTTPRoute with new traffic weights and/or migration state",
-				"v1Weight", latestWeights.v1Weight, "alpha2Weight", latestWeights.alpha2Weight)
-			if err := r.Client.Update(ctx, latest); err != nil {
-				return err
-			}
-		}
-
-		return nil
-	})
-}
-
-// shouldReconcileMigration checks if migration reconciliation should proceed.
-// We only manage migration for controller-managed HTTPRoutes (not user-provided ones).
-func shouldReconcileMigration(llmSvc *v1alpha1.LLMInferenceService) bool {
-	// Check if routing is configured at all
-	if llmSvc.Spec.Router == nil || llmSvc.Spec.Router.Route == nil || llmSvc.Spec.Router.Route.HTTP == nil {
-		return false
-	}
-	// Don't touch user-managed routes
-	if llmSvc.Spec.Router.Route.HTTP.HasRefs() {
-		return false
-	}
-	// Only proceed if we have a spec to manage
-	if !llmSvc.Spec.Router.Route.HTTP.HasSpec() {
-		return false
-	}
-	return true
-}
-
-// migrationWeights holds the calculated traffic distribution between v1 and v1alpha2 InferencePools.
-// Weights are in the range [0, 100] and should sum to 100 when both are present.
-type migrationWeights struct {
-	v1Weight     int32 // Percentage of traffic to v1 InferencePool (0-100)
-	alpha2Weight int32 // Percentage of traffic to v1alpha2 InferencePool (0-100)
-}
-
-// determineMigrationWeights calculates traffic weights based on pool readiness and migration state.
-//
-// Decision flow:
-// 1. If already migrated (annotation present) -> always use v1 (100/0)
-// 2. If v1 is ready for first time AND Gateway Controller supports it -> migrate to v1 permanently (100/0) and mark annotation
-// 3. If only v1alpha2 is ready -> use v1alpha2 temporarily (0/100)
-// 4. If neither ready -> return nil to keep existing weights
-//
-// Returns: (weights, needsAnnotationUpdate)
-func determineMigrationWeights(ctx context.Context, route *gwapiv1.HTTPRoute, v1Ready, alpha2Ready bool) (*migrationWeights, bool) {
-	logger := log.FromContext(ctx)
-
-	// Check if migration is already complete (one-way decision stored in annotation)
-	if route.Annotations != nil && route.Annotations[AnnotationInferencePoolMigrated] == "v1" {
-		// Already migrated - stick with v1 even if it's temporarily not ready
-		logger.V(2).Info("Using v1 InferencePool (migration complete, no fallback)")
-		return &migrationWeights{v1Weight: 100, alpha2Weight: 0}, false
-	}
-
-	// Check if the Gateway Controller can actually resolve v1 backend refs
-	v1ResolvableByGateway := isV1BackendResolvable(route)
-
-	// Migration not complete yet - decide based on current readiness
-	if v1Ready && v1ResolvableByGateway {
-		// v1 is ready AND Gateway Controller supports it - make the one-time migration decision
-		logger.Info("Migrating to v1 InferencePool permanently (first time v1 ready and Gateway Controller supports it)")
-		return &migrationWeights{v1Weight: 100, alpha2Weight: 0}, true
-	}
-
-	if alpha2Ready {
-		// v1 not ready yet or Gateway Controller doesn't support it - use v1alpha2 as fallback
-		if v1Ready && !v1ResolvableByGateway {
-			logger.Info("v1 InferencePool ready but Gateway Controller doesn't support it yet, using v1alpha2")
-		} else {
-			logger.V(2).Info("Using v1alpha2 InferencePool (v1 not ready yet)")
-		}
-		return &migrationWeights{v1Weight: 0, alpha2Weight: 100}, false
-	}
-
-	// Neither pool ready yet - don't change weights (avoid thrashing during startup)
-	logger.V(2).Info("Neither pool ready yet, keeping existing weights")
-	return nil, false
-}
-
-// isV1BackendResolvable checks if the Gateway Controller can resolve v1 InferencePool backend refs.
-// This is important because the InferencePool resource itself might be ready (Accepted=True),
-// but the Gateway Controller might not support the v1 API version yet (e.g., in OpenShift).
-// We check the HTTPRoute's parent status to see if ResolvedRefs=True.
-func isV1BackendResolvable(route *gwapiv1.HTTPRoute) bool {
-	// Check all parent statuses in the HTTPRoute
-	for _, parent := range route.Status.RouteStatus.Parents {
-		// Look for ResolvedRefs condition
-		for _, cond := range parent.Conditions {
-			if cond.Type == "ResolvedRefs" {
-				// If ResolvedRefs is False with reason InvalidKind, the Gateway Controller doesn't support v1
-				if cond.Status == "False" && cond.Reason == "InvalidKind" {
-					return false
-				}
-				// If ResolvedRefs is True, the Gateway Controller can resolve all backend refs
-				if cond.Status == "True" {
-					return true
-				}
-			}
-		}
-	}
-
-	// If no ResolvedRefs condition found or status is unclear, be conservative and assume not resolvable
-	// This prevents premature migration before the Gateway Controller has evaluated the route
-	return false
-}
-
-// applyWeightsToHTTPRoute updates the backendRef weights in the HTTPRoute.
-// It iterates through all backend refs and updates the weight for v1 and v1alpha2 InferencePools.
-// Returns true if any weights were changed.
-func applyWeightsToHTTPRoute(ctx context.Context, route *gwapiv1.HTTPRoute, v1Weight, alpha2Weight int32) bool {
-	logger := log.FromContext(ctx)
-	modified := false
-
-	// Iterate through all rules and their backend refs
-	for i := range route.Spec.Rules {
-		for j := range route.Spec.Rules[i].BackendRefs {
-			ref := &route.Spec.Rules[i].BackendRefs[j]
-
-			// Update v1 InferencePool weight (inference.networking.k8s.io)
-			if ref.Group != nil && string(*ref.Group) == "inference.networking.k8s.io" &&
-				ref.Kind != nil && string(*ref.Kind) == "InferencePool" {
-				if ref.Weight == nil || *ref.Weight != v1Weight {
-					logger.V(1).Info("Updating v1 InferencePool weight", "old", ptr.Deref(ref.Weight, 0), "new", v1Weight)
-					ref.Weight = &v1Weight
-					modified = true
-				}
-			}
-
-			// Update v1alpha2 InferencePool weight (inference.networking.x-k8s.io)
-			if ref.Group != nil && string(*ref.Group) == "inference.networking.x-k8s.io" &&
-				ref.Kind != nil && string(*ref.Kind) == "InferencePool" {
-				if ref.Weight == nil || *ref.Weight != alpha2Weight {
-					logger.V(1).Info("Updating v1alpha2 InferencePool weight", "old", ptr.Deref(ref.Weight, 0), "new", alpha2Weight)
-					ref.Weight = &alpha2Weight
-					modified = true
-				}
-			}
-		}
-	}
-
-	return modified
-}
-
->>>>>>> b68114a8
 // reconcileAlpha2Pool manages the v1alpha2 InferencePool resource using the dynamic client.
 // This follows the standard Reconcile pattern: Get -> Create if missing, or Update if different.
 // It ensures ownership and only updates when there are actual changes (semantic equality check).
@@ -1161,67 +842,4 @@
 		},
 	}
 	return u, nil
-<<<<<<< HEAD
-=======
-}
-
-// ConvertKServePoolToV1 converts KServe-native InferencePoolSpec to GIE v1 InferencePoolSpec.
-// This allows the CRD to use plain string types while the controller creates typed v1 resources.
-func ConvertKServePoolToV1(kservePool *v1alpha1.KServeInferencePoolSpec) (*igwv1.InferencePoolSpec, error) {
-	if kservePool == nil {
-		return nil, nil
-	}
-
-	// Convert selector: map[string]string -> map[LabelKey]LabelValue
-	matchLabels := make(map[igwv1.LabelKey]igwv1.LabelValue)
-	for k, v := range kservePool.Selector.MatchLabels {
-		matchLabels[igwv1.LabelKey(k)] = igwv1.LabelValue(v)
-	}
-
-	// Convert target ports
-	targetPorts := make([]igwv1.Port, 0, len(kservePool.TargetPorts))
-	for _, p := range kservePool.TargetPorts {
-		targetPorts = append(targetPorts, igwv1.Port{
-			Number: igwv1.PortNumber(p.Number),
-		})
-	}
-
-	// Convert endpoint picker ref
-	eppRef := igwv1.EndpointPickerRef{
-		Name: igwv1.ObjectName(kservePool.EndpointPickerRef.Name),
-	}
-
-	// Group (optional pointer)
-	if kservePool.EndpointPickerRef.Group != nil {
-		group := igwv1.Group(*kservePool.EndpointPickerRef.Group)
-		eppRef.Group = &group
-	}
-
-	// Kind (value type in v1, with default)
-	if kservePool.EndpointPickerRef.Kind != nil {
-		eppRef.Kind = igwv1.Kind(*kservePool.EndpointPickerRef.Kind)
-	} else {
-		eppRef.Kind = "Service" // default
-	}
-
-	// Port (optional)
-	if kservePool.EndpointPickerRef.Port != nil {
-		eppRef.Port = &igwv1.Port{
-			Number: igwv1.PortNumber(kservePool.EndpointPickerRef.Port.Number),
-		}
-	}
-
-	// FailureMode (value type in v1, with default)
-	if kservePool.EndpointPickerRef.FailureMode != nil {
-		eppRef.FailureMode = igwv1.EndpointPickerFailureMode(*kservePool.EndpointPickerRef.FailureMode)
-	} else {
-		eppRef.FailureMode = "FailClose" // default
-	}
-
-	return &igwv1.InferencePoolSpec{
-		Selector:          igwv1.LabelSelector{MatchLabels: matchLabels},
-		TargetPorts:       targetPorts,
-		EndpointPickerRef: eppRef,
-	}, nil
->>>>>>> b68114a8
 }