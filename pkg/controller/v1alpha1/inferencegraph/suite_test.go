/*
Copyright 2021 The KServe Authors.

Licensed under the Apache License, Version 2.0 (the "License");
you may not use this file except in compliance with the License.
You may obtain a copy of the License at

    http://www.apache.org/licenses/LICENSE-2.0

Unless required by applicable law or agreed to in writing, software
distributed under the License is distributed on an "AS IS" BASIS,
WITHOUT WARRANTIES OR CONDITIONS OF ANY KIND, either express or implied.
See the License for the specific language governing permissions and
limitations under the License.
*/

package inferencegraph

import (
	"context"
	"path/filepath"
	"testing"

	. "github.com/onsi/ginkgo/v2"
	. "github.com/onsi/gomega"
	routev1 "github.com/openshift/api/route/v1"
<<<<<<< HEAD
	v1 "k8s.io/api/core/v1"
=======
	corev1 "k8s.io/api/core/v1"
>>>>>>> 3b6d478f
	netv1 "k8s.io/api/networking/v1"
	metav1 "k8s.io/apimachinery/pkg/apis/meta/v1"
	"k8s.io/client-go/kubernetes"
	"k8s.io/client-go/kubernetes/scheme"
	"k8s.io/client-go/rest"
	"knative.dev/operator/pkg/apis/operator/base"
	operatorv1beta1 "knative.dev/operator/pkg/apis/operator/v1beta1"
	knservingv1 "knative.dev/serving/pkg/apis/serving/v1"

	ctrl "sigs.k8s.io/controller-runtime"
	"sigs.k8s.io/controller-runtime/pkg/client"
	logf "sigs.k8s.io/controller-runtime/pkg/log"
	"sigs.k8s.io/controller-runtime/pkg/log/zap"
	metricsserver "sigs.k8s.io/controller-runtime/pkg/metrics/server"

	kedav1alpha1 "github.com/kedacore/keda/v2/apis/keda/v1alpha1"

	"github.com/kserve/kserve/pkg/apis/serving/v1alpha1"
	"github.com/kserve/kserve/pkg/apis/serving/v1beta1"
	"github.com/kserve/kserve/pkg/constants"
	pkgtest "github.com/kserve/kserve/pkg/testing"
)

// These tests use Ginkgo (BDD-style Go testing framework). Refer to
// http://onsi.github.io/ginkgo/ to learn more about Ginkgo.

var (
	cfg       *rest.Config
	k8sClient client.Client
)

func TestAPIs(t *testing.T) {
	RegisterFailHandler(Fail)
	RunSpecs(t, "InferenceGraph Controller Suite")
}

var _ = BeforeSuite(func() {
	logf.SetLogger(zap.New(zap.WriteTo(GinkgoWriter), zap.UseDevMode(true)))
	ctx, cancel := context.WithCancel(context.Background())
	By("bootstrapping test environment")
	crdDirectoryPaths := []string{
		filepath.Join("..", "..", "..", "..", "test", "crds"),
	}
	testEnv := pkgtest.SetupEnvTest(crdDirectoryPaths)
	var err error
	cfg, err = testEnv.Start()
	Expect(err).ToNot(HaveOccurred())
	Expect(cfg).ToNot(BeNil())

	DeferCleanup(func() {
		By("canceling the context")
		cancel()

		By("tearing down the test environment")
		err := testEnv.Stop()
		Expect(err).ToNot(HaveOccurred())
	})

	err = v1alpha1.AddToScheme(scheme.Scheme)
	Expect(err).NotTo(HaveOccurred())
	err = v1beta1.AddToScheme(scheme.Scheme)
	Expect(err).NotTo(HaveOccurred())
	err = knservingv1.AddToScheme(scheme.Scheme)
	Expect(err).NotTo(HaveOccurred())
	err = netv1.AddToScheme(scheme.Scheme)
	Expect(err).NotTo(HaveOccurred())
	err = routev1.AddToScheme(scheme.Scheme)
	Expect(err).NotTo(HaveOccurred())
<<<<<<< HEAD
=======
	err = kedav1alpha1.AddToScheme(scheme.Scheme)
	Expect(err).NotTo(HaveOccurred())
>>>>>>> 3b6d478f

	clientset, err := kubernetes.NewForConfig(cfg)
	Expect(err).ToNot(HaveOccurred())
	Expect(clientset).ToNot(BeNil())

<<<<<<< HEAD
	// Create namespaces
	kfservingNamespaceObj := &v1.Namespace{
		ObjectMeta: metav1.ObjectMeta{
			Name: constants.KServeNamespace,
		},
	}
	knativeServingNamespace := &v1.Namespace{
		ObjectMeta: metav1.ObjectMeta{
			Name: constants.DefaultKnServingNamespace,
		},
	}
	Expect(k8sClient.Create(context.Background(), kfservingNamespaceObj)).Should(Succeed())
	Expect(k8sClient.Create(context.Background(), knativeServingNamespace)).Should(Succeed())

	// Create knativeserving custom resource
	knativeCr := &operatorv1beta1.KnativeServing{
		ObjectMeta: metav1.ObjectMeta{
			Name:      constants.DefaultKnServingName,
			Namespace: constants.DefaultKnServingNamespace,
		},
		Spec: operatorv1beta1.KnativeServingSpec{
			CommonSpec: base.CommonSpec{
				Config: base.ConfigMapData{
					"autoscaler": map[string]string{
						"allow-zero-initial-scale": "true",
					},
				},
			},
		},
	}
	Expect(k8sClient.Create(context.Background(), knativeCr)).Should(Succeed())

=======
>>>>>>> 3b6d478f
	k8sManager, err := ctrl.NewManager(cfg, ctrl.Options{
		Scheme: scheme.Scheme,
		Metrics: metricsserver.Options{
			BindAddress: "0",
		},
	})
	Expect(err).ToNot(HaveOccurred())

	k8sClient = k8sManager.GetClient()
	Expect(k8sClient).ToNot(BeNil())

	// Create namespaces
	kserveNamespaceObj := &corev1.Namespace{
		ObjectMeta: metav1.ObjectMeta{
			Name: constants.KServeNamespace,
		},
	}
	knativeServingNamespace := &corev1.Namespace{
		ObjectMeta: metav1.ObjectMeta{
			Name: constants.DefaultKnServingNamespace,
		},
	}
	Expect(k8sClient.Create(context.Background(), kserveNamespaceObj)).Should(Succeed())
	Expect(k8sClient.Create(context.Background(), knativeServingNamespace)).Should(Succeed())

	// Create knative config-autoscaler configmap
	configAutoscaler := &corev1.ConfigMap{
		ObjectMeta: metav1.ObjectMeta{
			Name:      constants.AutoscalerConfigmapName,
			Namespace: constants.AutoscalerConfigmapNamespace,
		},
	}
	Expect(k8sClient.Create(context.Background(), configAutoscaler)).Should(Succeed())

	deployConfig := &v1beta1.DeployConfig{DefaultDeploymentMode: "Serverless"}

	err = (&InferenceGraphReconciler{
		Client:    k8sClient,
		Clientset: clientset,
		Scheme:    k8sClient.Scheme(),
		Log:       ctrl.Log.WithName("V1alpha1InferenceGraphController"),
		Recorder:  k8sManager.GetEventRecorderFor("V1alpha1InferenceGraphController"),
	}).SetupWithManager(k8sManager, deployConfig)
	Expect(err).ToNot(HaveOccurred())

	// Start the manager in a separate goroutine
	go func() {
		defer GinkgoRecover()
		err = k8sManager.Start(ctx)
		Expect(err).ToNot(HaveOccurred())
	}()
})<|MERGE_RESOLUTION|>--- conflicted
+++ resolved
@@ -24,11 +24,7 @@
 	. "github.com/onsi/ginkgo/v2"
 	. "github.com/onsi/gomega"
 	routev1 "github.com/openshift/api/route/v1"
-<<<<<<< HEAD
-	v1 "k8s.io/api/core/v1"
-=======
 	corev1 "k8s.io/api/core/v1"
->>>>>>> 3b6d478f
 	netv1 "k8s.io/api/networking/v1"
 	metav1 "k8s.io/apimachinery/pkg/apis/meta/v1"
 	"k8s.io/client-go/kubernetes"
@@ -97,51 +93,13 @@
 	Expect(err).NotTo(HaveOccurred())
 	err = routev1.AddToScheme(scheme.Scheme)
 	Expect(err).NotTo(HaveOccurred())
-<<<<<<< HEAD
-=======
 	err = kedav1alpha1.AddToScheme(scheme.Scheme)
 	Expect(err).NotTo(HaveOccurred())
->>>>>>> 3b6d478f
 
 	clientset, err := kubernetes.NewForConfig(cfg)
 	Expect(err).ToNot(HaveOccurred())
 	Expect(clientset).ToNot(BeNil())
 
-<<<<<<< HEAD
-	// Create namespaces
-	kfservingNamespaceObj := &v1.Namespace{
-		ObjectMeta: metav1.ObjectMeta{
-			Name: constants.KServeNamespace,
-		},
-	}
-	knativeServingNamespace := &v1.Namespace{
-		ObjectMeta: metav1.ObjectMeta{
-			Name: constants.DefaultKnServingNamespace,
-		},
-	}
-	Expect(k8sClient.Create(context.Background(), kfservingNamespaceObj)).Should(Succeed())
-	Expect(k8sClient.Create(context.Background(), knativeServingNamespace)).Should(Succeed())
-
-	// Create knativeserving custom resource
-	knativeCr := &operatorv1beta1.KnativeServing{
-		ObjectMeta: metav1.ObjectMeta{
-			Name:      constants.DefaultKnServingName,
-			Namespace: constants.DefaultKnServingNamespace,
-		},
-		Spec: operatorv1beta1.KnativeServingSpec{
-			CommonSpec: base.CommonSpec{
-				Config: base.ConfigMapData{
-					"autoscaler": map[string]string{
-						"allow-zero-initial-scale": "true",
-					},
-				},
-			},
-		},
-	}
-	Expect(k8sClient.Create(context.Background(), knativeCr)).Should(Succeed())
-
-=======
->>>>>>> 3b6d478f
 	k8sManager, err := ctrl.NewManager(cfg, ctrl.Options{
 		Scheme: scheme.Scheme,
 		Metrics: metricsserver.Options{
