/*
Copyright 2023 The KServe Authors.

Licensed under the Apache License, Version 2.0 (the "License");
you may not use this file except in compliance with the License.
You may obtain a copy of the License at

    http://www.apache.org/licenses/LICENSE-2.0

Unless required by applicable law or agreed to in writing, software
distributed under the License is distributed on an "AS IS" BASIS,
WITHOUT WARRANTIES OR CONDITIONS OF ANY KIND, either express or implied.
See the License for the specific language governing permissions and
limitations under the License.
*/

package inferencegraph

import (
	"context"
	"encoding/json"
	"strings"

	"github.com/pkg/errors"
	"google.golang.org/protobuf/proto"
	appsv1 "k8s.io/api/apps/v1"
	corev1 "k8s.io/api/core/v1"
	rbacv1 "k8s.io/api/rbac/v1"
	apierrors "k8s.io/apimachinery/pkg/api/errors"
	metav1 "k8s.io/apimachinery/pkg/apis/meta/v1"
	"k8s.io/apimachinery/pkg/runtime"
	corev1cfg "k8s.io/client-go/applyconfigurations/core/v1"
	metav1cfg "k8s.io/client-go/applyconfigurations/meta/v1"
	rbacv1cfg "k8s.io/client-go/applyconfigurations/rbac/v1"
	"k8s.io/client-go/kubernetes"
	"knative.dev/pkg/apis"
	knapis "knative.dev/pkg/apis"
	"sigs.k8s.io/controller-runtime/pkg/client"
	"sigs.k8s.io/controller-runtime/pkg/client/apiutil"
	"sigs.k8s.io/controller-runtime/pkg/controller/controllerutil"
	logf "sigs.k8s.io/controller-runtime/pkg/log"

	"github.com/kserve/kserve/pkg/apis/serving/v1alpha1"
	"github.com/kserve/kserve/pkg/apis/serving/v1beta1"
	"github.com/kserve/kserve/pkg/constants"
	"github.com/kserve/kserve/pkg/controller/v1beta1/inferenceservice/reconcilers/raw"
)

var logger = logf.Log.WithName("InferenceGraphRawDeployer")

/*
This function helps to create core podspec for a given inference graph spec and router configuration
Also propagates headers onto podspec container environment variables.

This function makes sense to be used in raw k8s deployment mode
*/
func createInferenceGraphPodSpec(graph *v1alpha1.InferenceGraph, config *RouterConfig) *corev1.PodSpec {
	bytes, err := json.Marshal(graph.Spec)
	if err != nil {
		return nil
	}

	// Pod spec with 'router container with resource requirements' and 'affinity' as well
	podSpec := &corev1.PodSpec{
		Containers: []corev1.Container{
			{
				Name:            graph.ObjectMeta.Name,
				Image:           config.Image,
				ImagePullPolicy: corev1.PullPolicy(config.ImagePullPolicy),
				Args: []string{
					"--enable-tls",
					"--graph-json",
					string(bytes),
				},
				Resources:      constructResourceRequirements(*graph, *config),
				ReadinessProbe: constants.GetRouterReadinessProbe(),
				SecurityContext: &corev1.SecurityContext{
					Privileged:               proto.Bool(false),
					RunAsNonRoot:             proto.Bool(true),
					ReadOnlyRootFilesystem:   proto.Bool(true),
					AllowPrivilegeEscalation: proto.Bool(false),
					Capabilities: &corev1.Capabilities{
						Drop: []corev1.Capability{corev1.Capability("ALL")},
					},
				},
				VolumeMounts: []corev1.VolumeMount{
					{
						Name:      "openshift-service-ca-bundle",
						MountPath: "/etc/odh/openshift-service-ca-bundle",
					},
				},
				Env: []corev1.EnvVar{
					{
						Name:  "SSL_CERT_FILE",
						Value: "/etc/odh/openshift-service-ca-bundle/service-ca.crt",
					},
				},
			},
		},
		Volumes: []corev1.Volume{
			{
				Name: "openshift-service-ca-bundle",
				VolumeSource: corev1.VolumeSource{
					ConfigMap: &corev1.ConfigMapVolumeSource{
						LocalObjectReference: corev1.LocalObjectReference{
							Name: constants.OpenShiftServiceCaConfigMapName,
						},
					},
				},
			},
		},
		Affinity:                     graph.Spec.Affinity,
		ServiceAccountName:           "default",
		AutomountServiceAccountToken: proto.Bool(false), // Inference graph does not need access to api server
		Tolerations:                  graph.Spec.Tolerations,
		ImagePullSecrets:             config.GetImagePullSecrets(),
		NodeSelector:                 graph.Spec.NodeSelector,
		NodeName:                     graph.Spec.NodeName,
		// ServiceAccountName:           graph.Spec.ServiceAccountName,
	}

	// Only adding this env variable "PROPAGATE_HEADERS" if router's headers config has the key "propagate"
	value, exists := config.Headers["propagate"]
	if exists {
		propagateEnv := corev1.EnvVar{
			Name:  constants.RouterHeadersPropagateEnvVar,
			Value: strings.Join(value, ","),
		}

		podSpec.Containers[0].Env = append(podSpec.Containers[0].Env, propagateEnv)
	}

	// If auth is enabled for the InferenceGraph:
	// * Add --enable-auth argument, to properly secure kserve-router
	// * Add the --inferencegraph-name argument, so that the router is aware of its name
	// * Enable auto-mount of the ServiceAccount, because it is required for validating tokens
	// * Set a non-default ServiceAccount with enough privileges to verify auth
	if graph.GetAnnotations()[constants.ODHKserveRawAuth] == "true" {
		podSpec.Containers[0].Args = append(podSpec.Containers[0].Args, "--enable-auth")

		podSpec.Containers[0].Args = append(podSpec.Containers[0].Args, "--inferencegraph-name")
		podSpec.Containers[0].Args = append(podSpec.Containers[0].Args, graph.GetName())

		podSpec.AutomountServiceAccountToken = proto.Bool(true)

		// In ODH, when auth is enabled, it is required to have the InferenceGraph running
		// with a ServiceAccount that can query the Kubernetes API to validate tokens
		// and privileges.
		// In KServe v0.14 there is no way for users to set the ServiceAccount for an
		// InferenceGraph. In ODH this is used at our advantage to set a non-default SA
		// and bind needed privileges for the auth verification.
		podSpec.ServiceAccountName = graph.GetName() + "-auth-verifier"
	}

	// In ODH, the readiness probe is using HTTPS
	podSpec.Containers[0].ReadinessProbe.ProbeHandler.HTTPGet.Scheme = corev1.URISchemeHTTPS

	return podSpec
}

/*
A simple utility to create a basic meta object given name and namespace;  Can be extended to accept labels, annotations as well
*/
func constructForRawDeployment(graph *v1alpha1.InferenceGraph) (metav1.ObjectMeta, v1beta1.ComponentExtensionSpec) {
	name := graph.ObjectMeta.Name
	namespace := graph.ObjectMeta.Namespace
	annotations := graph.ObjectMeta.Annotations
	labels := graph.ObjectMeta.Labels

	if annotations == nil {
		annotations = make(map[string]string)
	}

	if labels == nil {
		labels = make(map[string]string)
	}

	labels[constants.InferenceGraphLabel] = name

	objectMeta := metav1.ObjectMeta{
		Name:        name,
		Namespace:   namespace,
		Labels:      labels,
		Annotations: annotations,
	}

	componentExtensionSpec := v1beta1.ComponentExtensionSpec{
		MaxReplicas: graph.Spec.MaxReplicas,
		MinReplicas: graph.Spec.MinReplicas,
		ScaleMetric: (*v1beta1.ScaleMetric)(graph.Spec.ScaleMetric),
		ScaleTarget: graph.Spec.ScaleTarget,
	}

	return objectMeta, componentExtensionSpec
}

/*
Handles bulk of raw deployment logic for Inference graph controller
1. Constructs PodSpec
2. Constructs Meta and Extensionspec
3. Creates a reconciler
4. Set controller references
5. Finally reconcile
*/
func handleInferenceGraphRawDeployment(ctx context.Context, cl client.Client, clientset kubernetes.Interface, scheme *runtime.Scheme,
	graph *v1alpha1.InferenceGraph, routerConfig *RouterConfig,
) (*appsv1.Deployment, *knapis.URL, error) {
	// create desired service object.
	desiredSvc := createInferenceGraphPodSpec(graph, routerConfig)

	objectMeta, componentExtSpec := constructForRawDeployment(graph)

	// create the reconciler
<<<<<<< HEAD
	reconciler, err := raw.NewRawKubeReconciler(ctx, cl, clientset, scheme, constants.InferenceGraphResource, objectMeta, metav1.ObjectMeta{}, &componentExtSpec, desiredSvc, nil)
=======
	reconciler, err := raw.NewRawKubeReconciler(ctx, cl, clientset, scheme, objectMeta, metav1.ObjectMeta{}, &componentExtSpec, desiredSvc, nil, nil, nil, nil, nil, nil)
>>>>>>> b4afaa43
	if err != nil {
		return nil, nil, errors.Wrapf(err, "fails to create NewRawKubeReconciler for inference graph")
	}
	// set Deployment Controller
	for _, deployments := range reconciler.Deployment.DeploymentList {
		if err := controllerutil.SetControllerReference(graph, deployments, scheme); err != nil {
			return nil, reconciler.URL, errors.Wrapf(err, "fails to set deployment owner reference for inference graph")
		}
	}
	// set Service Controller
	for _, svc := range reconciler.Service.ServiceList {
		svc.ObjectMeta.Annotations[constants.OpenshiftServingCertAnnotation] = graph.Name + constants.ServingCertSecretSuffix
		if err := controllerutil.SetControllerReference(graph, svc, scheme); err != nil {
			return nil, reconciler.URL, errors.Wrapf(err, "fails to set service owner reference for inference graph")
		}
	}

	// set autoscaler Controller
	if err := reconciler.Scaler.Autoscaler.SetControllerReferences(graph, scheme); err != nil {
		return nil, reconciler.URL, errors.Wrapf(err, "fails to set autoscaler owner references for inference graph")
	}

	// reconcile
	deployment, err := reconciler.Reconcile(ctx)
	logger.Info("Result of inference graph raw reconcile", "deployment", deployment[0]) // only 1 deployment exist (default deployment)
	logger.Info("Result of reconcile", "err", err)

	if err != nil {
		return deployment[0], reconciler.URL, errors.Wrapf(err, "fails to reconcile inference graph raw")
	}

	return deployment[0], reconciler.URL, nil
}

func handleInferenceGraphRawAuthResources(ctx context.Context, clientset kubernetes.Interface, scheme *runtime.Scheme, graph *v1alpha1.InferenceGraph) error {
	saName := getServiceAccountNameForGraph(graph)

	if graph.GetAnnotations()[constants.ODHKserveRawAuth] == "true" {
		graphGVK, err := apiutil.GVKForObject(graph, scheme)
		if err != nil {
			return errors.Wrapf(err, "fails get GVK for inference graph")
		}
		ownerReference := metav1cfg.OwnerReference().
			WithKind(graphGVK.Kind).
			WithAPIVersion(graphGVK.GroupVersion().String()).
			WithName(graph.GetName()).
			WithUID(graph.UID).
			WithBlockOwnerDeletion(true).
			WithController(true)

		// Create a Service Account that can be used to check auth
		saAuthVerifier := corev1cfg.ServiceAccount(saName, graph.GetNamespace()).
			WithOwnerReferences(ownerReference)
		_, err = clientset.CoreV1().ServiceAccounts(graph.GetNamespace()).Apply(ctx, saAuthVerifier, metav1.ApplyOptions{FieldManager: InferenceGraphControllerName})
		if err != nil {
			return errors.Wrapf(err, "fails to apply auth-verifier service account for inference graph")
		}

		// Bind the required privileges to the Service Account
		err = addAuthPrivilegesToGraphServiceAccount(ctx, clientset, graph)
		if err != nil {
			return err
		}
	} else {
		err := removeAuthPrivilegesFromGraphServiceAccount(ctx, clientset, graph)
		if err != nil {
			return err
		}

		err = deleteGraphServiceAccount(ctx, clientset, graph)
		if err != nil {
			return err
		}
	}

	return nil
}

func addAuthPrivilegesToGraphServiceAccount(ctx context.Context, clientset kubernetes.Interface, graph *v1alpha1.InferenceGraph) error {
	clusterRoleBinding, err := clientset.RbacV1().ClusterRoleBindings().Get(ctx, constants.InferenceGraphAuthCRBName, metav1.GetOptions{})
	if client.IgnoreNotFound(err) != nil {
		return errors.Wrapf(err, "fails to get cluster role binding kserve-inferencegraph-auth-verifiers while configuring inference graph auth")
	}

	saName := getServiceAccountNameForGraph(graph)
	if apierrors.IsNotFound(err) {
		clusterRoleAuxiliary := rbacv1.ClusterRole{}
		rbRoleRef := rbacv1cfg.RoleRef().
			WithKind("ClusterRole").
			WithName("system:auth-delegator").
			WithAPIGroup(clusterRoleAuxiliary.GroupVersionKind().Group)
		rbSubject := rbacv1cfg.Subject().
			WithKind("ServiceAccount").
			WithNamespace(graph.GetNamespace()).
			WithName(saName)
		crbApply := rbacv1cfg.ClusterRoleBinding(constants.InferenceGraphAuthCRBName).
			WithRoleRef(rbRoleRef).
			WithSubjects(rbSubject)

		_, err = clientset.RbacV1().ClusterRoleBindings().Apply(ctx, crbApply, metav1.ApplyOptions{FieldManager: InferenceGraphControllerName})
		if err != nil {
			return errors.Wrapf(err, "fails to apply kserve-inferencegraph-auth-verifiers ClusterRoleBinding for inference graph")
		}
	} else {
		isPresent := false
		for _, subject := range clusterRoleBinding.Subjects {
			if subject.Kind == "ServiceAccount" && subject.Name == saName && subject.Namespace == graph.GetNamespace() {
				isPresent = true
				break
			}
		}
		if !isPresent {
			clusterRoleBinding.Subjects = append(clusterRoleBinding.Subjects, rbacv1.Subject{
				Kind:      "ServiceAccount",
				Name:      saName,
				Namespace: graph.GetNamespace(),
			})
			_, err = clientset.RbacV1().ClusterRoleBindings().Update(ctx, clusterRoleBinding, metav1.UpdateOptions{FieldManager: InferenceGraphControllerName})
			if err != nil {
				return errors.Wrapf(err, "fails to bind privileges for auth verification to inference graph")
			}
		}
	}

	return nil
}

func removeAuthPrivilegesFromGraphServiceAccount(ctx context.Context, clientset kubernetes.Interface, graph *v1alpha1.InferenceGraph) error {
	clusterRole, err := clientset.RbacV1().ClusterRoleBindings().Get(ctx, constants.InferenceGraphAuthCRBName, metav1.GetOptions{})
	if err != nil {
		if apierrors.IsNotFound(err) {
			return nil
		}
		return errors.Wrapf(err, "fails to get cluster role binding kserve-inferencegraph-auth-verifiers while deconfiguring inference graph auth")
	}

	isPresent := false
	saName := getServiceAccountNameForGraph(graph)
	for idx, subject := range clusterRole.Subjects {
		if subject.Kind == "ServiceAccount" && subject.Name == saName && subject.Namespace == graph.GetNamespace() {
			isPresent = true

			// Remove the no longer needed entry
			clusterRole.Subjects[idx] = clusterRole.Subjects[len(clusterRole.Subjects)-1]
			clusterRole.Subjects = clusterRole.Subjects[:len(clusterRole.Subjects)-1]
			break
		}
	}

	if isPresent {
		_, err = clientset.RbacV1().ClusterRoleBindings().Update(ctx, clusterRole, metav1.UpdateOptions{FieldManager: InferenceGraphControllerName})
		if err != nil {
			return errors.Wrapf(err, "fails to remove privileges for auth verification from inference graph")
		}
	}

	return nil
}

func deleteGraphServiceAccount(ctx context.Context, clientset kubernetes.Interface, graph *v1alpha1.InferenceGraph) error {
	saName := getServiceAccountNameForGraph(graph)
	err := clientset.CoreV1().ServiceAccounts(graph.GetNamespace()).Delete(ctx, saName, metav1.DeleteOptions{})
	if client.IgnoreNotFound(err) != nil {
		return errors.Wrapf(err, "fails to delete service account for inference graph while deconfiguring auth")
	}
	return nil
}

func getServiceAccountNameForGraph(graph *v1alpha1.InferenceGraph) string {
	return graph.GetName() + "-auth-verifier"
}

/*
PropagateRawStatus Propagates deployment status onto Inference graph status.
In raw deployment mode, deployment available denotes the ready status for IG
*/
func PropagateRawStatus(graphStatus *v1alpha1.InferenceGraphStatus, deployment *appsv1.Deployment,
	url *apis.URL,
) {
	for _, con := range deployment.Status.Conditions {
		if con.Type == appsv1.DeploymentAvailable {
			graphStatus.URL = url

			conditions := []apis.Condition{
				{
					Type:   apis.ConditionReady,
					Status: corev1.ConditionTrue,
				},
			}
			graphStatus.SetConditions(conditions)
			logger.Info("status propagated:")
			break
		}
	}
	graphStatus.ObservedGeneration = deployment.Status.ObservedGeneration
}<|MERGE_RESOLUTION|>--- conflicted
+++ resolved
@@ -25,18 +25,12 @@
 	"google.golang.org/protobuf/proto"
 	appsv1 "k8s.io/api/apps/v1"
 	corev1 "k8s.io/api/core/v1"
-	rbacv1 "k8s.io/api/rbac/v1"
-	apierrors "k8s.io/apimachinery/pkg/api/errors"
 	metav1 "k8s.io/apimachinery/pkg/apis/meta/v1"
 	"k8s.io/apimachinery/pkg/runtime"
-	corev1cfg "k8s.io/client-go/applyconfigurations/core/v1"
-	metav1cfg "k8s.io/client-go/applyconfigurations/meta/v1"
-	rbacv1cfg "k8s.io/client-go/applyconfigurations/rbac/v1"
 	"k8s.io/client-go/kubernetes"
 	"knative.dev/pkg/apis"
 	knapis "knative.dev/pkg/apis"
 	"sigs.k8s.io/controller-runtime/pkg/client"
-	"sigs.k8s.io/controller-runtime/pkg/client/apiutil"
 	"sigs.k8s.io/controller-runtime/pkg/controller/controllerutil"
 	logf "sigs.k8s.io/controller-runtime/pkg/log"
 
@@ -68,7 +62,6 @@
 				Image:           config.Image,
 				ImagePullPolicy: corev1.PullPolicy(config.ImagePullPolicy),
 				Args: []string{
-					"--enable-tls",
 					"--graph-json",
 					string(bytes),
 				},
@@ -83,77 +76,27 @@
 						Drop: []corev1.Capability{corev1.Capability("ALL")},
 					},
 				},
-				VolumeMounts: []corev1.VolumeMount{
-					{
-						Name:      "openshift-service-ca-bundle",
-						MountPath: "/etc/odh/openshift-service-ca-bundle",
-					},
-				},
-				Env: []corev1.EnvVar{
-					{
-						Name:  "SSL_CERT_FILE",
-						Value: "/etc/odh/openshift-service-ca-bundle/service-ca.crt",
-					},
-				},
-			},
-		},
-		Volumes: []corev1.Volume{
-			{
-				Name: "openshift-service-ca-bundle",
-				VolumeSource: corev1.VolumeSource{
-					ConfigMap: &corev1.ConfigMapVolumeSource{
-						LocalObjectReference: corev1.LocalObjectReference{
-							Name: constants.OpenShiftServiceCaConfigMapName,
-						},
-					},
-				},
 			},
 		},
 		Affinity:                     graph.Spec.Affinity,
-		ServiceAccountName:           "default",
 		AutomountServiceAccountToken: proto.Bool(false), // Inference graph does not need access to api server
 		Tolerations:                  graph.Spec.Tolerations,
 		ImagePullSecrets:             config.GetImagePullSecrets(),
 		NodeSelector:                 graph.Spec.NodeSelector,
 		NodeName:                     graph.Spec.NodeName,
-		// ServiceAccountName:           graph.Spec.ServiceAccountName,
+		ServiceAccountName:           graph.Spec.ServiceAccountName,
 	}
 
 	// Only adding this env variable "PROPAGATE_HEADERS" if router's headers config has the key "propagate"
 	value, exists := config.Headers["propagate"]
 	if exists {
-		propagateEnv := corev1.EnvVar{
-			Name:  constants.RouterHeadersPropagateEnvVar,
-			Value: strings.Join(value, ","),
-		}
-
-		podSpec.Containers[0].Env = append(podSpec.Containers[0].Env, propagateEnv)
-	}
-
-	// If auth is enabled for the InferenceGraph:
-	// * Add --enable-auth argument, to properly secure kserve-router
-	// * Add the --inferencegraph-name argument, so that the router is aware of its name
-	// * Enable auto-mount of the ServiceAccount, because it is required for validating tokens
-	// * Set a non-default ServiceAccount with enough privileges to verify auth
-	if graph.GetAnnotations()[constants.ODHKserveRawAuth] == "true" {
-		podSpec.Containers[0].Args = append(podSpec.Containers[0].Args, "--enable-auth")
-
-		podSpec.Containers[0].Args = append(podSpec.Containers[0].Args, "--inferencegraph-name")
-		podSpec.Containers[0].Args = append(podSpec.Containers[0].Args, graph.GetName())
-
-		podSpec.AutomountServiceAccountToken = proto.Bool(true)
-
-		// In ODH, when auth is enabled, it is required to have the InferenceGraph running
-		// with a ServiceAccount that can query the Kubernetes API to validate tokens
-		// and privileges.
-		// In KServe v0.14 there is no way for users to set the ServiceAccount for an
-		// InferenceGraph. In ODH this is used at our advantage to set a non-default SA
-		// and bind needed privileges for the auth verification.
-		podSpec.ServiceAccountName = graph.GetName() + "-auth-verifier"
-	}
-
-	// In ODH, the readiness probe is using HTTPS
-	podSpec.Containers[0].ReadinessProbe.ProbeHandler.HTTPGet.Scheme = corev1.URISchemeHTTPS
+		podSpec.Containers[0].Env = []corev1.EnvVar{
+			{
+				Name:  constants.RouterHeadersPropagateEnvVar,
+				Value: strings.Join(value, ","),
+			},
+		}
+	}
 
 	return podSpec
 }
@@ -211,11 +154,7 @@
 	objectMeta, componentExtSpec := constructForRawDeployment(graph)
 
 	// create the reconciler
-<<<<<<< HEAD
-	reconciler, err := raw.NewRawKubeReconciler(ctx, cl, clientset, scheme, constants.InferenceGraphResource, objectMeta, metav1.ObjectMeta{}, &componentExtSpec, desiredSvc, nil)
-=======
 	reconciler, err := raw.NewRawKubeReconciler(ctx, cl, clientset, scheme, objectMeta, metav1.ObjectMeta{}, &componentExtSpec, desiredSvc, nil, nil, nil, nil, nil, nil)
->>>>>>> b4afaa43
 	if err != nil {
 		return nil, nil, errors.Wrapf(err, "fails to create NewRawKubeReconciler for inference graph")
 	}
@@ -227,7 +166,6 @@
 	}
 	// set Service Controller
 	for _, svc := range reconciler.Service.ServiceList {
-		svc.ObjectMeta.Annotations[constants.OpenshiftServingCertAnnotation] = graph.Name + constants.ServingCertSecretSuffix
 		if err := controllerutil.SetControllerReference(graph, svc, scheme); err != nil {
 			return nil, reconciler.URL, errors.Wrapf(err, "fails to set service owner reference for inference graph")
 		}
@@ -248,144 +186,6 @@
 	}
 
 	return deployment[0], reconciler.URL, nil
-}
-
-func handleInferenceGraphRawAuthResources(ctx context.Context, clientset kubernetes.Interface, scheme *runtime.Scheme, graph *v1alpha1.InferenceGraph) error {
-	saName := getServiceAccountNameForGraph(graph)
-
-	if graph.GetAnnotations()[constants.ODHKserveRawAuth] == "true" {
-		graphGVK, err := apiutil.GVKForObject(graph, scheme)
-		if err != nil {
-			return errors.Wrapf(err, "fails get GVK for inference graph")
-		}
-		ownerReference := metav1cfg.OwnerReference().
-			WithKind(graphGVK.Kind).
-			WithAPIVersion(graphGVK.GroupVersion().String()).
-			WithName(graph.GetName()).
-			WithUID(graph.UID).
-			WithBlockOwnerDeletion(true).
-			WithController(true)
-
-		// Create a Service Account that can be used to check auth
-		saAuthVerifier := corev1cfg.ServiceAccount(saName, graph.GetNamespace()).
-			WithOwnerReferences(ownerReference)
-		_, err = clientset.CoreV1().ServiceAccounts(graph.GetNamespace()).Apply(ctx, saAuthVerifier, metav1.ApplyOptions{FieldManager: InferenceGraphControllerName})
-		if err != nil {
-			return errors.Wrapf(err, "fails to apply auth-verifier service account for inference graph")
-		}
-
-		// Bind the required privileges to the Service Account
-		err = addAuthPrivilegesToGraphServiceAccount(ctx, clientset, graph)
-		if err != nil {
-			return err
-		}
-	} else {
-		err := removeAuthPrivilegesFromGraphServiceAccount(ctx, clientset, graph)
-		if err != nil {
-			return err
-		}
-
-		err = deleteGraphServiceAccount(ctx, clientset, graph)
-		if err != nil {
-			return err
-		}
-	}
-
-	return nil
-}
-
-func addAuthPrivilegesToGraphServiceAccount(ctx context.Context, clientset kubernetes.Interface, graph *v1alpha1.InferenceGraph) error {
-	clusterRoleBinding, err := clientset.RbacV1().ClusterRoleBindings().Get(ctx, constants.InferenceGraphAuthCRBName, metav1.GetOptions{})
-	if client.IgnoreNotFound(err) != nil {
-		return errors.Wrapf(err, "fails to get cluster role binding kserve-inferencegraph-auth-verifiers while configuring inference graph auth")
-	}
-
-	saName := getServiceAccountNameForGraph(graph)
-	if apierrors.IsNotFound(err) {
-		clusterRoleAuxiliary := rbacv1.ClusterRole{}
-		rbRoleRef := rbacv1cfg.RoleRef().
-			WithKind("ClusterRole").
-			WithName("system:auth-delegator").
-			WithAPIGroup(clusterRoleAuxiliary.GroupVersionKind().Group)
-		rbSubject := rbacv1cfg.Subject().
-			WithKind("ServiceAccount").
-			WithNamespace(graph.GetNamespace()).
-			WithName(saName)
-		crbApply := rbacv1cfg.ClusterRoleBinding(constants.InferenceGraphAuthCRBName).
-			WithRoleRef(rbRoleRef).
-			WithSubjects(rbSubject)
-
-		_, err = clientset.RbacV1().ClusterRoleBindings().Apply(ctx, crbApply, metav1.ApplyOptions{FieldManager: InferenceGraphControllerName})
-		if err != nil {
-			return errors.Wrapf(err, "fails to apply kserve-inferencegraph-auth-verifiers ClusterRoleBinding for inference graph")
-		}
-	} else {
-		isPresent := false
-		for _, subject := range clusterRoleBinding.Subjects {
-			if subject.Kind == "ServiceAccount" && subject.Name == saName && subject.Namespace == graph.GetNamespace() {
-				isPresent = true
-				break
-			}
-		}
-		if !isPresent {
-			clusterRoleBinding.Subjects = append(clusterRoleBinding.Subjects, rbacv1.Subject{
-				Kind:      "ServiceAccount",
-				Name:      saName,
-				Namespace: graph.GetNamespace(),
-			})
-			_, err = clientset.RbacV1().ClusterRoleBindings().Update(ctx, clusterRoleBinding, metav1.UpdateOptions{FieldManager: InferenceGraphControllerName})
-			if err != nil {
-				return errors.Wrapf(err, "fails to bind privileges for auth verification to inference graph")
-			}
-		}
-	}
-
-	return nil
-}
-
-func removeAuthPrivilegesFromGraphServiceAccount(ctx context.Context, clientset kubernetes.Interface, graph *v1alpha1.InferenceGraph) error {
-	clusterRole, err := clientset.RbacV1().ClusterRoleBindings().Get(ctx, constants.InferenceGraphAuthCRBName, metav1.GetOptions{})
-	if err != nil {
-		if apierrors.IsNotFound(err) {
-			return nil
-		}
-		return errors.Wrapf(err, "fails to get cluster role binding kserve-inferencegraph-auth-verifiers while deconfiguring inference graph auth")
-	}
-
-	isPresent := false
-	saName := getServiceAccountNameForGraph(graph)
-	for idx, subject := range clusterRole.Subjects {
-		if subject.Kind == "ServiceAccount" && subject.Name == saName && subject.Namespace == graph.GetNamespace() {
-			isPresent = true
-
-			// Remove the no longer needed entry
-			clusterRole.Subjects[idx] = clusterRole.Subjects[len(clusterRole.Subjects)-1]
-			clusterRole.Subjects = clusterRole.Subjects[:len(clusterRole.Subjects)-1]
-			break
-		}
-	}
-
-	if isPresent {
-		_, err = clientset.RbacV1().ClusterRoleBindings().Update(ctx, clusterRole, metav1.UpdateOptions{FieldManager: InferenceGraphControllerName})
-		if err != nil {
-			return errors.Wrapf(err, "fails to remove privileges for auth verification from inference graph")
-		}
-	}
-
-	return nil
-}
-
-func deleteGraphServiceAccount(ctx context.Context, clientset kubernetes.Interface, graph *v1alpha1.InferenceGraph) error {
-	saName := getServiceAccountNameForGraph(graph)
-	err := clientset.CoreV1().ServiceAccounts(graph.GetNamespace()).Delete(ctx, saName, metav1.DeleteOptions{})
-	if client.IgnoreNotFound(err) != nil {
-		return errors.Wrapf(err, "fails to delete service account for inference graph while deconfiguring auth")
-	}
-	return nil
-}
-
-func getServiceAccountNameForGraph(graph *v1alpha1.InferenceGraph) string {
-	return graph.GetName() + "-auth-verifier"
 }
 
 /*
