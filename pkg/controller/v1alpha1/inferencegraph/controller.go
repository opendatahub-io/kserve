--- conflicted
+++ resolved
@@ -23,10 +23,6 @@
 // +kubebuilder:rbac:groups=serving.knative.dev,resources=services/status,verbs=get;update;patch
 // +kubebuilder:rbac:groups=route.openshift.io,resources=routes,verbs=create;get;update;patch;watch;delete
 // +kubebuilder:rbac:groups=route.openshift.io,resources=routes/status,verbs=get
-<<<<<<< HEAD
-// +kubebuilder:rbac:groups=operator.knative.dev,resources=knativeservings,verbs=get;list;watch
-=======
->>>>>>> 2f5ff73c
 package inferencegraph
 
 import (
@@ -36,13 +32,9 @@
 	"strings"
 
 	"github.com/go-logr/logr"
-<<<<<<< HEAD
+
 	osv1 "github.com/openshift/api/route/v1"
-=======
-
-	osv1 "github.com/openshift/api/route/v1"
-
->>>>>>> 2f5ff73c
+
 	"github.com/pkg/errors"
 	appsv1 "k8s.io/api/apps/v1"
 	corev1 "k8s.io/api/core/v1"
@@ -55,7 +47,6 @@
 	"k8s.io/client-go/kubernetes"
 	"k8s.io/client-go/rest"
 	"k8s.io/client-go/tools/record"
-	operatorv1beta1 "knative.dev/operator/pkg/apis/operator/v1beta1"
 	"knative.dev/pkg/apis"
 	knservingv1 "knative.dev/serving/pkg/apis/serving/v1"
 	ctrl "sigs.k8s.io/controller-runtime"
@@ -150,15 +141,8 @@
 }
 
 func (r *InferenceGraphReconciler) Reconcile(ctx context.Context, req ctrl.Request) (ctrl.Result, error) {
-<<<<<<< HEAD
-	_ = context.Background()
-
-	// Fetch the InferenceGraph instance
-	graph := &v1alpha1api.InferenceGraph{}
-=======
 	// Fetch the InferenceService instance
 	graph := &v1alpha1.InferenceGraph{}
->>>>>>> 2f5ff73c
 	if err := r.Get(ctx, req.NamespacedName, graph); err != nil {
 		if apierr.IsNotFound(err) {
 			// Object not found, return.  Created objects are automatically garbage collected.
@@ -255,12 +239,6 @@
 		if err != nil {
 			return ctrl.Result{}, errors.Wrapf(err, "fails to reconcile resources for auth verification")
 		}
-<<<<<<< HEAD
-
-		// Create inference graph resources such as deployment, service, hpa in raw deployment mode
-		deployment, url, err := handleInferenceGraphRawDeployment(r.Client, r.Clientset, r.Scheme, graph, routerConfig)
-=======
->>>>>>> 2f5ff73c
 
 		// Create inference graph resources such as deployment, service, hpa in raw deployment mode
 		deployment, url, err := handleInferenceGraphRawDeployment(ctx, r.Client, r.Clientset, r.Scheme, graph, routerConfig)
@@ -308,25 +286,6 @@
 			return reconcile.Result{Requeue: false}, reconcile.TerminalError(fmt.Errorf("the resolved deployment mode of InferenceGraph '%s' is Serverless, but Knative Services are not available", graph.Name))
 		}
 
-		// Abort if Knative KnativeServings are not available
-		knServingFound, knServingCheckErr := utils.IsCrdAvailable(r.ClientConfig, operatorv1beta1.SchemeGroupVersion.String(), constants.KnativeServingKind)
-		if knServingCheckErr != nil {
-			return reconcile.Result{}, knServingCheckErr
-		}
-
-		if !knServingFound {
-			r.Recorder.Event(graph, v1.EventTypeWarning, "ServerlessModeRejected",
-				"It is not possible to use Serverless deployment mode when Knative KnativeServings are not available")
-			return reconcile.Result{Requeue: false}, reconcile.TerminalError(fmt.Errorf("the resolved deployment mode of InferenceGraph '%s' is Serverless, but Knative KnativeServings are not available", graph.Name))
-		}
-
-		desired, err := createKnativeService(r.Client, graph.ObjectMeta, graph, routerConfig)
-		if err != nil {
-			return ctrl.Result{}, errors.Wrapf(err, "fails to create new knative service")
-		}
-
-<<<<<<< HEAD
-=======
 		// Retrieve the allow-zero-initial-scale value from the knative autoscaler configuration.
 		allowZeroInitialScale, err := knutils.CheckZeroInitialScaleAllowed(ctx, r.Clientset)
 		if err != nil {
@@ -337,7 +296,6 @@
 
 		desired := createKnativeService(graph.ObjectMeta, graph, routerConfig)
 
->>>>>>> 2f5ff73c
 		err = controllerutil.SetControllerReference(graph, desired, r.Scheme)
 		if err != nil {
 			return reconcile.Result{}, err
@@ -421,21 +379,7 @@
 	return nil
 }
 
-<<<<<<< HEAD
-func (r *InferenceGraphReconciler) onDeleteCleanup(ctx context.Context, graph *v1alpha1api.InferenceGraph) error {
-	if err := removeAuthPrivilegesFromGraphServiceAccount(ctx, r.Clientset, graph); err != nil {
-		return err
-	}
-	if err := deleteGraphServiceAccount(ctx, r.Clientset, graph); err != nil {
-		return err
-	}
-	return nil
-}
-
-func (r *InferenceGraphReconciler) SetupWithManager(mgr ctrl.Manager, deployConfig *v1beta1api.DeployConfig) error {
-=======
 func (r *InferenceGraphReconciler) SetupWithManager(mgr ctrl.Manager, deployConfig *v1beta1.DeployConfig) error {
->>>>>>> 2f5ff73c
 	r.ClientConfig = mgr.GetConfig()
 
 	ksvcFound, err := utils.IsCrdAvailable(r.ClientConfig, knservingv1.SchemeGroupVersion.String(), constants.KnativeServiceKind)
@@ -444,11 +388,7 @@
 	}
 
 	ctrlBuilder := ctrl.NewControllerManagedBy(mgr).
-<<<<<<< HEAD
-		For(&v1alpha1api.InferenceGraph{}).
-=======
 		For(&v1alpha1.InferenceGraph{}).
->>>>>>> 2f5ff73c
 		Owns(&appsv1.Deployment{}).
 		Owns(&osv1.Route{})
 
