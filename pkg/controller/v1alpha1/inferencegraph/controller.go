/*
Copyright 2022 The KServe Authors.

Licensed under the Apache License, Version 2.0 (the "License");
you may not use this file except in compliance with the License.
You may obtain a copy of the License at

    http://www.apache.org/licenses/LICENSE-2.0

Unless required by applicable law or agreed to in writing, software
distributed under the License is distributed on an "AS IS" BASIS,
WITHOUT WARRANTIES OR CONDITIONS OF ANY KIND, either express or implied.
See the License for the specific language governing permissions and
limitations under the License.
*/

// +kubebuilder:rbac:groups=serving.kserve.io,resources=inferencegraphs;inferencegraphs/finalizers,verbs=get;list;watch;create;update;patch;delete
// +kubebuilder:rbac:groups=serving.kserve.io,resources=inferencegraphs/status,verbs=get;update;patch
// +kubebuilder:rbac:groups=serving.knative.dev,resources=services,verbs=get;list;watch;create;update;patch;delete
// +kubebuilder:rbac:groups=serving.knative.dev,resources=services/finalizers,verbs=get;list;watch;create;update;patch;delete
// +kubebuilder:rbac:groups=serving.knative.dev,resources=services/status,verbs=get;update;patch
package inferencegraph

import (
	"context"
	"encoding/json"
	"fmt"
<<<<<<< HEAD
	appsv1 "k8s.io/api/apps/v1"
	"k8s.io/client-go/util/retry"

	"github.com/go-logr/logr"
	v1alpha1api "github.com/kserve/kserve/pkg/apis/serving/v1alpha1"
	"github.com/kserve/kserve/pkg/apis/serving/v1beta1"
	v1beta1api "github.com/kserve/kserve/pkg/apis/serving/v1beta1"
	"github.com/kserve/kserve/pkg/constants"
	isvcutils "github.com/kserve/kserve/pkg/controller/v1beta1/inferenceservice/utils"
=======

	"github.com/go-logr/logr"
>>>>>>> 7536608c
	"github.com/kserve/kserve/pkg/utils"
	"github.com/pkg/errors"
	appsv1 "k8s.io/api/apps/v1"
	v1 "k8s.io/api/core/v1"
	"k8s.io/apimachinery/pkg/api/equality"
	apierr "k8s.io/apimachinery/pkg/api/errors"
	"k8s.io/apimachinery/pkg/api/resource"
	metav1 "k8s.io/apimachinery/pkg/apis/meta/v1"
	"k8s.io/apimachinery/pkg/runtime"
	"k8s.io/apimachinery/pkg/types"
<<<<<<< HEAD
=======
	"k8s.io/client-go/kubernetes"
>>>>>>> 7536608c
	"k8s.io/client-go/rest"
	"k8s.io/client-go/tools/record"
	"knative.dev/pkg/apis"
	knservingv1 "knative.dev/serving/pkg/apis/serving/v1"
	ctrl "sigs.k8s.io/controller-runtime"
	"sigs.k8s.io/controller-runtime/pkg/client"
	"sigs.k8s.io/controller-runtime/pkg/controller/controllerutil"
	"sigs.k8s.io/controller-runtime/pkg/reconcile"

	v1alpha1api "github.com/kserve/kserve/pkg/apis/serving/v1alpha1"
	"github.com/kserve/kserve/pkg/apis/serving/v1beta1"
	v1beta1api "github.com/kserve/kserve/pkg/apis/serving/v1beta1"
	"github.com/kserve/kserve/pkg/constants"
	isvcutils "github.com/kserve/kserve/pkg/controller/v1beta1/inferenceservice/utils"
)

// InferenceGraphReconciler reconciles a InferenceGraph object
type InferenceGraphReconciler struct {
	client.Client
	ClientConfig *rest.Config
<<<<<<< HEAD
=======
	Clientset    kubernetes.Interface
>>>>>>> 7536608c
	Log          logr.Logger
	Scheme       *runtime.Scheme
	Recorder     record.EventRecorder
}

// InferenceGraphState describes the Readiness of the InferenceGraph
type InferenceGraphState string

const (
	InferenceGraphNotReadyState InferenceGraphState = "InferenceGraphNotReady"
	InferenceGraphReadyState    InferenceGraphState = "InferenceGraphReady"
)

type RouterConfig struct {
	Image         string `json:"image"`
	CpuRequest    string `json:"cpuRequest"`
	CpuLimit      string `json:"cpuLimit"`
	MemoryRequest string `json:"memoryRequest"`
	MemoryLimit   string `json:"memoryLimit"`
	/*
		Example of how to add headers in router config:
		headers: {
		 "propagate": [
			"Custom-Header1",
			"Custom-Header2"
		  ]
		}
		Note: Making Headers, a map of strings, gives the flexibility to extend it in the future to support adding more
		operations on headers. For example: Similar to "propagate" operation, one can add "transform" operation if they
		want to transform headers keys or values before passing down to nodes.
	*/
	Headers map[string][]string `json:"headers"`
}

func getRouterConfigs(configMap *v1.ConfigMap) (*RouterConfig, error) {

	routerConfig := &RouterConfig{}
	if agentConfigValue, ok := configMap.Data["router"]; ok {
		err := json.Unmarshal([]byte(agentConfigValue), &routerConfig)
		if err != nil {
			panic(fmt.Errorf("Unable to unmarshall agent json string due to %v ", err))
		}
	}

	//Ensure that we set proper values for CPU/Memory Limit/Request
	resourceDefaults := []string{routerConfig.MemoryRequest,
		routerConfig.MemoryLimit,
		routerConfig.CpuRequest,
		routerConfig.CpuLimit}
	for _, key := range resourceDefaults {
		_, err := resource.ParseQuantity(key)
		if err != nil {
			return routerConfig, fmt.Errorf("Failed to parse resource configuration for router: %q",
				err.Error())
		}
	}

	return routerConfig, nil
}

func (r *InferenceGraphReconciler) Reconcile(ctx context.Context, req ctrl.Request) (ctrl.Result, error) {
	_ = context.Background()

	// Fetch the InferenceService instance
	graph := &v1alpha1api.InferenceGraph{}
	if err := r.Get(ctx, req.NamespacedName, graph); err != nil {
		if apierr.IsNotFound(err) {
			// Object not found, return.  Created objects are automatically garbage collected.
			// For additional cleanup logic use finalizers.
			return reconcile.Result{}, nil
		}
		return reconcile.Result{}, err
	}

	r.Log.Info("Reconciling inference graph", "apiVersion", graph.APIVersion, "graph", graph.Name)
	configMap, err := r.Clientset.CoreV1().ConfigMaps(constants.KServeNamespace).Get(context.TODO(), constants.InferenceServiceConfigMapName, metav1.GetOptions{})
	if err != nil {
		r.Log.Error(err, "Failed to find config map", "name", constants.InferenceServiceConfigMapName)
		return reconcile.Result{}, err
	}
	routerConfig, err := getRouterConfigs(configMap)
	if err != nil {
		return reconcile.Result{}, err
	}
	// resolve service urls
	for node, router := range graph.Spec.Nodes {
		for i, route := range router.Steps {
			isvc := v1beta1.InferenceService{}
			if route.ServiceName != "" {
				err := r.Client.Get(ctx, types.NamespacedName{Namespace: graph.Namespace, Name: route.ServiceName}, &isvc)
				if err == nil {
					if graph.Spec.Nodes[node].Steps[i].ServiceURL == "" {
						serviceUrl, err := isvcutils.GetPredictorEndpoint(&isvc)
						if err == nil {
							graph.Spec.Nodes[node].Steps[i].ServiceURL = serviceUrl
						} else {
							r.Log.Info("inference service is not ready", "name", route.ServiceName)
							return reconcile.Result{Requeue: true}, errors.Wrapf(err, "service %s is not ready", route.ServiceName)
						}
					}

				} else {
					r.Log.Info("inference service is not found", "name", route.ServiceName)
					return reconcile.Result{Requeue: true}, errors.Wrapf(err, "Failed to find graph service %s", route.ServiceName)
				}
			}
		}
	}
	deployConfig, err := v1beta1api.NewDeployConfig(r.Clientset)
	if err != nil {
		return reconcile.Result{}, errors.Wrapf(err, "fails to create DeployConfig")
	}

	deploymentMode := isvcutils.GetDeploymentMode(graph.ObjectMeta.Annotations, deployConfig)
	r.Log.Info("Inference graph deployment ", "deployment mode ", deploymentMode)
	if deploymentMode == constants.RawDeployment {
<<<<<<< HEAD
		err := fmt.Errorf("RawDeployment mode is not supported for InferenceGraph")
		r.Log.Error(err, "name", graph.GetName())
		return reconcile.Result{}, err
	}

	// Abort if Knative Services are not available
	ksvcAvailable, checkKsvcErr := utils.IsCrdAvailable(r.ClientConfig, knservingv1.SchemeGroupVersion.String(), constants.KnativeServiceKind)
	if err != nil {
		return reconcile.Result{}, checkKsvcErr
	}

	if !ksvcAvailable {
		r.Recorder.Event(graph, v1.EventTypeWarning, "ServerlessModeRejected",
			"It is not possible to use Serverless deployment mode when Knative Services are not available")
		return reconcile.Result{Requeue: false}, nil
	}

	//@TODO check raw deployment mode
	desired := createKnativeService(graph.ObjectMeta, graph, routerConfig)
	err = controllerutil.SetControllerReference(graph, desired, r.Scheme)
	if err != nil {
		return reconcile.Result{}, err
	}
	knativeReconciler := NewGraphKnativeServiceReconciler(r.Client, r.Scheme, desired)
	ksvcStatus, err := knativeReconciler.Reconcile()
	if err != nil {
		r.Log.Error(err, "failed to reconcile inference graph ksvc", "name", graph.GetName())
		return reconcile.Result{}, errors.Wrapf(err, "fails to reconcile inference graph ksvc")
	}
=======
		//Create inference graph resources such as deployment, service, hpa in raw deployment mode
		deployment, url, err := handleInferenceGraphRawDeployment(r.Client, r.Clientset, r.Scheme, graph, routerConfig)
>>>>>>> 7536608c

		if err != nil {
			return ctrl.Result{}, errors.Wrapf(err, "fails to reconcile inference graph raw deployment")
		}

		r.Log.Info("Inference graph raw", "deployment conditions", deployment.Status.Conditions)
		igAvailable := false
		for _, con := range deployment.Status.Conditions {
			if con.Type == appsv1.DeploymentAvailable {
				igAvailable = true
				break
			}
		}
		if !igAvailable {
			//If Deployment resource not yet available, IG is not available as well. Reconcile again.
			return reconcile.Result{Requeue: true}, errors.Wrapf(err,
				"Failed to find inference graph deployment  %s", graph.Name)
		}
		logger.Info("Inference graph raw before propagate status")
		PropagateRawStatus(&graph.Status, deployment, url)
	} else {
		// Abort if Knative Services are not available
		ksvcAvailable, checkKsvcErr := utils.IsCrdAvailable(r.ClientConfig, knservingv1.SchemeGroupVersion.String(), constants.KnativeServiceKind)
		if err != nil {
			return reconcile.Result{}, checkKsvcErr
		}

		if !ksvcAvailable {
			r.Recorder.Event(graph, v1.EventTypeWarning, "ServerlessModeRejected",
				"It is not possible to use Serverless deployment mode when Knative Services are not available")
			return reconcile.Result{Requeue: false}, reconcile.TerminalError(fmt.Errorf("the resolved deployment mode of InferenceGraph '%s' is Serverless, but Knative Serving is not available", graph.Name))
		}

		//@TODO check raw deployment mode
		desired := createKnativeService(graph.ObjectMeta, graph, routerConfig)
		err = controllerutil.SetControllerReference(graph, desired, r.Scheme)
		if err != nil {
			return reconcile.Result{}, err
		}
		knativeReconciler := NewGraphKnativeServiceReconciler(r.Client, r.Scheme, desired)
		ksvcStatus, err := knativeReconciler.Reconcile()
		if err != nil {
			r.Log.Error(err, "failed to reconcile inference graph ksvc", "name", graph.GetName())
			return reconcile.Result{}, errors.Wrapf(err, "fails to reconcile inference graph ksvc")
		}

		r.Log.Info("updating inference graph status", "status", ksvcStatus)
		graph.Status.Conditions = ksvcStatus.Status.Conditions
		//@TODO Need to check the status of all the graph components, find the inference services from all the nodes and collect the status
		for _, con := range ksvcStatus.Status.Conditions {
			if con.Type == apis.ConditionReady {
				if con.Status == "True" {
					graph.Status.URL = ksvcStatus.URL
				} else {
					graph.Status.URL = nil
				}
			}
		}
	}

	if err := r.updateStatus(graph); err != nil {
		r.Recorder.Eventf(graph, v1.EventTypeWarning, "InternalError", err.Error())
		return reconcile.Result{}, err
	}

	return ctrl.Result{}, nil
}

func (r *InferenceGraphReconciler) updateStatus(desiredGraph *v1alpha1api.InferenceGraph) error {
	graph := &v1alpha1api.InferenceGraph{}
	namespacedName := types.NamespacedName{Name: desiredGraph.Name, Namespace: desiredGraph.Namespace}
	if err := r.Get(context.TODO(), namespacedName, graph); err != nil {
		return err
	}

	wasReady := inferenceGraphReadiness(graph.Status)
	if equality.Semantic.DeepEqual(graph.Status, desiredGraph.Status) {
		// If we didn't change anything then don't call updateStatus.
		// This is important because the copy we loaded from the informer's
		// cache may be stale and we don't want to overwrite a prior update
		// to status with this stale state.
	} else if err := r.Status().Update(context.TODO(), desiredGraph); err != nil {
		r.Log.Error(err, "Failed to update InferenceGraph status", "InferenceGraph", desiredGraph.Name)
		r.Recorder.Eventf(desiredGraph, v1.EventTypeWarning, "UpdateFailed",
			"Failed to update status for InferenceGraph %q: %v", desiredGraph.Name, err)
		return errors.Wrapf(err, "fails to update InferenceGraph status")
	} else {
		r.Log.Info("updated InferenceGraph status", "InferenceGraph", desiredGraph.Name)
		// If there was a difference and there was no error.
		isReady := inferenceGraphReadiness(desiredGraph.Status)
		if wasReady && !isReady { // Moved to NotReady State
			r.Recorder.Eventf(desiredGraph, v1.EventTypeWarning, string(InferenceGraphNotReadyState),
				fmt.Sprintf("InferenceGraph [%v] is no longer Ready", desiredGraph.GetName()))
		} else if !wasReady && isReady { // Moved to Ready State
			r.Recorder.Eventf(desiredGraph, v1.EventTypeNormal, string(InferenceGraphReadyState),
				fmt.Sprintf("InferenceGraph [%v] is Ready", desiredGraph.GetName()))
		}
	}
	return nil
}

func inferenceGraphReadiness(status v1alpha1api.InferenceGraphStatus) bool {
	return status.Conditions != nil &&
		status.GetCondition(apis.ConditionReady) != nil &&
		status.GetCondition(apis.ConditionReady).Status == v1.ConditionTrue
}

func (r *InferenceGraphReconciler) SetupWithManager(mgr ctrl.Manager, deployConfig *v1beta1api.DeployConfig) error {
	r.ClientConfig = mgr.GetConfig()

	ksvcFound, err := utils.IsCrdAvailable(r.ClientConfig, knservingv1.SchemeGroupVersion.String(), constants.KnativeServiceKind)
	if err != nil {
		return err
	}

	ctrlBuilder := ctrl.NewControllerManagedBy(mgr).
		For(&v1alpha1api.InferenceGraph{}).
		Owns(&appsv1.Deployment{})

	if ksvcFound {
		ctrlBuilder = ctrlBuilder.Owns(&knservingv1.Service{})
	} else {
		r.Log.Info("The InferenceGraph controller won't watch serving.knative.dev/v1/Service resources because the CRD is not available.")
	}

	return ctrlBuilder.Complete(r)
}<|MERGE_RESOLUTION|>--- conflicted
+++ resolved
@@ -25,20 +25,8 @@
 	"context"
 	"encoding/json"
 	"fmt"
-<<<<<<< HEAD
-	appsv1 "k8s.io/api/apps/v1"
-	"k8s.io/client-go/util/retry"
 
 	"github.com/go-logr/logr"
-	v1alpha1api "github.com/kserve/kserve/pkg/apis/serving/v1alpha1"
-	"github.com/kserve/kserve/pkg/apis/serving/v1beta1"
-	v1beta1api "github.com/kserve/kserve/pkg/apis/serving/v1beta1"
-	"github.com/kserve/kserve/pkg/constants"
-	isvcutils "github.com/kserve/kserve/pkg/controller/v1beta1/inferenceservice/utils"
-=======
-
-	"github.com/go-logr/logr"
->>>>>>> 7536608c
 	"github.com/kserve/kserve/pkg/utils"
 	"github.com/pkg/errors"
 	appsv1 "k8s.io/api/apps/v1"
@@ -49,10 +37,7 @@
 	metav1 "k8s.io/apimachinery/pkg/apis/meta/v1"
 	"k8s.io/apimachinery/pkg/runtime"
 	"k8s.io/apimachinery/pkg/types"
-<<<<<<< HEAD
-=======
 	"k8s.io/client-go/kubernetes"
->>>>>>> 7536608c
 	"k8s.io/client-go/rest"
 	"k8s.io/client-go/tools/record"
 	"knative.dev/pkg/apis"
@@ -73,10 +58,7 @@
 type InferenceGraphReconciler struct {
 	client.Client
 	ClientConfig *rest.Config
-<<<<<<< HEAD
-=======
 	Clientset    kubernetes.Interface
->>>>>>> 7536608c
 	Log          logr.Logger
 	Scheme       *runtime.Scheme
 	Recorder     record.EventRecorder
@@ -193,40 +175,8 @@
 	deploymentMode := isvcutils.GetDeploymentMode(graph.ObjectMeta.Annotations, deployConfig)
 	r.Log.Info("Inference graph deployment ", "deployment mode ", deploymentMode)
 	if deploymentMode == constants.RawDeployment {
-<<<<<<< HEAD
-		err := fmt.Errorf("RawDeployment mode is not supported for InferenceGraph")
-		r.Log.Error(err, "name", graph.GetName())
-		return reconcile.Result{}, err
-	}
-
-	// Abort if Knative Services are not available
-	ksvcAvailable, checkKsvcErr := utils.IsCrdAvailable(r.ClientConfig, knservingv1.SchemeGroupVersion.String(), constants.KnativeServiceKind)
-	if err != nil {
-		return reconcile.Result{}, checkKsvcErr
-	}
-
-	if !ksvcAvailable {
-		r.Recorder.Event(graph, v1.EventTypeWarning, "ServerlessModeRejected",
-			"It is not possible to use Serverless deployment mode when Knative Services are not available")
-		return reconcile.Result{Requeue: false}, nil
-	}
-
-	//@TODO check raw deployment mode
-	desired := createKnativeService(graph.ObjectMeta, graph, routerConfig)
-	err = controllerutil.SetControllerReference(graph, desired, r.Scheme)
-	if err != nil {
-		return reconcile.Result{}, err
-	}
-	knativeReconciler := NewGraphKnativeServiceReconciler(r.Client, r.Scheme, desired)
-	ksvcStatus, err := knativeReconciler.Reconcile()
-	if err != nil {
-		r.Log.Error(err, "failed to reconcile inference graph ksvc", "name", graph.GetName())
-		return reconcile.Result{}, errors.Wrapf(err, "fails to reconcile inference graph ksvc")
-	}
-=======
 		//Create inference graph resources such as deployment, service, hpa in raw deployment mode
 		deployment, url, err := handleInferenceGraphRawDeployment(r.Client, r.Clientset, r.Scheme, graph, routerConfig)
->>>>>>> 7536608c
 
 		if err != nil {
 			return ctrl.Result{}, errors.Wrapf(err, "fails to reconcile inference graph raw deployment")
