/*
Copyright 2021 The KServe Authors.

Licensed under the Apache License, Version 2.0 (the "License");
you may not use this file except in compliance with the License.
You may obtain a copy of the License at

    http://www.apache.org/licenses/LICENSE-2.0

Unless required by applicable law or agreed to in writing, software
distributed under the License is distributed on an "AS IS" BASIS,
WITHOUT WARRANTIES OR CONDITIONS OF ANY KIND, either express or implied.
See the License for the specific language governing permissions and
limitations under the License.
*/

package inferencegraph

import (
	"context"
	"fmt"
	"strconv"
	"time"

	. "github.com/onsi/ginkgo/v2"
	. "github.com/onsi/gomega"
	osv1 "github.com/openshift/api/route/v1"
	"google.golang.org/protobuf/proto"
	appsv1 "k8s.io/api/apps/v1"
	corev1 "k8s.io/api/core/v1"
	rbacv1 "k8s.io/api/rbac/v1"
	"k8s.io/apimachinery/pkg/api/errors"

	"k8s.io/apimachinery/pkg/api/resource"
	metav1 "k8s.io/apimachinery/pkg/apis/meta/v1"
	"k8s.io/apimachinery/pkg/types"
	"k8s.io/client-go/kubernetes/scheme"
	operatorv1beta1 "knative.dev/operator/pkg/apis/operator/v1beta1"
	"knative.dev/pkg/kmp"
	"knative.dev/serving/pkg/apis/autoscaling"
	knservingv1 "knative.dev/serving/pkg/apis/serving/v1"
	"sigs.k8s.io/controller-runtime/pkg/client"
	"sigs.k8s.io/controller-runtime/pkg/client/apiutil"
	"sigs.k8s.io/controller-runtime/pkg/reconcile"

	"github.com/kserve/kserve/pkg/apis/serving/v1alpha1"
	"github.com/kserve/kserve/pkg/constants"
	"github.com/kserve/kserve/pkg/utils"
)

var _ = Describe("Inference Graph controller test", func() {
	// Define utility constants for object names and testing timeouts/durations and intervals.
	const (
		timeout  = time.Second * 10
		interval = time.Millisecond * 250
		domain   = "example.com"
	)

	configs := map[string]string{
		"router": `{
					  "image": "kserve/router:v0.10.0",
					  "memoryRequest": "100Mi",
					  "memoryLimit": "500Mi",
					  "cpuRequest": "100m",
					  "cpuLimit": "100m",
					  "headers": {
						"propagate": [
						  "Authorization",
						  "Intuit_tid"
						]
					  }
				}`,
		"oauthProxy": `{
					"image": "registry.redhat.io/openshift4/ose-oauth-proxy@sha256:8507daed246d4d367704f7d7193233724acf1072572e1226ca063c066b858ecf",
					"memoryRequest": "64Mi",
					"memoryLimit": "128Mi",
					"cpuRequest": "100m",
					"cpuLimit": "200m"
				}`,
	}

	expectedReadinessProbe := constants.GetRouterReadinessProbe()

<<<<<<< HEAD
	Context("with knative configured to allow zero initial scale", func() {
		When("an InferenceGraph with min-scale:0 annotation is created", func() {
			It("should create a knative service with initial-scale:0 and min-scale:0 annotations", func() {
=======
	Context("with knative configured to not allow zero initial scale", func() {
		When("an InferenceGraph with 0 minReplicas and 0 maxReplicas is created", func() {
			It("should create a knative service with initial-scale of 1, min-scale of 0, and max-scale of 0", func() {
				// Create configmap
>>>>>>> d413fc2f
				configMap := &corev1.ConfigMap{
					ObjectMeta: metav1.ObjectMeta{
						Name:      constants.InferenceServiceConfigMapName,
						Namespace: constants.KServeNamespace,
					},
					Data: configs,
				}
				Expect(k8sClient.Create(context.TODO(), configMap)).NotTo(HaveOccurred())
				defer k8sClient.Delete(context.TODO(), configMap)
<<<<<<< HEAD
=======

				// Create InferenceGraph
>>>>>>> d413fc2f
				graphName := "initialscale1"
				expectedRequest := reconcile.Request{NamespacedName: types.NamespacedName{Name: graphName, Namespace: "default"}}
				serviceKey := expectedRequest.NamespacedName
				ctx := context.Background()
<<<<<<< HEAD
				minScale := int32(1)
=======
				var minScale int32 = 0
>>>>>>> d413fc2f
				ig := &v1alpha1.InferenceGraph{
					ObjectMeta: metav1.ObjectMeta{
						Name:      serviceKey.Name,
						Namespace: serviceKey.Namespace,
<<<<<<< HEAD
						Annotations: map[string]string{
							constants.MinScaleAnnotationKey: "0",
						},
=======
>>>>>>> d413fc2f
					},
					Spec: v1alpha1.InferenceGraphSpec{
						MinReplicas: &minScale,
						Nodes: map[string]v1alpha1.InferenceRouter{
							v1alpha1.GraphRootNodeName: {
								RouterType: v1alpha1.Sequence,
								Steps: []v1alpha1.InferenceStep{
									{
										InferenceTarget: v1alpha1.InferenceTarget{
											ServiceURL: "http://someservice.exmaple.com",
										},
									},
								},
							},
						},
					},
				}
				Expect(k8sClient.Create(ctx, ig)).Should(Succeed())
				defer k8sClient.Delete(ctx, ig)

<<<<<<< HEAD
				actualKnServiceCreated := &knservingv1.Service{}
				Eventually(func() error {
					return k8sClient.Get(context.TODO(), serviceKey, actualKnServiceCreated)
				}, timeout).
					Should(Succeed())

				Expect(actualKnServiceCreated.Spec.Template.Annotations[constants.InitialScaleAnnotationKey]).To(Equal("0"))
				Expect(actualKnServiceCreated.Spec.Template.Annotations[constants.MinScaleAnnotationKey]).To(Equal("0"))
			})
		})
		When("an InferenceGraph without min-scale annotation is created", func() {
			It("should create a knative service with no initial-scale annotation and min-scale annotation equal to the default min replicas value", func() {
=======
				actualService := &knservingv1.Service{}
				Eventually(func() error {
					return k8sClient.Get(context.TODO(), serviceKey, actualService)
				}, timeout).
					Should(Succeed())

				Expect(actualService.Spec.Template.Annotations[autoscaling.InitialScaleAnnotationKey]).To(Equal("1"))
				Expect(actualService.Spec.Template.Annotations[autoscaling.MinScaleAnnotationKey]).To(Equal("0"))
				Expect(actualService.Spec.Template.Annotations[autoscaling.MaxScaleAnnotationKey]).To(Equal("0"))
			})
		})
		When("an InferenceGraph with nil minReplicas and 0 maxReplicas is created", func() {
			It(fmt.Sprintf(
				"should create a knative service with initial-scale of %d, min-scale of %d, and max-scale of 0",
				constants.DefaultMinReplicas,
				constants.DefaultMinReplicas,
			), func() {
				// Create configmap
>>>>>>> d413fc2f
				configMap := &corev1.ConfigMap{
					ObjectMeta: metav1.ObjectMeta{
						Name:      constants.InferenceServiceConfigMapName,
						Namespace: constants.KServeNamespace,
					},
					Data: configs,
				}
				Expect(k8sClient.Create(context.TODO(), configMap)).NotTo(HaveOccurred())
				defer k8sClient.Delete(context.TODO(), configMap)
<<<<<<< HEAD
=======

				// Create InferenceGraph
>>>>>>> d413fc2f
				graphName := "initialscale2"
				expectedRequest := reconcile.Request{NamespacedName: types.NamespacedName{Name: graphName, Namespace: "default"}}
				serviceKey := expectedRequest.NamespacedName
				ctx := context.Background()
<<<<<<< HEAD
				minScale := int32(1)
=======
>>>>>>> d413fc2f
				ig := &v1alpha1.InferenceGraph{
					ObjectMeta: metav1.ObjectMeta{
						Name:      serviceKey.Name,
						Namespace: serviceKey.Namespace,
					},
					Spec: v1alpha1.InferenceGraphSpec{
<<<<<<< HEAD
=======
						Nodes: map[string]v1alpha1.InferenceRouter{
							v1alpha1.GraphRootNodeName: {
								RouterType: v1alpha1.Sequence,
								Steps: []v1alpha1.InferenceStep{
									{
										InferenceTarget: v1alpha1.InferenceTarget{
											ServiceURL: "http://someservice.exmaple.com",
										},
									},
								},
							},
						},
					},
				}
				Expect(k8sClient.Create(ctx, ig)).Should(Succeed())
				defer k8sClient.Delete(ctx, ig)

				actualService := &knservingv1.Service{}
				Eventually(func() error {
					return k8sClient.Get(context.TODO(), serviceKey, actualService)
				}, timeout).
					Should(Succeed())

				Expect(actualService.Spec.Template.Annotations[autoscaling.InitialScaleAnnotationKey]).To(Equal(strconv.Itoa(int(constants.DefaultMinReplicas))))
				Expect(actualService.Spec.Template.Annotations[autoscaling.MinScaleAnnotationKey]).To(Equal(strconv.Itoa(int(constants.DefaultMinReplicas))))
				Expect(actualService.Spec.Template.Annotations[autoscaling.MaxScaleAnnotationKey]).To(Equal("0"))
			})
		})
		When("an InferenceGraph is created with an initial-scale annotation", func() {
			It("should override the default initial scale value with the annotation value", func() {
				// Create configmap
				configMap := &corev1.ConfigMap{
					ObjectMeta: metav1.ObjectMeta{
						Name:      constants.InferenceServiceConfigMapName,
						Namespace: constants.KServeNamespace,
					},
					Data: configs,
				}
				Expect(k8sClient.Create(context.TODO(), configMap)).NotTo(HaveOccurred())
				defer k8sClient.Delete(context.TODO(), configMap)

				// Create InferenceGraph
				graphName := "initialscale3"
				expectedRequest := reconcile.Request{NamespacedName: types.NamespacedName{Name: graphName, Namespace: "default"}}
				serviceKey := expectedRequest.NamespacedName
				ctx := context.Background()
				var minScale int32 = 2
				ig := &v1alpha1.InferenceGraph{
					ObjectMeta: metav1.ObjectMeta{
						Name:      serviceKey.Name,
						Namespace: serviceKey.Namespace,
						Annotations: map[string]string{
							autoscaling.InitialScaleAnnotationKey: "0",
						},
					},
					Spec: v1alpha1.InferenceGraphSpec{
>>>>>>> d413fc2f
						MinReplicas: &minScale,
						Nodes: map[string]v1alpha1.InferenceRouter{
							v1alpha1.GraphRootNodeName: {
								RouterType: v1alpha1.Sequence,
								Steps: []v1alpha1.InferenceStep{
									{
										InferenceTarget: v1alpha1.InferenceTarget{
											ServiceURL: "http://someservice.exmaple.com",
										},
									},
								},
							},
						},
					},
				}
				Expect(k8sClient.Create(ctx, ig)).Should(Succeed())
				defer k8sClient.Delete(ctx, ig)

<<<<<<< HEAD
				actualKnServiceCreated := &knservingv1.Service{}
				Eventually(func() error {
					return k8sClient.Get(context.TODO(), serviceKey, actualKnServiceCreated)
				}, timeout).
					Should(Succeed())

				Expect(actualKnServiceCreated.Spec.Template.Annotations[constants.MinScaleAnnotationKey]).To(Equal(strconv.Itoa(int(constants.DefaultMinReplicas))))
				Expect(constants.InitialScaleAnnotationKey).ShouldNot(BeKeyOf(actualKnServiceCreated.Spec.Template.Annotations))
			})
		})
	})
	Context("with knative configured to not allow zero initial scale", func() {
		BeforeEach(func() {
			// Update the existing knativeserving custom resource to set allow-zero-initial-scale to false
			knativeService := &operatorv1beta1.KnativeServing{}
			Expect(k8sClient.Get(context.TODO(), types.NamespacedName{Name: constants.DefaultKnServingName, Namespace: constants.DefaultKnServingNamespace}, knativeService)).ToNot(HaveOccurred())
			knativeService.Spec.CommonSpec.Config["autoscaler"]["allow-zero-initial-scale"] = "false"
			Eventually(func() error {
				return k8sClient.Update(context.TODO(), knativeService)
			}, timeout, interval).Should(Succeed())
		})
		AfterEach(func() {
			// Restore the original knativeserving custom resource configuration
			knativeServiceRestored := &operatorv1beta1.KnativeServing{}
			Expect(k8sClient.Get(context.TODO(), types.NamespacedName{Name: constants.DefaultKnServingName, Namespace: constants.DefaultKnServingNamespace}, knativeServiceRestored)).ToNot(HaveOccurred())
			knativeServiceRestored.Spec.CommonSpec.Config["autoscaler"]["allow-zero-initial-scale"] = "true"
			Eventually(func() error {
				return k8sClient.Update(context.TODO(), knativeServiceRestored)
			}, timeout).Should(Succeed())
		})
		When("an InferenceGraph with min-scale:0 annotation is created", func() {
			It("should create a knative service with min-scale:0 annotation and no initial-scale annotation", func() {
=======
				actualService := &knservingv1.Service{}
				Eventually(func() error {
					return k8sClient.Get(context.TODO(), serviceKey, actualService)
				}, timeout).
					Should(Succeed())

				Expect(actualService.Spec.Template.Annotations[autoscaling.InitialScaleAnnotationKey]).To(Equal("1"))
				Expect(actualService.Spec.Template.Annotations[autoscaling.MinScaleAnnotationKey]).To(Equal("2"))
				Expect(actualService.Spec.Template.Annotations[autoscaling.MaxScaleAnnotationKey]).To(Equal("0"))
			})
		})
	})
	Context("with knative configured to allow zero initial scale", func() {
		BeforeEach(func() {
			time.Sleep(10 * time.Second)
			// Patch the existing config-autoscaler configmap to set allow-zero-initial-scale to true
			configAutoscaler := &corev1.ConfigMap{
				ObjectMeta: metav1.ObjectMeta{
					Name:      constants.AutoscalerConfigmapName,
					Namespace: constants.AutoscalerConfigmapNamespace,
				},
			}
			configPatch := []byte(`{"data":{"allow-zero-initial-scale":"true"}}`)
			Eventually(func() error {
				return k8sClient.Patch(context.TODO(), configAutoscaler, client.RawPatch(types.StrategicMergePatchType, configPatch))
			}, timeout).Should(Succeed())
		})
		AfterEach(func() {
			time.Sleep(10 * time.Second)
			// Restore the default autoscaling configuration
			configAutoscaler := &corev1.ConfigMap{
				ObjectMeta: metav1.ObjectMeta{
					Name:      constants.AutoscalerConfigmapName,
					Namespace: constants.AutoscalerConfigmapNamespace,
				},
			}
			configPatch := []byte(`{"data":{}}`)
			Eventually(func() error {
				return k8sClient.Patch(context.TODO(), configAutoscaler, client.RawPatch(types.StrategicMergePatchType, configPatch))
			}, timeout).Should(Succeed())
		})
		When("an InferenceGraph with 0 minReplicas and 0 maxReplicas is created", func() {
			It("should create a knative service with initial-scale of 0, min-scale of 0, and max-scale of 0", func() {
				// Create configmap
>>>>>>> d413fc2f
				configMap := &corev1.ConfigMap{
					ObjectMeta: metav1.ObjectMeta{
						Name:      constants.InferenceServiceConfigMapName,
						Namespace: constants.KServeNamespace,
					},
					Data: configs,
				}
				Expect(k8sClient.Create(context.TODO(), configMap)).NotTo(HaveOccurred())
				defer k8sClient.Delete(context.TODO(), configMap)
<<<<<<< HEAD
				graphName := "initialscale3"
				expectedRequest := reconcile.Request{NamespacedName: types.NamespacedName{Name: graphName, Namespace: "default"}}
				serviceKey := expectedRequest.NamespacedName
				ctx := context.Background()
				minScale := int32(1)
=======

				// Create InferenceGraph
				graphName := "initialscale4"
				expectedRequest := reconcile.Request{NamespacedName: types.NamespacedName{Name: graphName, Namespace: "default"}}
				serviceKey := expectedRequest.NamespacedName
				ctx := context.Background()
				var minScale int32 = 0
>>>>>>> d413fc2f
				ig := &v1alpha1.InferenceGraph{
					ObjectMeta: metav1.ObjectMeta{
						Name:      serviceKey.Name,
						Namespace: serviceKey.Namespace,
<<<<<<< HEAD
						Annotations: map[string]string{
							constants.MinScaleAnnotationKey: "0",
						},
=======
>>>>>>> d413fc2f
					},
					Spec: v1alpha1.InferenceGraphSpec{
						MinReplicas: &minScale,
						Nodes: map[string]v1alpha1.InferenceRouter{
							v1alpha1.GraphRootNodeName: {
								RouterType: v1alpha1.Sequence,
								Steps: []v1alpha1.InferenceStep{
									{
										InferenceTarget: v1alpha1.InferenceTarget{
											ServiceURL: "http://someservice.exmaple.com",
										},
									},
								},
							},
						},
					},
				}
				Expect(k8sClient.Create(ctx, ig)).Should(Succeed())
				defer k8sClient.Delete(ctx, ig)

<<<<<<< HEAD
				actualKnServiceCreated := &knservingv1.Service{}
				Eventually(func() error {
					return k8sClient.Get(context.TODO(), serviceKey, actualKnServiceCreated)
				}, timeout).Should(Succeed())

				Expect(actualKnServiceCreated.Spec.Template.Annotations[constants.MinScaleAnnotationKey]).To(Equal("0"))
				Expect(constants.InitialScaleAnnotationKey).ShouldNot(BeKeyOf(actualKnServiceCreated.Spec.Template.Annotations))
			})
		})
		When("an InferenceGraph without min-scale annotation is created", func() {
			It("should create a knative service with no initial-scale annotation and min-scale annotation equal to the default minReplicas value", func() {
=======
				actualService := &knservingv1.Service{}
				Eventually(func() error {
					return k8sClient.Get(context.TODO(), serviceKey, actualService)
				}, timeout).
					Should(Succeed())

				Expect(actualService.Spec.Template.Annotations[autoscaling.InitialScaleAnnotationKey]).To(Equal("0"))
				Expect(actualService.Spec.Template.Annotations[autoscaling.MinScaleAnnotationKey]).To(Equal("0"))
				Expect(actualService.Spec.Template.Annotations[autoscaling.MaxScaleAnnotationKey]).To(Equal("0"))
			})
		})
		When("an InferenceGraph with nil minReplicas and 0 maxReplicas is created", func() {
			It(fmt.Sprintf(
				"should create a knative service with initial-scale of %d, min-scale of %d, and max-scale of 0",
				constants.DefaultMinReplicas,
				constants.DefaultMinReplicas,
			), func() {
				// Create configmap
>>>>>>> d413fc2f
				configMap := &corev1.ConfigMap{
					ObjectMeta: metav1.ObjectMeta{
						Name:      constants.InferenceServiceConfigMapName,
						Namespace: constants.KServeNamespace,
					},
					Data: configs,
				}
				Expect(k8sClient.Create(context.TODO(), configMap)).NotTo(HaveOccurred())
				defer k8sClient.Delete(context.TODO(), configMap)
<<<<<<< HEAD
				graphName := "initialscale4"
				expectedRequest := reconcile.Request{NamespacedName: types.NamespacedName{Name: graphName, Namespace: "default"}}
				serviceKey := expectedRequest.NamespacedName
				ctx := context.Background()
				minScale := int32(1)
=======

				// Create InferenceGraph
				graphName := "initialscale5"
				expectedRequest := reconcile.Request{NamespacedName: types.NamespacedName{Name: graphName, Namespace: "default"}}
				serviceKey := expectedRequest.NamespacedName
				ctx := context.Background()
>>>>>>> d413fc2f
				ig := &v1alpha1.InferenceGraph{
					ObjectMeta: metav1.ObjectMeta{
						Name:      serviceKey.Name,
						Namespace: serviceKey.Namespace,
					},
					Spec: v1alpha1.InferenceGraphSpec{
<<<<<<< HEAD
=======
						Nodes: map[string]v1alpha1.InferenceRouter{
							v1alpha1.GraphRootNodeName: {
								RouterType: v1alpha1.Sequence,
								Steps: []v1alpha1.InferenceStep{
									{
										InferenceTarget: v1alpha1.InferenceTarget{
											ServiceURL: "http://someservice.exmaple.com",
										},
									},
								},
							},
						},
					},
				}
				Expect(k8sClient.Create(ctx, ig)).Should(Succeed())
				defer k8sClient.Delete(ctx, ig)

				actualService := &knservingv1.Service{}
				Eventually(func() error {
					return k8sClient.Get(context.TODO(), serviceKey, actualService)
				}, timeout).
					Should(Succeed())

				Expect(actualService.Spec.Template.Annotations[autoscaling.InitialScaleAnnotationKey]).To(Equal(strconv.Itoa(int(constants.DefaultMinReplicas))))
				Expect(actualService.Spec.Template.Annotations[autoscaling.MinScaleAnnotationKey]).To(Equal(strconv.Itoa(int(constants.DefaultMinReplicas))))
				Expect(actualService.Spec.Template.Annotations[autoscaling.MaxScaleAnnotationKey]).To(Equal("0"))
			})
		})
		When("an InferenceGraph is created with an initial-scale annotation", func() {
			It("should override the default initial scale value with the annotation value", func() {
				// Create configmap
				configMap := &corev1.ConfigMap{
					ObjectMeta: metav1.ObjectMeta{
						Name:      constants.InferenceServiceConfigMapName,
						Namespace: constants.KServeNamespace,
					},
					Data: configs,
				}
				Expect(k8sClient.Create(context.TODO(), configMap)).NotTo(HaveOccurred())
				defer k8sClient.Delete(context.TODO(), configMap)

				graphName := "initialscale6"
				expectedRequest := reconcile.Request{NamespacedName: types.NamespacedName{Name: graphName, Namespace: "default"}}
				serviceKey := expectedRequest.NamespacedName
				ctx := context.Background()
				var minScale int32 = 2
				ig := &v1alpha1.InferenceGraph{
					ObjectMeta: metav1.ObjectMeta{
						Name:      serviceKey.Name,
						Namespace: serviceKey.Namespace,
						Annotations: map[string]string{
							autoscaling.InitialScaleAnnotationKey: "0",
						},
					},
					Spec: v1alpha1.InferenceGraphSpec{
>>>>>>> d413fc2f
						MinReplicas: &minScale,
						Nodes: map[string]v1alpha1.InferenceRouter{
							v1alpha1.GraphRootNodeName: {
								RouterType: v1alpha1.Sequence,
								Steps: []v1alpha1.InferenceStep{
									{
										InferenceTarget: v1alpha1.InferenceTarget{
											ServiceURL: "http://someservice.exmaple.com",
										},
									},
								},
							},
						},
					},
				}
				Expect(k8sClient.Create(ctx, ig)).Should(Succeed())
				defer k8sClient.Delete(ctx, ig)

<<<<<<< HEAD
				actualKnServiceCreated := &knservingv1.Service{}
				Eventually(func() error {
					return k8sClient.Get(context.TODO(), serviceKey, actualKnServiceCreated)
				}, timeout).
					Should(Succeed())

				Expect(actualKnServiceCreated.Spec.Template.Annotations[constants.MinScaleAnnotationKey]).To(Equal(strconv.Itoa(int(constants.DefaultMinReplicas))))
				Expect(constants.InitialScaleAnnotationKey).ShouldNot(BeKeyOf(actualKnServiceCreated.Spec.Template.Annotations))
=======
				actualService := &knservingv1.Service{}
				Eventually(func() error {
					return k8sClient.Get(context.TODO(), serviceKey, actualService)
				}, timeout).
					Should(Succeed())

				Expect(actualService.Spec.Template.Annotations[autoscaling.InitialScaleAnnotationKey]).To(Equal("0"))
				Expect(actualService.Spec.Template.Annotations[autoscaling.MinScaleAnnotationKey]).To(Equal("2"))
				Expect(actualService.Spec.Template.Annotations[autoscaling.MaxScaleAnnotationKey]).To(Equal("0"))
>>>>>>> d413fc2f
			})
		})
	})

	Context("When creating an inferencegraph with headers in global config", func() {
		It("Should create a knative service with headers as env var of podspec", func() {
			By("By creating a new InferenceGraph")
			configMap := &corev1.ConfigMap{
				ObjectMeta: metav1.ObjectMeta{
					Name:      constants.InferenceServiceConfigMapName,
					Namespace: constants.KServeNamespace,
				},
				Data: configs,
			}
			Expect(k8sClient.Create(context.TODO(), configMap)).NotTo(HaveOccurred())
			defer k8sClient.Delete(context.TODO(), configMap)
			graphName := "singlenode1"
			expectedRequest := reconcile.Request{NamespacedName: types.NamespacedName{Name: graphName, Namespace: "default"}}
			serviceKey := expectedRequest.NamespacedName
			ctx := context.Background()
			ig := &v1alpha1.InferenceGraph{
				ObjectMeta: metav1.ObjectMeta{
					Name:      serviceKey.Name,
					Namespace: serviceKey.Namespace,
					Annotations: map[string]string{
						"serving.kserve.io/deploymentMode": string(constants.Serverless),
					},
				},
				Spec: v1alpha1.InferenceGraphSpec{
					Nodes: map[string]v1alpha1.InferenceRouter{
						v1alpha1.GraphRootNodeName: {
							RouterType: v1alpha1.Sequence,
							Steps: []v1alpha1.InferenceStep{
								{
									InferenceTarget: v1alpha1.InferenceTarget{
										ServiceURL: "http://someservice.exmaple.com",
									},
								},
							},
						},
					},
				},
			}
			Expect(k8sClient.Create(ctx, ig)).Should(Succeed())
			defer k8sClient.Delete(ctx, ig)
			inferenceGraphSubmitted := &v1alpha1.InferenceGraph{}
			Eventually(func() bool {
				err := k8sClient.Get(ctx, serviceKey, inferenceGraphSubmitted)
				return err == nil
			}, timeout, interval).Should(BeTrue())

			actualKnServiceCreated := &knservingv1.Service{}
			Eventually(func() error {
				return k8sClient.Get(context.TODO(), serviceKey, actualKnServiceCreated)
			}, timeout, interval).Should(Succeed())

			expectedKnService := &knservingv1.Service{
				ObjectMeta: metav1.ObjectMeta{
					Name:      serviceKey.Name,
					Namespace: serviceKey.Namespace,
				},
				Spec: knservingv1.ServiceSpec{
					ConfigurationSpec: knservingv1.ConfigurationSpec{
						Template: knservingv1.RevisionTemplateSpec{
							ObjectMeta: metav1.ObjectMeta{
								Labels: map[string]string{
									"serving.kserve.io/inferencegraph": graphName,
									constants.KServeWorkloadKind:       "InferenceGraph",
								},
								Annotations: map[string]string{
									"autoscaling.knative.dev/initial-scale": "1",
									"autoscaling.knative.dev/min-scale":     "1",
									"autoscaling.knative.dev/max-scale":     "0",
									"autoscaling.knative.dev/class":         "kpa.autoscaling.knative.dev",
									"serving.kserve.io/deploymentMode":      "Serverless",
								},
							},
							Spec: knservingv1.RevisionSpec{
								ContainerConcurrency: nil,
								TimeoutSeconds:       nil,
								PodSpec: corev1.PodSpec{
									Containers: []corev1.Container{
										{
											Image: "kserve/router:v0.10.0",
											Env: []corev1.EnvVar{
												{
													Name:  "SSL_CERT_FILE",
													Value: "/etc/odh/openshift-service-ca-bundle/service-ca.crt",
												},
												{
													Name:  "PROPAGATE_HEADERS",
													Value: "Authorization,Intuit_tid",
												},
											},
											Args: []string{
												"--graph-json",
												"{\"nodes\":{\"root\":{\"routerType\":\"Sequence\",\"steps\":[{\"serviceUrl\":\"http://someservice.exmaple.com\"}]}},\"resources\":{}}",
											},
											Resources: corev1.ResourceRequirements{
												Limits: corev1.ResourceList{
													corev1.ResourceCPU:    resource.MustParse("100m"),
													corev1.ResourceMemory: resource.MustParse("500Mi"),
												},
												Requests: corev1.ResourceList{
													corev1.ResourceCPU:    resource.MustParse("100m"),
													corev1.ResourceMemory: resource.MustParse("100Mi"),
												},
											},
											ReadinessProbe: expectedReadinessProbe,
											SecurityContext: &corev1.SecurityContext{
												Privileged:               proto.Bool(false),
												RunAsNonRoot:             proto.Bool(true),
												ReadOnlyRootFilesystem:   proto.Bool(true),
												AllowPrivilegeEscalation: proto.Bool(false),
												Capabilities: &corev1.Capabilities{
													Drop: []corev1.Capability{corev1.Capability("ALL")},
												},
											},
											VolumeMounts: []corev1.VolumeMount{
												{
													Name:      "openshift-service-ca-bundle",
													MountPath: "/etc/odh/openshift-service-ca-bundle",
												},
											},
										},
									},
									AutomountServiceAccountToken: proto.Bool(false),
									Volumes: []corev1.Volume{
										{
											Name: "openshift-service-ca-bundle",
											VolumeSource: corev1.VolumeSource{
												ConfigMap: &corev1.ConfigMapVolumeSource{
													LocalObjectReference: corev1.LocalObjectReference{
														Name: constants.OpenShiftServiceCaConfigMapName,
													},
												},
											},
										},
									},
								},
							},
						},
					},
				},
			}
			// Set ResourceVersion which is required for update operation.
			expectedKnService.ResourceVersion = actualKnServiceCreated.ResourceVersion

			// Do a dry-run update. This will populate our local knative service object with any default values
			// that are present on the remote version.
			err := k8sClient.Update(context.TODO(), expectedKnService, client.DryRunAll)
			Expect(err).ShouldNot(HaveOccurred())

			Expect(kmp.SafeDiff(actualKnServiceCreated.Spec, expectedKnService.Spec)).To(Equal(""))
		})
	})

	Context("When creating an IG with resource requirements in the spec", func() {
		It("Should propagate to underlying pod", func() {
			configMap := &corev1.ConfigMap{
				ObjectMeta: metav1.ObjectMeta{
					Name:      constants.InferenceServiceConfigMapName,
					Namespace: constants.KServeNamespace,
				},
				Data: configs,
			}
			Expect(k8sClient.Create(context.TODO(), configMap)).NotTo(HaveOccurred())
			defer k8sClient.Delete(context.TODO(), configMap)
			graphName := "singlenode2"
			expectedRequest := reconcile.Request{NamespacedName: types.NamespacedName{Name: graphName, Namespace: "default"}}
			serviceKey := expectedRequest.NamespacedName
			ctx := context.Background()
			ig := &v1alpha1.InferenceGraph{
				ObjectMeta: metav1.ObjectMeta{
					Name:      serviceKey.Name,
					Namespace: serviceKey.Namespace,
					Annotations: map[string]string{
						"serving.kserve.io/deploymentMode": string(constants.Serverless),
					},
				},
				Spec: v1alpha1.InferenceGraphSpec{
					Resources: corev1.ResourceRequirements{
						Limits: corev1.ResourceList{
							corev1.ResourceCPU:    resource.MustParse("123m"),
							corev1.ResourceMemory: resource.MustParse("123Mi"),
						},
						Requests: corev1.ResourceList{
							corev1.ResourceCPU:    resource.MustParse("123m"),
							corev1.ResourceMemory: resource.MustParse("123Mi"),
						},
					},
					Nodes: map[string]v1alpha1.InferenceRouter{
						v1alpha1.GraphRootNodeName: {
							RouterType: v1alpha1.Sequence,
							Steps: []v1alpha1.InferenceStep{
								{
									InferenceTarget: v1alpha1.InferenceTarget{
										ServiceURL: "http://someservice.exmaple.com",
									},
								},
							},
						},
					},
				},
			}
			Expect(k8sClient.Create(ctx, ig)).Should(Succeed())
			defer k8sClient.Delete(ctx, ig)
			inferenceGraphSubmitted := &v1alpha1.InferenceGraph{}
			Eventually(func() bool {
				err := k8sClient.Get(ctx, serviceKey, inferenceGraphSubmitted)
				return err == nil
			}, timeout, interval).Should(BeTrue())

			actualKnServiceCreated := &knservingv1.Service{}
			Eventually(func() error {
				return k8sClient.Get(context.TODO(), serviceKey, actualKnServiceCreated)
			}, timeout).
				Should(Succeed())

			expectedKnService := &knservingv1.Service{
				ObjectMeta: metav1.ObjectMeta{
					Name:      serviceKey.Name,
					Namespace: serviceKey.Namespace,
				},
				Spec: knservingv1.ServiceSpec{
					ConfigurationSpec: knservingv1.ConfigurationSpec{
						Template: knservingv1.RevisionTemplateSpec{
							ObjectMeta: metav1.ObjectMeta{
								Labels: map[string]string{
									"serving.kserve.io/inferencegraph": graphName,
									constants.KServeWorkloadKind:       "InferenceGraph",
								},
								Annotations: map[string]string{
									"autoscaling.knative.dev/initial-scale": "1",
									"autoscaling.knative.dev/min-scale":     "1",
									"autoscaling.knative.dev/max-scale":     "0",
									"autoscaling.knative.dev/class":         "kpa.autoscaling.knative.dev",
									"serving.kserve.io/deploymentMode":      "Serverless",
								},
							},
							Spec: knservingv1.RevisionSpec{
								ContainerConcurrency: nil,
								TimeoutSeconds:       nil,
								PodSpec: corev1.PodSpec{
									Containers: []corev1.Container{
										{
											Image: "kserve/router:v0.10.0",
											Env: []corev1.EnvVar{
												{
													Name:  "SSL_CERT_FILE",
													Value: "/etc/odh/openshift-service-ca-bundle/service-ca.crt",
												},
												{
													Name:  "PROPAGATE_HEADERS",
													Value: "Authorization,Intuit_tid",
												},
											},
											Args: []string{
												"--graph-json",
												"{\"nodes\":{\"root\":{\"routerType\":\"Sequence\",\"steps\":[{\"serviceUrl\":\"http://someservice.exmaple.com\"}]}},\"resources\":{\"limits\":{\"cpu\":\"123m\",\"memory\":\"123Mi\"},\"requests\":{\"cpu\":\"123m\",\"memory\":\"123Mi\"}}}",
											},
											Resources: corev1.ResourceRequirements{
												Limits: corev1.ResourceList{
													corev1.ResourceCPU:    resource.MustParse("123m"),
													corev1.ResourceMemory: resource.MustParse("123Mi"),
												},
												Requests: corev1.ResourceList{
													corev1.ResourceCPU:    resource.MustParse("123m"),
													corev1.ResourceMemory: resource.MustParse("123Mi"),
												},
											},
											ReadinessProbe: expectedReadinessProbe,
											SecurityContext: &corev1.SecurityContext{
												Privileged:               proto.Bool(false),
												RunAsNonRoot:             proto.Bool(true),
												ReadOnlyRootFilesystem:   proto.Bool(true),
												AllowPrivilegeEscalation: proto.Bool(false),
												Capabilities: &corev1.Capabilities{
													Drop: []corev1.Capability{corev1.Capability("ALL")},
												},
											},
											VolumeMounts: []corev1.VolumeMount{
												{
													Name:      "openshift-service-ca-bundle",
													MountPath: "/etc/odh/openshift-service-ca-bundle",
												},
											},
										},
									},
									AutomountServiceAccountToken: proto.Bool(false),
									Volumes: []corev1.Volume{
										{
											Name: "openshift-service-ca-bundle",
											VolumeSource: corev1.VolumeSource{
												ConfigMap: &corev1.ConfigMapVolumeSource{
													LocalObjectReference: corev1.LocalObjectReference{
														Name: constants.OpenShiftServiceCaConfigMapName,
													},
												},
											},
										},
									},
								},
							},
						},
					},
				},
			}
			// Set ResourceVersion which is required for update operation.
			expectedKnService.ResourceVersion = actualKnServiceCreated.ResourceVersion

			// Do a dry-run update. This will populate our local knative service object with any default values
			// that are present on the remote version.
			err := k8sClient.Update(context.TODO(), expectedKnService, client.DryRunAll)
			Expect(err).ShouldNot(HaveOccurred())
			Expect(kmp.SafeDiff(actualKnServiceCreated.Spec, expectedKnService.Spec)).To(Equal(""))
		})
	})

	Context("When creating an IG with podaffinity in the spec", func() {
		It("Should propagate to underlying pod", func() {
			configMap := &corev1.ConfigMap{
				ObjectMeta: metav1.ObjectMeta{
					Name:      constants.InferenceServiceConfigMapName,
					Namespace: constants.KServeNamespace,
				},
				Data: configs,
			}
			Expect(k8sClient.Create(context.TODO(), configMap)).NotTo(HaveOccurred())
			defer k8sClient.Delete(context.TODO(), configMap)
			graphName := "singlenode3"
			expectedRequest := reconcile.Request{NamespacedName: types.NamespacedName{Name: graphName, Namespace: "default"}}
			serviceKey := expectedRequest.NamespacedName
			ctx := context.Background()
			ig := &v1alpha1.InferenceGraph{
				ObjectMeta: metav1.ObjectMeta{
					Name:      serviceKey.Name,
					Namespace: serviceKey.Namespace,
					Annotations: map[string]string{
						"serving.kserve.io/deploymentMode": string(constants.Serverless),
					},
				},

				Spec: v1alpha1.InferenceGraphSpec{
					Affinity: &corev1.Affinity{
						PodAffinity: &corev1.PodAffinity{
							PreferredDuringSchedulingIgnoredDuringExecution: []corev1.WeightedPodAffinityTerm{
								{
									Weight: 100,
									PodAffinityTerm: corev1.PodAffinityTerm{
										LabelSelector: &metav1.LabelSelector{
											MatchExpressions: []metav1.LabelSelectorRequirement{
												{
													Key:      "serving.kserve.io/inferencegraph",
													Operator: metav1.LabelSelectorOpIn,
													Values: []string{
														graphName,
													},
												},
											},
										},
										TopologyKey: "topology.kubernetes.io/zone",
									},
								},
							},
						},
					},
					Nodes: map[string]v1alpha1.InferenceRouter{
						v1alpha1.GraphRootNodeName: {
							RouterType: v1alpha1.Sequence,
							Steps: []v1alpha1.InferenceStep{
								{
									InferenceTarget: v1alpha1.InferenceTarget{
										ServiceURL: "http://someservice.exmaple.com",
									},
								},
							},
						},
					},
				},
			}
			Expect(k8sClient.Create(ctx, ig)).Should(Succeed())
			defer k8sClient.Delete(ctx, ig)
			inferenceGraphSubmitted := &v1alpha1.InferenceGraph{}
			Eventually(func() bool {
				err := k8sClient.Get(ctx, serviceKey, inferenceGraphSubmitted)
				return err == nil
			}, timeout, interval).Should(BeTrue())

			actualKnServiceCreated := &knservingv1.Service{}
			Eventually(func() error {
				return k8sClient.Get(context.TODO(), serviceKey, actualKnServiceCreated)
			}, timeout).
				Should(Succeed())

			expectedKnService := &knservingv1.Service{
				ObjectMeta: metav1.ObjectMeta{
					Name:      serviceKey.Name,
					Namespace: serviceKey.Namespace,
				},
				Spec: knservingv1.ServiceSpec{
					ConfigurationSpec: knservingv1.ConfigurationSpec{
						Template: knservingv1.RevisionTemplateSpec{
							ObjectMeta: metav1.ObjectMeta{
								Labels: map[string]string{
									"serving.kserve.io/inferencegraph": graphName,
									constants.KServeWorkloadKind:       "InferenceGraph",
								},
								Annotations: map[string]string{
									"autoscaling.knative.dev/initial-scale": "1",
									"autoscaling.knative.dev/min-scale":     "1",
									"autoscaling.knative.dev/max-scale":     "0",
									"autoscaling.knative.dev/class":         "kpa.autoscaling.knative.dev",
									"serving.kserve.io/deploymentMode":      "Serverless",
								},
							},
							Spec: knservingv1.RevisionSpec{
								ContainerConcurrency: nil,
								TimeoutSeconds:       nil,
								PodSpec: corev1.PodSpec{
									Containers: []corev1.Container{
										{
											Image: "kserve/router:v0.10.0",
											Env: []corev1.EnvVar{
												{
													Name:  "SSL_CERT_FILE",
													Value: "/etc/odh/openshift-service-ca-bundle/service-ca.crt",
												},
												{
													Name:  "PROPAGATE_HEADERS",
													Value: "Authorization,Intuit_tid",
												},
											},
											Args: []string{
												"--graph-json",
												"{\"nodes\":{\"root\":{\"routerType\":\"Sequence\",\"steps\":[{\"serviceUrl\":\"http://someservice.exmaple.com\"}]}},\"resources\":{},\"affinity\":{\"podAffinity\":{\"preferredDuringSchedulingIgnoredDuringExecution\":[{\"weight\":100,\"podAffinityTerm\":{\"labelSelector\":{\"matchExpressions\":[{\"key\":\"serving.kserve.io/inferencegraph\",\"operator\":\"In\",\"values\":[\"singlenode3\"]}]},\"topologyKey\":\"topology.kubernetes.io/zone\"}}]}}}",
											},
											Resources: corev1.ResourceRequirements{
												Limits: corev1.ResourceList{
													corev1.ResourceCPU:    resource.MustParse("100m"),
													corev1.ResourceMemory: resource.MustParse("500Mi"),
												},
												Requests: corev1.ResourceList{
													corev1.ResourceCPU:    resource.MustParse("100m"),
													corev1.ResourceMemory: resource.MustParse("100Mi"),
												},
											},
											SecurityContext: &corev1.SecurityContext{
												Privileged:               proto.Bool(false),
												RunAsNonRoot:             proto.Bool(true),
												ReadOnlyRootFilesystem:   proto.Bool(true),
												AllowPrivilegeEscalation: proto.Bool(false),
												Capabilities: &corev1.Capabilities{
													Drop: []corev1.Capability{corev1.Capability("ALL")},
												},
											},
											VolumeMounts: []corev1.VolumeMount{
												{
													Name:      "openshift-service-ca-bundle",
													MountPath: "/etc/odh/openshift-service-ca-bundle",
												},
											},
											ReadinessProbe: expectedReadinessProbe,
										},
									},
									Affinity: &corev1.Affinity{
										PodAffinity: &corev1.PodAffinity{
											PreferredDuringSchedulingIgnoredDuringExecution: []corev1.WeightedPodAffinityTerm{
												{
													Weight: 100,
													PodAffinityTerm: corev1.PodAffinityTerm{
														LabelSelector: &metav1.LabelSelector{
															MatchExpressions: []metav1.LabelSelectorRequirement{
																{
																	Key:      "serving.kserve.io/inferencegraph",
																	Operator: metav1.LabelSelectorOpIn,
																	Values: []string{
																		graphName,
																	},
																},
															},
														},
														TopologyKey: "topology.kubernetes.io/zone",
													},
												},
											},
										},
									},
									AutomountServiceAccountToken: proto.Bool(false),
									Volumes: []corev1.Volume{
										{
											Name: "openshift-service-ca-bundle",
											VolumeSource: corev1.VolumeSource{
												ConfigMap: &corev1.ConfigMapVolumeSource{
													LocalObjectReference: corev1.LocalObjectReference{
														Name: constants.OpenShiftServiceCaConfigMapName,
													},
												},
											},
										},
									},
								},
							},
						},
					},
				},
			}
			// Set ResourceVersion which is required for update operation.
			expectedKnService.ResourceVersion = actualKnServiceCreated.ResourceVersion

			// Do a dry-run update. This will populate our local knative service object with any default values
			// that are present on the remote version.
			err := k8sClient.Update(context.TODO(), expectedKnService, client.DryRunAll)
			Expect(err).ShouldNot(HaveOccurred())
			Expect(kmp.SafeDiff(actualKnServiceCreated.Spec, expectedKnService.Spec)).To(Equal(""))
		})
	})

	Context("When creating an inferencegraph in Raw deployment mode with annotations", func() {
		It("Should create a raw k8s resources with podspec", func() {
			By("By creating a new InferenceGraph")
			configMap := &corev1.ConfigMap{
				ObjectMeta: metav1.ObjectMeta{
					Name:      constants.InferenceServiceConfigMapName,
					Namespace: constants.KServeNamespace,
				},
				Data: configs,
			}
			Expect(k8sClient.Create(context.TODO(), configMap)).NotTo(HaveOccurred())
			defer k8sClient.Delete(context.TODO(), configMap)
			graphName := "igraw1"
			expectedRequest := reconcile.Request{NamespacedName: types.NamespacedName{Name: graphName, Namespace: "default"}}
			serviceKey := expectedRequest.NamespacedName
			ctx := context.Background()
			ig := &v1alpha1.InferenceGraph{
				ObjectMeta: metav1.ObjectMeta{
					Name:      serviceKey.Name,
					Namespace: serviceKey.Namespace,
					Annotations: map[string]string{
						"serving.kserve.io/deploymentMode": string(constants.RawDeployment),
					},
				},
				Spec: v1alpha1.InferenceGraphSpec{
					Nodes: map[string]v1alpha1.InferenceRouter{
						v1alpha1.GraphRootNodeName: {
							RouterType: v1alpha1.Sequence,
							Steps: []v1alpha1.InferenceStep{
								{
									InferenceTarget: v1alpha1.InferenceTarget{
										ServiceURL: "http://someservice.exmaple.com",
									},
								},
							},
						},
					},
				},
			}
			Expect(k8sClient.Create(ctx, ig)).Should(Succeed())
			defer k8sClient.Delete(ctx, ig)
			inferenceGraphSubmitted := &v1alpha1.InferenceGraph{}
			Eventually(func() bool {
				err := k8sClient.Get(ctx, serviceKey, inferenceGraphSubmitted)
				if err != nil {
					return false
				}
				By("Inference graph retrieved")
				return true
			}, timeout, interval).Should(BeTrue())

			actualK8sDeploymentCreated := &appsv1.Deployment{}
			Eventually(func() bool {
				if err := k8sClient.Get(ctx, serviceKey, actualK8sDeploymentCreated); err != nil {
					return false
				}
				By("K8s Deployment retrieved")
				return true
			}, timeout, interval).Should(BeTrue())

			actualK8sServiceCreated := &corev1.Service{}
			Eventually(func() bool {
				if err := k8sClient.Get(ctx, serviceKey, actualK8sServiceCreated); err != nil {
					return false
				}
				By("K8s Service retrieved")
				return true
			}, timeout, interval).Should(BeTrue())

			// ODH Svc checks
			Expect(actualK8sServiceCreated.Spec.Ports[0].Port).To(Equal(int32(443)))
			Expect(actualK8sServiceCreated.Spec.Ports[0].TargetPort.IntVal).To(Equal(int32(8080)))

			// No KNative Service should get created in Raw deployment mode
			actualKnServiceCreated := &knservingv1.Service{}
			Eventually(func() bool {
				if err := k8sClient.Get(context.TODO(), serviceKey, actualKnServiceCreated); err != nil {
					By("KNative Service not retrieved")
					return false
				}
				return true
			}, timeout).
				Should(BeFalse())

			// No Knative Route should get created in Raw deployment mode
			actualKnRouteCreated := &knservingv1.Route{}
			Eventually(func() bool {
				if err := k8sClient.Get(context.TODO(), serviceKey, actualKnRouteCreated); err != nil {
					return false
				}
				return true
			}, timeout).
				Should(BeFalse())

			result := int32(1)
			Expect(actualK8sDeploymentCreated.Name).To(Equal(graphName))
			Expect(actualK8sDeploymentCreated.Spec.Replicas).To(Equal(&result))
			Expect(actualK8sDeploymentCreated.Spec.Template.Spec.Containers).To(Not(BeNil()))
			Expect(actualK8sDeploymentCreated.Spec.Template.Spec.Containers[0].Image).To(Not(BeNil()))
			Expect(actualK8sDeploymentCreated.Spec.Template.Spec.Containers[0].Args).To(Not(BeNil()))

			// There should be an OpenShift route
			actualK8sDeploymentCreated.Status.Conditions = []appsv1.DeploymentCondition{
				{Type: appsv1.DeploymentAvailable},
			}
			Expect(k8sClient.Status().Update(ctx, actualK8sDeploymentCreated)).Should(Succeed())
			osRoute := osv1.Route{}
			Eventually(func() error {
				osRouteKey := types.NamespacedName{Name: inferenceGraphSubmitted.GetName() + "-route", Namespace: inferenceGraphSubmitted.GetNamespace()}
				return k8sClient.Get(ctx, osRouteKey, &osRoute)
			}, timeout, interval).Should(Succeed())

			// OpenShift route hostname should be set to InferenceGraph
			osRoute.Status.Ingress = []osv1.RouteIngress{
				{
					Host: "openshift-route-example.com",
				},
			}
			k8sClient.Status().Update(ctx, &osRoute)
			Eventually(func() string {
				k8sClient.Get(ctx, serviceKey, inferenceGraphSubmitted)
				return inferenceGraphSubmitted.Status.URL.Host
			}, timeout, interval).Should(Equal(osRoute.Status.Ingress[0].Host))
			Expect(inferenceGraphSubmitted.Status.URL.Scheme).To(Equal("https"))
		})

		It("Should not create ingress when cluster-local visibility is configured", func() {
			By("By creating a new InferenceGraph")
			configMap := &corev1.ConfigMap{
				ObjectMeta: metav1.ObjectMeta{
					Name:      constants.InferenceServiceConfigMapName,
					Namespace: constants.KServeNamespace,
				},
				Data: configs,
			}
			Expect(k8sClient.Create(context.TODO(), configMap)).NotTo(HaveOccurred())
			defer func() { _ = k8sClient.Delete(context.TODO(), configMap) }()
			graphName := "igraw-private"
			expectedRequest := reconcile.Request{NamespacedName: types.NamespacedName{Name: graphName, Namespace: "default"}}
			serviceKey := expectedRequest.NamespacedName
			ctx := context.Background()
			ig := &v1alpha1.InferenceGraph{
				ObjectMeta: metav1.ObjectMeta{
					Name:      serviceKey.Name,
					Namespace: serviceKey.Namespace,
					Annotations: map[string]string{
						"serving.kserve.io/deploymentMode": string(constants.RawDeployment),
					},
					Labels: map[string]string{
						constants.NetworkVisibility: constants.ClusterLocalVisibility,
					},
				},
				Spec: v1alpha1.InferenceGraphSpec{
					Nodes: map[string]v1alpha1.InferenceRouter{
						v1alpha1.GraphRootNodeName: {
							RouterType: v1alpha1.Sequence,
							Steps: []v1alpha1.InferenceStep{
								{
									InferenceTarget: v1alpha1.InferenceTarget{
										ServiceURL: "http://someservice.exmaple.com",
									},
								},
							},
						},
					},
				},
			}
			Expect(k8sClient.Create(ctx, ig)).Should(Succeed())
			defer func() { _ = k8sClient.Delete(ctx, ig) }()

			// The OpenShift route must not be created
			actualK8sDeploymentCreated := &appsv1.Deployment{}
			Eventually(func() error {
				return k8sClient.Get(ctx, serviceKey, actualK8sDeploymentCreated)
			}, timeout, interval).Should(Succeed())
			actualK8sDeploymentCreated.Status.Conditions = []appsv1.DeploymentCondition{
				{Type: appsv1.DeploymentAvailable},
			}
			Expect(k8sClient.Status().Update(ctx, actualK8sDeploymentCreated)).Should(Succeed())
			osRoute := osv1.Route{}
			Consistently(func() error {
				osRouteKey := types.NamespacedName{Name: ig.GetName() + "-route", Namespace: ig.GetNamespace()}
				return k8sClient.Get(ctx, osRouteKey, &osRoute)
			}, timeout, interval).Should(WithTransform(errors.IsNotFound, BeTrue()))

			// The InferenceGraph should have a cluster-internal hostname
			Eventually(func() string {
				_ = k8sClient.Get(ctx, serviceKey, ig)
				return ig.Status.URL.Host
			}, timeout, interval).Should(Equal(fmt.Sprintf("%s.%s.svc.cluster.local", graphName, "default")))
			Expect(ig.Status.URL.Scheme).To(Equal("https"))
		})

		It("Should reconfigure InferenceGraph as private when cluster-local visibility is configured", func() {
			By("By creating a new InferenceGraph")
			configMap := &corev1.ConfigMap{
				ObjectMeta: metav1.ObjectMeta{
					Name:      constants.InferenceServiceConfigMapName,
					Namespace: constants.KServeNamespace,
				},
				Data: configs,
			}
			Expect(k8sClient.Create(context.TODO(), configMap)).NotTo(HaveOccurred())
			defer func() { _ = k8sClient.Delete(context.TODO(), configMap) }()
			graphName := "igraw-exposed-to-private"
			expectedRequest := reconcile.Request{NamespacedName: types.NamespacedName{Name: graphName, Namespace: "default"}}
			serviceKey := expectedRequest.NamespacedName
			ctx := context.Background()
			ig := &v1alpha1.InferenceGraph{
				ObjectMeta: metav1.ObjectMeta{
					Name:      serviceKey.Name,
					Namespace: serviceKey.Namespace,
					Annotations: map[string]string{
						"serving.kserve.io/deploymentMode": string(constants.RawDeployment),
					},
				},
				Spec: v1alpha1.InferenceGraphSpec{
					Nodes: map[string]v1alpha1.InferenceRouter{
						v1alpha1.GraphRootNodeName: {
							RouterType: v1alpha1.Sequence,
							Steps: []v1alpha1.InferenceStep{
								{
									InferenceTarget: v1alpha1.InferenceTarget{
										ServiceURL: "http://someservice.exmaple.com",
									},
								},
							},
						},
					},
				},
			}
			Expect(k8sClient.Create(ctx, ig)).Should(Succeed())
			defer func() { _ = k8sClient.Delete(ctx, ig) }()

			// Wait the OpenShift route to be created
			actualK8sDeploymentCreated := &appsv1.Deployment{}
			Eventually(func() error {
				return k8sClient.Get(ctx, serviceKey, actualK8sDeploymentCreated)
			}, timeout, interval).Should(Succeed())
			actualK8sDeploymentCreated.Status.Conditions = []appsv1.DeploymentCondition{
				{Type: appsv1.DeploymentAvailable},
			}
			Expect(k8sClient.Status().Update(ctx, actualK8sDeploymentCreated)).Should(Succeed())
			osRoute := osv1.Route{}
			Eventually(func() error {
				osRouteKey := types.NamespacedName{Name: ig.GetName() + "-route", Namespace: ig.GetNamespace()}
				return k8sClient.Get(ctx, osRouteKey, &osRoute)
			}, timeout, interval).Should(Succeed())

			// Reconfigure as private
			Expect(k8sClient.Get(ctx, serviceKey, ig)).Should(Succeed())
			if ig.Labels == nil {
				ig.Labels = map[string]string{}
			}
			ig.Labels[constants.NetworkVisibility] = constants.ClusterLocalVisibility
			Expect(k8sClient.Update(ctx, ig)).Should(Succeed())

			// The OpenShift route should be deleted
			Eventually(func() error {
				osRouteKey := types.NamespacedName{Name: ig.GetName() + "-route", Namespace: ig.GetNamespace()}
				return k8sClient.Get(ctx, osRouteKey, &osRoute)
			}).Should(WithTransform(errors.IsNotFound, BeTrue()))

			// The InferenceGraph should have a cluster-internal hostname
			Eventually(func() string {
				_ = k8sClient.Get(ctx, serviceKey, ig)
				return ig.Status.URL.Host
			}, timeout, interval).Should(Equal(fmt.Sprintf("%s.%s.svc.cluster.local", graphName, "default")))
		})
	})

	Context("When creating an InferenceGraph in Serverless mode", func() {
		It("Should fail if Knative Serving is not installed", func() {
			// Simulate Knative Serving is absent by setting to false the relevant item in utils.gvResourcesCache variable
			servingResources, getServingResourcesErr := utils.GetAvailableResourcesForApi(cfg, knservingv1.SchemeGroupVersion.String())
			Expect(getServingResourcesErr).ToNot(HaveOccurred())
			defer utils.SetAvailableResourcesForApi(knservingv1.SchemeGroupVersion.String(), servingResources)
			utils.SetAvailableResourcesForApi(knservingv1.SchemeGroupVersion.String(), nil)

			By("By creating a new InferenceGraph")
			configMap := &corev1.ConfigMap{
				ObjectMeta: metav1.ObjectMeta{
					Name:      constants.InferenceServiceConfigMapName,
					Namespace: constants.KServeNamespace,
				},
				Data: configs,
			}
			Expect(k8sClient.Create(context.TODO(), configMap)).NotTo(HaveOccurred())
			defer k8sClient.Delete(context.TODO(), configMap)

			graphName := "singlenode1"
			expectedRequest := reconcile.Request{NamespacedName: types.NamespacedName{Name: graphName, Namespace: "default"}}
			serviceKey := expectedRequest.NamespacedName
			ctx := context.Background()
			ig := &v1alpha1.InferenceGraph{
				ObjectMeta: metav1.ObjectMeta{
					Name:      serviceKey.Name,
					Namespace: serviceKey.Namespace,
					Annotations: map[string]string{
						"serving.kserve.io/deploymentMode": string(constants.Serverless),
					},
				},
				Spec: v1alpha1.InferenceGraphSpec{
					Nodes: map[string]v1alpha1.InferenceRouter{
						v1alpha1.GraphRootNodeName: {
							RouterType: v1alpha1.Sequence,
							Steps: []v1alpha1.InferenceStep{
								{
									InferenceTarget: v1alpha1.InferenceTarget{
										ServiceURL: "http://someservice.exmaple.com",
									},
								},
							},
						},
					},
				},
			}
			Expect(k8sClient.Create(ctx, ig)).Should(Succeed())
			defer k8sClient.Delete(ctx, ig)

			Eventually(func() bool {
				events := &corev1.EventList{}
				err := k8sClient.List(ctx, events, client.InNamespace(serviceKey.Namespace))
				if err != nil {
					return false
				}

				for _, event := range events.Items {
					if event.InvolvedObject.Kind == "InferenceGraph" &&
						event.InvolvedObject.Name == serviceKey.Name &&
						event.Reason == "ServerlessModeRejected" {
						return true
					}
				}

				return false
			}, timeout, interval).Should(BeTrue())
		})
	})

	Context("When creating an IG in Raw deployment mode with auth", func() {
		var configMap *corev1.ConfigMap
		var inferenceGraph *v1alpha1.InferenceGraph
		ctx := context.Background()

		BeforeEach(func() {
			configMap = &corev1.ConfigMap{
				ObjectMeta: metav1.ObjectMeta{
					Name:      constants.InferenceServiceConfigMapName,
					Namespace: constants.KServeNamespace,
				},
				Data: configs,
			}
			Expect(k8sClient.Create(ctx, configMap)).NotTo(HaveOccurred())

			graphName := "igrawauth1"

			inferenceGraph = &v1alpha1.InferenceGraph{
				ObjectMeta: metav1.ObjectMeta{
					Name:      graphName,
					Namespace: "default",
					Annotations: map[string]string{
						"serving.kserve.io/deploymentMode": string(constants.RawDeployment),
						constants.ODHKserveRawAuth:         "true",
					},
				},
				Spec: v1alpha1.InferenceGraphSpec{
					Nodes: map[string]v1alpha1.InferenceRouter{
						v1alpha1.GraphRootNodeName: {
							RouterType: v1alpha1.Sequence,
							Steps: []v1alpha1.InferenceStep{
								{
									InferenceTarget: v1alpha1.InferenceTarget{
										ServiceURL: "http://someservice.exmaple.com",
									},
								},
							},
						},
					},
				},
			}
			Expect(k8sClient.Create(ctx, inferenceGraph)).Should(Succeed())
		})
		AfterEach(func() {
			_ = k8sClient.Delete(ctx, inferenceGraph)
			igKey := types.NamespacedName{Namespace: inferenceGraph.GetNamespace(), Name: inferenceGraph.GetName()}
			Eventually(func() error { return k8sClient.Get(ctx, igKey, inferenceGraph) }, timeout, interval).ShouldNot(Succeed())

			_ = k8sClient.Delete(ctx, configMap)
			cmKey := types.NamespacedName{Namespace: configMap.GetNamespace(), Name: configMap.GetName()}
			Eventually(func() error { return k8sClient.Get(ctx, cmKey, configMap) }, timeout, interval).ShouldNot(Succeed())
		})

		It("Should create or update a ClusterRoleBinding giving privileges to validate auth", func() {
			Eventually(func(g Gomega) {
				crbKey := types.NamespacedName{Name: constants.InferenceGraphAuthCRBName}
				clusterRoleBinding := rbacv1.ClusterRoleBinding{}
				g.Expect(k8sClient.Get(ctx, crbKey, &clusterRoleBinding)).To(Succeed())

				crGVK, err := apiutil.GVKForObject(&rbacv1.ClusterRole{}, scheme.Scheme)
				g.Expect(err).ToNot(HaveOccurred())
				g.Expect(clusterRoleBinding.RoleRef).To(Equal(rbacv1.RoleRef{
					APIGroup: crGVK.Group,
					Kind:     crGVK.Kind,
					Name:     "system:auth-delegator",
				}))
				g.Expect(clusterRoleBinding.Subjects).To(ContainElement(rbacv1.Subject{
					Kind:      "ServiceAccount",
					APIGroup:  "",
					Name:      getServiceAccountNameForGraph(inferenceGraph),
					Namespace: inferenceGraph.GetNamespace(),
				}))
			}, timeout, interval).Should(Succeed())
		})

		It("Should create a ServiceAccount for querying the Kubernetes API to check tokens", func() {
			Eventually(func(g Gomega) {
				saKey := types.NamespacedName{Namespace: inferenceGraph.GetNamespace(), Name: getServiceAccountNameForGraph(inferenceGraph)}
				serviceAccount := corev1.ServiceAccount{}
				g.Expect(k8sClient.Get(ctx, saKey, &serviceAccount)).To(Succeed())
				g.Expect(serviceAccount.OwnerReferences).ToNot(BeEmpty())
			}, timeout, interval).Should(Succeed())
		})

		It("Should configure the InferenceGraph deployment with auth enabled", func() {
			Eventually(func(g Gomega) {
				igDeployment := appsv1.Deployment{}
				g.Expect(k8sClient.Get(ctx, types.NamespacedName{Namespace: inferenceGraph.GetNamespace(), Name: inferenceGraph.GetName()}, &igDeployment)).To(Succeed())
				g.Expect(igDeployment.Spec.Template.Spec.AutomountServiceAccountToken).To(Equal(proto.Bool(true)))
				g.Expect(igDeployment.Spec.Template.Spec.ServiceAccountName).To(Equal(getServiceAccountNameForGraph(inferenceGraph)))
				g.Expect(igDeployment.Spec.Template.Spec.Containers).To(HaveLen(1))
				g.Expect(igDeployment.Spec.Template.Spec.Containers[0].Args).To(ContainElements("--enable-auth", "--inferencegraph-name", inferenceGraph.GetName()))
			}, timeout, interval).Should(Succeed())
		})

		It("Should delete the ServiceAccount when the InferenceGraph is deleted", func() {
			serviceAccount := corev1.ServiceAccount{}
			saKey := types.NamespacedName{Namespace: inferenceGraph.GetNamespace(), Name: getServiceAccountNameForGraph(inferenceGraph)}

			Eventually(func() error {
				return k8sClient.Get(ctx, saKey, &serviceAccount)
			}, timeout, interval).Should(Succeed())

			Expect(k8sClient.Delete(ctx, inferenceGraph)).To(Succeed())
			Eventually(func() error {
				return k8sClient.Get(ctx, saKey, &serviceAccount)
			}, timeout, interval).Should(WithTransform(errors.IsNotFound, BeTrue()))
		})

		It("Should remove the ServiceAccount as subject of the ClusterRoleBinding when the InferenceGraph is deleted", func() {
			crbKey := types.NamespacedName{Name: constants.InferenceGraphAuthCRBName}

			Eventually(func() []rbacv1.Subject {
				clusterRoleBinding := rbacv1.ClusterRoleBinding{}
				_ = k8sClient.Get(ctx, crbKey, &clusterRoleBinding)
				return clusterRoleBinding.Subjects
			}, timeout, interval).Should(ContainElement(HaveField("Name", getServiceAccountNameForGraph(inferenceGraph))))

			Expect(k8sClient.Delete(ctx, inferenceGraph)).To(Succeed())
			Eventually(func() []rbacv1.Subject {
				clusterRoleBinding := rbacv1.ClusterRoleBinding{}
				_ = k8sClient.Get(ctx, crbKey, &clusterRoleBinding)
				return clusterRoleBinding.Subjects
			}, timeout, interval).ShouldNot(ContainElement(HaveField("Name", getServiceAccountNameForGraph(inferenceGraph))))
		})
	})

	Context("When creating an IG with tolerations in the spec", func() {
		It("Should propagate to underlying pod", func() {
			configMap := &corev1.ConfigMap{
				ObjectMeta: metav1.ObjectMeta{
					Name:      constants.InferenceServiceConfigMapName,
					Namespace: constants.KServeNamespace,
				},
				Data: configs,
			}
			Expect(k8sClient.Create(context.TODO(), configMap)).NotTo(HaveOccurred())
			defer k8sClient.Delete(context.TODO(), configMap)
			graphName := "singlenode4"
			expectedRequest := reconcile.Request{NamespacedName: types.NamespacedName{Name: graphName, Namespace: "default"}}
			serviceKey := expectedRequest.NamespacedName
			ctx := context.Background()
			ig := &v1alpha1.InferenceGraph{
				ObjectMeta: metav1.ObjectMeta{
					Name:      serviceKey.Name,
					Namespace: serviceKey.Namespace,
					Annotations: map[string]string{
						"serving.kserve.io/deploymentMode": string(constants.Serverless),
					},
				},

				Spec: v1alpha1.InferenceGraphSpec{
					Nodes: map[string]v1alpha1.InferenceRouter{
						v1alpha1.GraphRootNodeName: {
							RouterType: v1alpha1.Sequence,
							Steps: []v1alpha1.InferenceStep{
								{
									InferenceTarget: v1alpha1.InferenceTarget{
										ServiceURL: "http://someservice.example.com",
									},
								},
							},
						},
					},
					Tolerations: []corev1.Toleration{
						{
							Key:      "key1",
							Operator: corev1.TolerationOpEqual,
							Value:    "value1",
							Effect:   corev1.TaintEffectNoSchedule,
						},
					},
				},
			}
			Expect(k8sClient.Create(ctx, ig)).Should(Succeed())
			defer k8sClient.Delete(ctx, ig)
			inferenceGraphSubmitted := &v1alpha1.InferenceGraph{}
			Eventually(func() bool {
				err := k8sClient.Get(ctx, serviceKey, inferenceGraphSubmitted)
				return err == nil
			}, timeout, interval).Should(BeTrue())

			actualKnServiceCreated := &knservingv1.Service{}
			Eventually(func() error {
				return k8sClient.Get(context.TODO(), serviceKey, actualKnServiceCreated)
			}, timeout).
				Should(Succeed())

			expectedKnService := &knservingv1.Service{
				ObjectMeta: metav1.ObjectMeta{
					Name:      serviceKey.Name,
					Namespace: serviceKey.Namespace,
				},
				Spec: knservingv1.ServiceSpec{
					ConfigurationSpec: knservingv1.ConfigurationSpec{
						Template: knservingv1.RevisionTemplateSpec{
							ObjectMeta: metav1.ObjectMeta{
								Labels: map[string]string{
									"serving.kserve.io/inferencegraph": graphName,
									constants.KServeWorkloadKind:       "InferenceGraph",
								},
								Annotations: map[string]string{
									"autoscaling.knative.dev/initial-scale": "1",
									"autoscaling.knative.dev/min-scale":     "1",
									"autoscaling.knative.dev/max-scale":     "0",
									"autoscaling.knative.dev/class":         "kpa.autoscaling.knative.dev",
									"serving.kserve.io/deploymentMode":      "Serverless",
								},
							},
							Spec: knservingv1.RevisionSpec{
								ContainerConcurrency: nil,
								TimeoutSeconds:       nil,
								PodSpec: corev1.PodSpec{
									Containers: []corev1.Container{
										{
											Image: "kserve/router:v0.10.0",
											Env: []corev1.EnvVar{
												{
													Name:  "SSL_CERT_FILE",
													Value: "/etc/odh/openshift-service-ca-bundle/service-ca.crt",
												},
												{
													Name:  "PROPAGATE_HEADERS",
													Value: "Authorization,Intuit_tid",
												},
											},
											Args: []string{
												"--graph-json",
												"{\"nodes\":{\"root\":{\"routerType\":\"Sequence\",\"steps\":[{\"serviceUrl\":\"http://someservice.example.com\"}]}},\"resources\":{},\"tolerations\":[{\"key\":\"key1\",\"operator\":\"Equal\",\"value\":\"value1\",\"effect\":\"NoSchedule\"}]}",
											},
											Resources: corev1.ResourceRequirements{
												Limits: corev1.ResourceList{
													corev1.ResourceCPU:    resource.MustParse("100m"),
													corev1.ResourceMemory: resource.MustParse("500Mi"),
												},
												Requests: corev1.ResourceList{
													corev1.ResourceCPU:    resource.MustParse("100m"),
													corev1.ResourceMemory: resource.MustParse("100Mi"),
												},
											},
											ReadinessProbe: expectedReadinessProbe,
											SecurityContext: &corev1.SecurityContext{
												Privileged:               proto.Bool(false),
												RunAsNonRoot:             proto.Bool(true),
												ReadOnlyRootFilesystem:   proto.Bool(true),
												AllowPrivilegeEscalation: proto.Bool(false),
												Capabilities: &corev1.Capabilities{
													Drop: []corev1.Capability{corev1.Capability("ALL")},
												},
											},
											VolumeMounts: []corev1.VolumeMount{
												{
													Name:      "openshift-service-ca-bundle",
													MountPath: "/etc/odh/openshift-service-ca-bundle",
												},
											},
										},
									},
									Tolerations: []corev1.Toleration{
										{
											Key:      "key1",
											Operator: corev1.TolerationOpEqual,
											Value:    "value1",
											Effect:   corev1.TaintEffectNoSchedule,
										},
									},
									AutomountServiceAccountToken: proto.Bool(false),
									Volumes: []corev1.Volume{
										{
											Name: "openshift-service-ca-bundle",
											VolumeSource: corev1.VolumeSource{
												ConfigMap: &corev1.ConfigMapVolumeSource{
													LocalObjectReference: corev1.LocalObjectReference{
														Name: constants.OpenShiftServiceCaConfigMapName,
													},
												},
											},
										},
									},
								},
							},
						},
					},
				},
			}
			// Set ResourceVersion which is required for update operation.
			expectedKnService.ResourceVersion = actualKnServiceCreated.ResourceVersion

			// Do a dry-run update. This will populate our local knative service object with any default values
			// that are present on the remote version.
			err := k8sClient.Update(context.TODO(), expectedKnService, client.DryRunAll)
			Expect(err).ShouldNot(HaveOccurred())
			Expect(actualKnServiceCreated.Spec).To(BeComparableTo(expectedKnService.Spec))
		})
	})
})<|MERGE_RESOLUTION|>--- conflicted
+++ resolved
@@ -35,7 +35,6 @@
 	metav1 "k8s.io/apimachinery/pkg/apis/meta/v1"
 	"k8s.io/apimachinery/pkg/types"
 	"k8s.io/client-go/kubernetes/scheme"
-	operatorv1beta1 "knative.dev/operator/pkg/apis/operator/v1beta1"
 	"knative.dev/pkg/kmp"
 	"knative.dev/serving/pkg/apis/autoscaling"
 	knservingv1 "knative.dev/serving/pkg/apis/serving/v1"
@@ -81,16 +80,10 @@
 
 	expectedReadinessProbe := constants.GetRouterReadinessProbe()
 
-<<<<<<< HEAD
-	Context("with knative configured to allow zero initial scale", func() {
-		When("an InferenceGraph with min-scale:0 annotation is created", func() {
-			It("should create a knative service with initial-scale:0 and min-scale:0 annotations", func() {
-=======
 	Context("with knative configured to not allow zero initial scale", func() {
 		When("an InferenceGraph with 0 minReplicas and 0 maxReplicas is created", func() {
 			It("should create a knative service with initial-scale of 1, min-scale of 0, and max-scale of 0", func() {
 				// Create configmap
->>>>>>> d413fc2f
 				configMap := &corev1.ConfigMap{
 					ObjectMeta: metav1.ObjectMeta{
 						Name:      constants.InferenceServiceConfigMapName,
@@ -100,30 +93,18 @@
 				}
 				Expect(k8sClient.Create(context.TODO(), configMap)).NotTo(HaveOccurred())
 				defer k8sClient.Delete(context.TODO(), configMap)
-<<<<<<< HEAD
-=======
 
 				// Create InferenceGraph
->>>>>>> d413fc2f
 				graphName := "initialscale1"
 				expectedRequest := reconcile.Request{NamespacedName: types.NamespacedName{Name: graphName, Namespace: "default"}}
 				serviceKey := expectedRequest.NamespacedName
 				ctx := context.Background()
-<<<<<<< HEAD
-				minScale := int32(1)
-=======
+
 				var minScale int32 = 0
->>>>>>> d413fc2f
 				ig := &v1alpha1.InferenceGraph{
 					ObjectMeta: metav1.ObjectMeta{
 						Name:      serviceKey.Name,
 						Namespace: serviceKey.Namespace,
-<<<<<<< HEAD
-						Annotations: map[string]string{
-							constants.MinScaleAnnotationKey: "0",
-						},
-=======
->>>>>>> d413fc2f
 					},
 					Spec: v1alpha1.InferenceGraphSpec{
 						MinReplicas: &minScale,
@@ -144,20 +125,6 @@
 				Expect(k8sClient.Create(ctx, ig)).Should(Succeed())
 				defer k8sClient.Delete(ctx, ig)
 
-<<<<<<< HEAD
-				actualKnServiceCreated := &knservingv1.Service{}
-				Eventually(func() error {
-					return k8sClient.Get(context.TODO(), serviceKey, actualKnServiceCreated)
-				}, timeout).
-					Should(Succeed())
-
-				Expect(actualKnServiceCreated.Spec.Template.Annotations[constants.InitialScaleAnnotationKey]).To(Equal("0"))
-				Expect(actualKnServiceCreated.Spec.Template.Annotations[constants.MinScaleAnnotationKey]).To(Equal("0"))
-			})
-		})
-		When("an InferenceGraph without min-scale annotation is created", func() {
-			It("should create a knative service with no initial-scale annotation and min-scale annotation equal to the default min replicas value", func() {
-=======
 				actualService := &knservingv1.Service{}
 				Eventually(func() error {
 					return k8sClient.Get(context.TODO(), serviceKey, actualService)
@@ -169,6 +136,7 @@
 				Expect(actualService.Spec.Template.Annotations[autoscaling.MaxScaleAnnotationKey]).To(Equal("0"))
 			})
 		})
+
 		When("an InferenceGraph with nil minReplicas and 0 maxReplicas is created", func() {
 			It(fmt.Sprintf(
 				"should create a knative service with initial-scale of %d, min-scale of %d, and max-scale of 0",
@@ -176,7 +144,6 @@
 				constants.DefaultMinReplicas,
 			), func() {
 				// Create configmap
->>>>>>> d413fc2f
 				configMap := &corev1.ConfigMap{
 					ObjectMeta: metav1.ObjectMeta{
 						Name:      constants.InferenceServiceConfigMapName,
@@ -186,27 +153,19 @@
 				}
 				Expect(k8sClient.Create(context.TODO(), configMap)).NotTo(HaveOccurred())
 				defer k8sClient.Delete(context.TODO(), configMap)
-<<<<<<< HEAD
-=======
 
 				// Create InferenceGraph
->>>>>>> d413fc2f
 				graphName := "initialscale2"
 				expectedRequest := reconcile.Request{NamespacedName: types.NamespacedName{Name: graphName, Namespace: "default"}}
 				serviceKey := expectedRequest.NamespacedName
 				ctx := context.Background()
-<<<<<<< HEAD
-				minScale := int32(1)
-=======
->>>>>>> d413fc2f
+
 				ig := &v1alpha1.InferenceGraph{
 					ObjectMeta: metav1.ObjectMeta{
 						Name:      serviceKey.Name,
 						Namespace: serviceKey.Namespace,
 					},
 					Spec: v1alpha1.InferenceGraphSpec{
-<<<<<<< HEAD
-=======
 						Nodes: map[string]v1alpha1.InferenceRouter{
 							v1alpha1.GraphRootNodeName: {
 								RouterType: v1alpha1.Sequence,
@@ -235,6 +194,7 @@
 				Expect(actualService.Spec.Template.Annotations[autoscaling.MaxScaleAnnotationKey]).To(Equal("0"))
 			})
 		})
+
 		When("an InferenceGraph is created with an initial-scale annotation", func() {
 			It("should override the default initial scale value with the annotation value", func() {
 				// Create configmap
@@ -248,11 +208,11 @@
 				Expect(k8sClient.Create(context.TODO(), configMap)).NotTo(HaveOccurred())
 				defer k8sClient.Delete(context.TODO(), configMap)
 
-				// Create InferenceGraph
 				graphName := "initialscale3"
 				expectedRequest := reconcile.Request{NamespacedName: types.NamespacedName{Name: graphName, Namespace: "default"}}
 				serviceKey := expectedRequest.NamespacedName
 				ctx := context.Background()
+
 				var minScale int32 = 2
 				ig := &v1alpha1.InferenceGraph{
 					ObjectMeta: metav1.ObjectMeta{
@@ -261,140 +221,6 @@
 						Annotations: map[string]string{
 							autoscaling.InitialScaleAnnotationKey: "0",
 						},
-					},
-					Spec: v1alpha1.InferenceGraphSpec{
->>>>>>> d413fc2f
-						MinReplicas: &minScale,
-						Nodes: map[string]v1alpha1.InferenceRouter{
-							v1alpha1.GraphRootNodeName: {
-								RouterType: v1alpha1.Sequence,
-								Steps: []v1alpha1.InferenceStep{
-									{
-										InferenceTarget: v1alpha1.InferenceTarget{
-											ServiceURL: "http://someservice.exmaple.com",
-										},
-									},
-								},
-							},
-						},
-					},
-				}
-				Expect(k8sClient.Create(ctx, ig)).Should(Succeed())
-				defer k8sClient.Delete(ctx, ig)
-
-<<<<<<< HEAD
-				actualKnServiceCreated := &knservingv1.Service{}
-				Eventually(func() error {
-					return k8sClient.Get(context.TODO(), serviceKey, actualKnServiceCreated)
-				}, timeout).
-					Should(Succeed())
-
-				Expect(actualKnServiceCreated.Spec.Template.Annotations[constants.MinScaleAnnotationKey]).To(Equal(strconv.Itoa(int(constants.DefaultMinReplicas))))
-				Expect(constants.InitialScaleAnnotationKey).ShouldNot(BeKeyOf(actualKnServiceCreated.Spec.Template.Annotations))
-			})
-		})
-	})
-	Context("with knative configured to not allow zero initial scale", func() {
-		BeforeEach(func() {
-			// Update the existing knativeserving custom resource to set allow-zero-initial-scale to false
-			knativeService := &operatorv1beta1.KnativeServing{}
-			Expect(k8sClient.Get(context.TODO(), types.NamespacedName{Name: constants.DefaultKnServingName, Namespace: constants.DefaultKnServingNamespace}, knativeService)).ToNot(HaveOccurred())
-			knativeService.Spec.CommonSpec.Config["autoscaler"]["allow-zero-initial-scale"] = "false"
-			Eventually(func() error {
-				return k8sClient.Update(context.TODO(), knativeService)
-			}, timeout, interval).Should(Succeed())
-		})
-		AfterEach(func() {
-			// Restore the original knativeserving custom resource configuration
-			knativeServiceRestored := &operatorv1beta1.KnativeServing{}
-			Expect(k8sClient.Get(context.TODO(), types.NamespacedName{Name: constants.DefaultKnServingName, Namespace: constants.DefaultKnServingNamespace}, knativeServiceRestored)).ToNot(HaveOccurred())
-			knativeServiceRestored.Spec.CommonSpec.Config["autoscaler"]["allow-zero-initial-scale"] = "true"
-			Eventually(func() error {
-				return k8sClient.Update(context.TODO(), knativeServiceRestored)
-			}, timeout).Should(Succeed())
-		})
-		When("an InferenceGraph with min-scale:0 annotation is created", func() {
-			It("should create a knative service with min-scale:0 annotation and no initial-scale annotation", func() {
-=======
-				actualService := &knservingv1.Service{}
-				Eventually(func() error {
-					return k8sClient.Get(context.TODO(), serviceKey, actualService)
-				}, timeout).
-					Should(Succeed())
-
-				Expect(actualService.Spec.Template.Annotations[autoscaling.InitialScaleAnnotationKey]).To(Equal("1"))
-				Expect(actualService.Spec.Template.Annotations[autoscaling.MinScaleAnnotationKey]).To(Equal("2"))
-				Expect(actualService.Spec.Template.Annotations[autoscaling.MaxScaleAnnotationKey]).To(Equal("0"))
-			})
-		})
-	})
-	Context("with knative configured to allow zero initial scale", func() {
-		BeforeEach(func() {
-			time.Sleep(10 * time.Second)
-			// Patch the existing config-autoscaler configmap to set allow-zero-initial-scale to true
-			configAutoscaler := &corev1.ConfigMap{
-				ObjectMeta: metav1.ObjectMeta{
-					Name:      constants.AutoscalerConfigmapName,
-					Namespace: constants.AutoscalerConfigmapNamespace,
-				},
-			}
-			configPatch := []byte(`{"data":{"allow-zero-initial-scale":"true"}}`)
-			Eventually(func() error {
-				return k8sClient.Patch(context.TODO(), configAutoscaler, client.RawPatch(types.StrategicMergePatchType, configPatch))
-			}, timeout).Should(Succeed())
-		})
-		AfterEach(func() {
-			time.Sleep(10 * time.Second)
-			// Restore the default autoscaling configuration
-			configAutoscaler := &corev1.ConfigMap{
-				ObjectMeta: metav1.ObjectMeta{
-					Name:      constants.AutoscalerConfigmapName,
-					Namespace: constants.AutoscalerConfigmapNamespace,
-				},
-			}
-			configPatch := []byte(`{"data":{}}`)
-			Eventually(func() error {
-				return k8sClient.Patch(context.TODO(), configAutoscaler, client.RawPatch(types.StrategicMergePatchType, configPatch))
-			}, timeout).Should(Succeed())
-		})
-		When("an InferenceGraph with 0 minReplicas and 0 maxReplicas is created", func() {
-			It("should create a knative service with initial-scale of 0, min-scale of 0, and max-scale of 0", func() {
-				// Create configmap
->>>>>>> d413fc2f
-				configMap := &corev1.ConfigMap{
-					ObjectMeta: metav1.ObjectMeta{
-						Name:      constants.InferenceServiceConfigMapName,
-						Namespace: constants.KServeNamespace,
-					},
-					Data: configs,
-				}
-				Expect(k8sClient.Create(context.TODO(), configMap)).NotTo(HaveOccurred())
-				defer k8sClient.Delete(context.TODO(), configMap)
-<<<<<<< HEAD
-				graphName := "initialscale3"
-				expectedRequest := reconcile.Request{NamespacedName: types.NamespacedName{Name: graphName, Namespace: "default"}}
-				serviceKey := expectedRequest.NamespacedName
-				ctx := context.Background()
-				minScale := int32(1)
-=======
-
-				// Create InferenceGraph
-				graphName := "initialscale4"
-				expectedRequest := reconcile.Request{NamespacedName: types.NamespacedName{Name: graphName, Namespace: "default"}}
-				serviceKey := expectedRequest.NamespacedName
-				ctx := context.Background()
-				var minScale int32 = 0
->>>>>>> d413fc2f
-				ig := &v1alpha1.InferenceGraph{
-					ObjectMeta: metav1.ObjectMeta{
-						Name:      serviceKey.Name,
-						Namespace: serviceKey.Namespace,
-<<<<<<< HEAD
-						Annotations: map[string]string{
-							constants.MinScaleAnnotationKey: "0",
-						},
-=======
->>>>>>> d413fc2f
 					},
 					Spec: v1alpha1.InferenceGraphSpec{
 						MinReplicas: &minScale,
@@ -415,38 +241,51 @@
 				Expect(k8sClient.Create(ctx, ig)).Should(Succeed())
 				defer k8sClient.Delete(ctx, ig)
 
-<<<<<<< HEAD
-				actualKnServiceCreated := &knservingv1.Service{}
-				Eventually(func() error {
-					return k8sClient.Get(context.TODO(), serviceKey, actualKnServiceCreated)
-				}, timeout).Should(Succeed())
-
-				Expect(actualKnServiceCreated.Spec.Template.Annotations[constants.MinScaleAnnotationKey]).To(Equal("0"))
-				Expect(constants.InitialScaleAnnotationKey).ShouldNot(BeKeyOf(actualKnServiceCreated.Spec.Template.Annotations))
-			})
-		})
-		When("an InferenceGraph without min-scale annotation is created", func() {
-			It("should create a knative service with no initial-scale annotation and min-scale annotation equal to the default minReplicas value", func() {
-=======
 				actualService := &knservingv1.Service{}
 				Eventually(func() error {
 					return k8sClient.Get(context.TODO(), serviceKey, actualService)
 				}, timeout).
 					Should(Succeed())
 
-				Expect(actualService.Spec.Template.Annotations[autoscaling.InitialScaleAnnotationKey]).To(Equal("0"))
-				Expect(actualService.Spec.Template.Annotations[autoscaling.MinScaleAnnotationKey]).To(Equal("0"))
+				Expect(actualService.Spec.Template.Annotations[autoscaling.InitialScaleAnnotationKey]).To(Equal("1"))
+				Expect(actualService.Spec.Template.Annotations[autoscaling.MinScaleAnnotationKey]).To(Equal("2"))
 				Expect(actualService.Spec.Template.Annotations[autoscaling.MaxScaleAnnotationKey]).To(Equal("0"))
 			})
 		})
-		When("an InferenceGraph with nil minReplicas and 0 maxReplicas is created", func() {
-			It(fmt.Sprintf(
-				"should create a knative service with initial-scale of %d, min-scale of %d, and max-scale of 0",
-				constants.DefaultMinReplicas,
-				constants.DefaultMinReplicas,
-			), func() {
+	})
+
+	Context("with knative configured to allow zero initial scale", func() {
+		BeforeEach(func() {
+			time.Sleep(10 * time.Second)
+			// Patch the existing config-autoscaler configmap to set allow-zero-initial-scale to true
+			configAutoscaler := &corev1.ConfigMap{
+				ObjectMeta: metav1.ObjectMeta{
+					Name:      constants.AutoscalerConfigmapName,
+					Namespace: constants.AutoscalerConfigmapNamespace,
+				},
+			}
+			configPatch := []byte(`{"data":{"allow-zero-initial-scale":"true"}}`)
+			Eventually(func() error {
+				return k8sClient.Patch(context.TODO(), configAutoscaler, client.RawPatch(types.StrategicMergePatchType, configPatch))
+			}, timeout).Should(Succeed())
+		})
+		AfterEach(func() {
+			time.Sleep(10 * time.Second)
+			// Restore the default autoscaling configuration
+			configAutoscaler := &corev1.ConfigMap{
+				ObjectMeta: metav1.ObjectMeta{
+					Name:      constants.AutoscalerConfigmapName,
+					Namespace: constants.AutoscalerConfigmapNamespace,
+				},
+			}
+			configPatch := []byte(`{"data":{}}`)
+			Eventually(func() error {
+				return k8sClient.Patch(context.TODO(), configAutoscaler, client.RawPatch(types.StrategicMergePatchType, configPatch))
+			}, timeout).Should(Succeed())
+		})
+		When("an InferenceGraph with 0 minReplicas and 0 maxReplicas is created", func() {
+			It("should create a knative service with initial-scale of 0, min-scale of 0, and max-scale of 0", func() {
 				// Create configmap
->>>>>>> d413fc2f
 				configMap := &corev1.ConfigMap{
 					ObjectMeta: metav1.ObjectMeta{
 						Name:      constants.InferenceServiceConfigMapName,
@@ -456,28 +295,21 @@
 				}
 				Expect(k8sClient.Create(context.TODO(), configMap)).NotTo(HaveOccurred())
 				defer k8sClient.Delete(context.TODO(), configMap)
-<<<<<<< HEAD
+
+				// Create InferenceGraph
 				graphName := "initialscale4"
 				expectedRequest := reconcile.Request{NamespacedName: types.NamespacedName{Name: graphName, Namespace: "default"}}
 				serviceKey := expectedRequest.NamespacedName
 				ctx := context.Background()
-				minScale := int32(1)
-=======
-
-				// Create InferenceGraph
-				graphName := "initialscale5"
-				expectedRequest := reconcile.Request{NamespacedName: types.NamespacedName{Name: graphName, Namespace: "default"}}
-				serviceKey := expectedRequest.NamespacedName
-				ctx := context.Background()
->>>>>>> d413fc2f
+
+				var minScale int32 = 0
 				ig := &v1alpha1.InferenceGraph{
 					ObjectMeta: metav1.ObjectMeta{
 						Name:      serviceKey.Name,
 						Namespace: serviceKey.Namespace,
 					},
 					Spec: v1alpha1.InferenceGraphSpec{
-<<<<<<< HEAD
-=======
+						MinReplicas: &minScale,
 						Nodes: map[string]v1alpha1.InferenceRouter{
 							v1alpha1.GraphRootNodeName: {
 								RouterType: v1alpha1.Sequence,
@@ -501,11 +333,69 @@
 				}, timeout).
 					Should(Succeed())
 
+				Expect(actualService.Spec.Template.Annotations[autoscaling.InitialScaleAnnotationKey]).To(Equal("0"))
+				Expect(actualService.Spec.Template.Annotations[autoscaling.MinScaleAnnotationKey]).To(Equal("0"))
+				Expect(actualService.Spec.Template.Annotations[autoscaling.MaxScaleAnnotationKey]).To(Equal("0"))
+			})
+		})
+
+		When("an InferenceGraph with nil minReplicas and 0 maxReplicas is created", func() {
+			It(fmt.Sprintf(
+				"should create a knative service with initial-scale of %d, min-scale of %d, and max-scale of 0",
+				constants.DefaultMinReplicas,
+				constants.DefaultMinReplicas,
+			), func() {
+				// Create configmap
+				configMap := &corev1.ConfigMap{
+					ObjectMeta: metav1.ObjectMeta{
+						Name:      constants.InferenceServiceConfigMapName,
+						Namespace: constants.KServeNamespace,
+					},
+					Data: configs,
+				}
+				Expect(k8sClient.Create(context.TODO(), configMap)).NotTo(HaveOccurred())
+				defer k8sClient.Delete(context.TODO(), configMap)
+
+				// Create InferenceGraph
+				graphName := "initialscale5"
+				expectedRequest := reconcile.Request{NamespacedName: types.NamespacedName{Name: graphName, Namespace: "default"}}
+				serviceKey := expectedRequest.NamespacedName
+				ctx := context.Background()
+				ig := &v1alpha1.InferenceGraph{
+					ObjectMeta: metav1.ObjectMeta{
+						Name:      serviceKey.Name,
+						Namespace: serviceKey.Namespace,
+					},
+					Spec: v1alpha1.InferenceGraphSpec{
+						Nodes: map[string]v1alpha1.InferenceRouter{
+							v1alpha1.GraphRootNodeName: {
+								RouterType: v1alpha1.Sequence,
+								Steps: []v1alpha1.InferenceStep{
+									{
+										InferenceTarget: v1alpha1.InferenceTarget{
+											ServiceURL: "http://someservice.exmaple.com",
+										},
+									},
+								},
+							},
+						},
+					},
+				}
+				Expect(k8sClient.Create(ctx, ig)).Should(Succeed())
+				defer k8sClient.Delete(ctx, ig)
+
+				actualService := &knservingv1.Service{}
+				Eventually(func() error {
+					return k8sClient.Get(context.TODO(), serviceKey, actualService)
+				}, timeout).
+					Should(Succeed())
+
 				Expect(actualService.Spec.Template.Annotations[autoscaling.InitialScaleAnnotationKey]).To(Equal(strconv.Itoa(int(constants.DefaultMinReplicas))))
 				Expect(actualService.Spec.Template.Annotations[autoscaling.MinScaleAnnotationKey]).To(Equal(strconv.Itoa(int(constants.DefaultMinReplicas))))
 				Expect(actualService.Spec.Template.Annotations[autoscaling.MaxScaleAnnotationKey]).To(Equal("0"))
 			})
 		})
+
 		When("an InferenceGraph is created with an initial-scale annotation", func() {
 			It("should override the default initial scale value with the annotation value", func() {
 				// Create configmap
@@ -533,7 +423,6 @@
 						},
 					},
 					Spec: v1alpha1.InferenceGraphSpec{
->>>>>>> d413fc2f
 						MinReplicas: &minScale,
 						Nodes: map[string]v1alpha1.InferenceRouter{
 							v1alpha1.GraphRootNodeName: {
@@ -552,16 +441,6 @@
 				Expect(k8sClient.Create(ctx, ig)).Should(Succeed())
 				defer k8sClient.Delete(ctx, ig)
 
-<<<<<<< HEAD
-				actualKnServiceCreated := &knservingv1.Service{}
-				Eventually(func() error {
-					return k8sClient.Get(context.TODO(), serviceKey, actualKnServiceCreated)
-				}, timeout).
-					Should(Succeed())
-
-				Expect(actualKnServiceCreated.Spec.Template.Annotations[constants.MinScaleAnnotationKey]).To(Equal(strconv.Itoa(int(constants.DefaultMinReplicas))))
-				Expect(constants.InitialScaleAnnotationKey).ShouldNot(BeKeyOf(actualKnServiceCreated.Spec.Template.Annotations))
-=======
 				actualService := &knservingv1.Service{}
 				Eventually(func() error {
 					return k8sClient.Get(context.TODO(), serviceKey, actualService)
@@ -571,7 +450,6 @@
 				Expect(actualService.Spec.Template.Annotations[autoscaling.InitialScaleAnnotationKey]).To(Equal("0"))
 				Expect(actualService.Spec.Template.Annotations[autoscaling.MinScaleAnnotationKey]).To(Equal("2"))
 				Expect(actualService.Spec.Template.Annotations[autoscaling.MaxScaleAnnotationKey]).To(Equal("0"))
->>>>>>> d413fc2f
 			})
 		})
 	})
