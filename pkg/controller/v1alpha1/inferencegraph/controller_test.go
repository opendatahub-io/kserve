/*
Copyright 2021 The KServe Authors.

Licensed under the Apache License, Version 2.0 (the "License");
you may not use this file except in compliance with the License.
You may obtain a copy of the License at

    http://www.apache.org/licenses/LICENSE-2.0

Unless required by applicable law or agreed to in writing, software
distributed under the License is distributed on an "AS IS" BASIS,
WITHOUT WARRANTIES OR CONDITIONS OF ANY KIND, either express or implied.
See the License for the specific language governing permissions and
limitations under the License.
*/

package inferencegraph

import (
	"context"
	"fmt"
	"time"

	. "github.com/onsi/ginkgo/v2"
	. "github.com/onsi/gomega"
	"google.golang.org/protobuf/proto"
	appsv1 "k8s.io/api/apps/v1"
	v1 "k8s.io/api/core/v1"
	"k8s.io/apimachinery/pkg/api/resource"
	metav1 "k8s.io/apimachinery/pkg/apis/meta/v1"
	"k8s.io/apimachinery/pkg/types"
	"knative.dev/pkg/kmp"
	knservingv1 "knative.dev/serving/pkg/apis/serving/v1"
	"sigs.k8s.io/controller-runtime/pkg/client"
	"sigs.k8s.io/controller-runtime/pkg/reconcile"

	"github.com/kserve/kserve/pkg/apis/serving/v1alpha1"
	"github.com/kserve/kserve/pkg/constants"
	"github.com/kserve/kserve/pkg/utils"
)

var _ = Describe("Inference Graph controller test", func() {

	// Define utility constants for object names and testing timeouts/durations and intervals.
	const (
		timeout  = time.Second * 10
		interval = time.Millisecond * 250
		domain   = "example.com"
	)

	var (
		configs = map[string]string{
			"router": `{
					  "image": "kserve/router:v0.10.0",
					  "memoryRequest": "100Mi",
					  "memoryLimit": "500Mi",
					  "cpuRequest": "100m",
					  "cpuLimit": "100m",
					  "headers": {
						"propagate": [
						  "Authorization",
						  "Intuit_tid"
						]
					  }
				}`,
		}
	)

	var expectedReadinessProbe = constants.GetRouterReadinessProbe()

	Context("When creating an inferencegraph with headers in global config", func() {
		It("Should create a knative service with headers as env var of podspec", func() {
			By("By creating a new InferenceGraph")
			var configMap = &v1.ConfigMap{
				ObjectMeta: metav1.ObjectMeta{
					Name:      constants.InferenceServiceConfigMapName,
					Namespace: constants.KServeNamespace,
				},
				Data: configs,
			}
			Expect(k8sClient.Create(context.TODO(), configMap)).NotTo(HaveOccurred())
			defer k8sClient.Delete(context.TODO(), configMap)
			graphName := "singlenode1"
			var expectedRequest = reconcile.Request{NamespacedName: types.NamespacedName{Name: graphName, Namespace: "default"}}
			var serviceKey = expectedRequest.NamespacedName
			ctx := context.Background()
			ig := &v1alpha1.InferenceGraph{
				ObjectMeta: metav1.ObjectMeta{
					Name:      serviceKey.Name,
					Namespace: serviceKey.Namespace,
					Annotations: map[string]string{
						"serving.kserve.io/deploymentMode": string(constants.Serverless),
					},
				},
				Spec: v1alpha1.InferenceGraphSpec{
					Nodes: map[string]v1alpha1.InferenceRouter{
						v1alpha1.GraphRootNodeName: {
							RouterType: v1alpha1.Sequence,
							Steps: []v1alpha1.InferenceStep{
								{
									InferenceTarget: v1alpha1.InferenceTarget{
										ServiceURL: "http://someservice.exmaple.com",
									},
								},
							},
						},
					},
				},
			}
			Expect(k8sClient.Create(ctx, ig)).Should(Succeed())
			defer k8sClient.Delete(ctx, ig)
			inferenceGraphSubmitted := &v1alpha1.InferenceGraph{}
			Eventually(func() bool {
				err := k8sClient.Get(ctx, serviceKey, inferenceGraphSubmitted)
				if err != nil {
					return false
				}
				return true
			}, timeout, interval).Should(BeTrue())

			actualKnServiceCreated := &knservingv1.Service{}
			Eventually(func() error {
				return k8sClient.Get(context.TODO(), serviceKey, actualKnServiceCreated)
			}, timeout).
				Should(Succeed())

			expectedKnService := &knservingv1.Service{
				ObjectMeta: metav1.ObjectMeta{
					Name:      serviceKey.Name,
					Namespace: serviceKey.Namespace,
				},
				Spec: knservingv1.ServiceSpec{
					ConfigurationSpec: knservingv1.ConfigurationSpec{
						Template: knservingv1.RevisionTemplateSpec{
							ObjectMeta: metav1.ObjectMeta{
								Labels: map[string]string{
									"serving.kserve.io/inferencegraph": graphName,
								},
								Annotations: map[string]string{
									"autoscaling.knative.dev/min-scale": "1",
									"autoscaling.knative.dev/class":     "kpa.autoscaling.knative.dev",
									"serving.kserve.io/deploymentMode":  "Serverless",
								},
							},
							Spec: knservingv1.RevisionSpec{
								ContainerConcurrency: nil,
								TimeoutSeconds:       nil,
								PodSpec: v1.PodSpec{
									Containers: []v1.Container{
										{
											Image: "kserve/router:v0.10.0",
											Env: []v1.EnvVar{
												{
													Name:  "SSL_CERT_FILE",
													Value: "/etc/odh/openshift-service-ca-bundle/service-ca.crt",
												},
												{
													Name:  "PROPAGATE_HEADERS",
													Value: "Authorization,Intuit_tid",
												},
											},
											Args: []string{
												"--graph-json",
												"{\"nodes\":{\"root\":{\"routerType\":\"Sequence\",\"steps\":[{\"serviceUrl\":\"http://someservice.exmaple.com\"}]}},\"resources\":{}}",
											},
											Resources: v1.ResourceRequirements{
												Limits: v1.ResourceList{
													v1.ResourceCPU:    resource.MustParse("100m"),
													v1.ResourceMemory: resource.MustParse("500Mi"),
												},
												Requests: v1.ResourceList{
													v1.ResourceCPU:    resource.MustParse("100m"),
													v1.ResourceMemory: resource.MustParse("100Mi"),
												},
											},
											ReadinessProbe: expectedReadinessProbe,
											SecurityContext: &v1.SecurityContext{
												Privileged:               proto.Bool(false),
												RunAsNonRoot:             proto.Bool(true),
												ReadOnlyRootFilesystem:   proto.Bool(true),
												AllowPrivilegeEscalation: proto.Bool(false),
												Capabilities: &v1.Capabilities{
													Drop: []v1.Capability{v1.Capability("ALL")},
												},
											},
											VolumeMounts: []v1.VolumeMount{
												{
													Name:      "openshift-service-ca-bundle",
													MountPath: "/etc/odh/openshift-service-ca-bundle",
												},
											},
										},
									},
									AutomountServiceAccountToken: proto.Bool(false),
									Volumes: []v1.Volume{
										{
											Name: "openshift-service-ca-bundle",
											VolumeSource: v1.VolumeSource{
												ConfigMap: &v1.ConfigMapVolumeSource{
													LocalObjectReference: v1.LocalObjectReference{
														Name: constants.OpenShiftServiceCaConfigMapName,
													},
												},
											},
										},
									},
								},
							},
						},
					},
				},
			}
			// Set ResourceVersion which is required for update operation.
			expectedKnService.ResourceVersion = actualKnServiceCreated.ResourceVersion

			// Do a dry-run update. This will populate our local knative service object with any default values
			// that are present on the remote version.
			err := k8sClient.Update(context.TODO(), expectedKnService, client.DryRunAll)
			Expect(err).Should(BeNil())
			Expect(kmp.SafeDiff(actualKnServiceCreated.Spec, expectedKnService.Spec)).To(Equal(""))
		})
	})

	Context("When creating an IG with resource requirements in the spec", func() {
		It("Should propagate to underlying pod", func() {
			var configMap = &v1.ConfigMap{
				ObjectMeta: metav1.ObjectMeta{
					Name:      constants.InferenceServiceConfigMapName,
					Namespace: constants.KServeNamespace,
				},
				Data: configs,
			}
			Expect(k8sClient.Create(context.TODO(), configMap)).NotTo(HaveOccurred())
			defer k8sClient.Delete(context.TODO(), configMap)
			graphName := "singlenode2"
			var expectedRequest = reconcile.Request{NamespacedName: types.NamespacedName{Name: graphName, Namespace: "default"}}
			var serviceKey = expectedRequest.NamespacedName
			ctx := context.Background()
			ig := &v1alpha1.InferenceGraph{
				ObjectMeta: metav1.ObjectMeta{
					Name:      serviceKey.Name,
					Namespace: serviceKey.Namespace,
					Annotations: map[string]string{
						"serving.kserve.io/deploymentMode": string(constants.Serverless),
					},
				},
				Spec: v1alpha1.InferenceGraphSpec{
					Resources: v1.ResourceRequirements{
						Limits: v1.ResourceList{
							v1.ResourceCPU:    resource.MustParse("123m"),
							v1.ResourceMemory: resource.MustParse("123Mi"),
						},
						Requests: v1.ResourceList{
							v1.ResourceCPU:    resource.MustParse("123m"),
							v1.ResourceMemory: resource.MustParse("123Mi"),
						},
					},
					Nodes: map[string]v1alpha1.InferenceRouter{
						v1alpha1.GraphRootNodeName: {
							RouterType: v1alpha1.Sequence,
							Steps: []v1alpha1.InferenceStep{
								{
									InferenceTarget: v1alpha1.InferenceTarget{
										ServiceURL: "http://someservice.exmaple.com",
									},
								},
							},
						},
					},
				},
			}
			Expect(k8sClient.Create(ctx, ig)).Should(Succeed())
			defer k8sClient.Delete(ctx, ig)
			inferenceGraphSubmitted := &v1alpha1.InferenceGraph{}
			Eventually(func() bool {
				err := k8sClient.Get(ctx, serviceKey, inferenceGraphSubmitted)
				return err == nil
			}, timeout, interval).Should(BeTrue())

			actualKnServiceCreated := &knservingv1.Service{}
			Eventually(func() error {
				return k8sClient.Get(context.TODO(), serviceKey, actualKnServiceCreated)
			}, timeout).
				Should(Succeed())

			expectedKnService := &knservingv1.Service{
				ObjectMeta: metav1.ObjectMeta{
					Name:      serviceKey.Name,
					Namespace: serviceKey.Namespace,
				},
				Spec: knservingv1.ServiceSpec{
					ConfigurationSpec: knservingv1.ConfigurationSpec{
						Template: knservingv1.RevisionTemplateSpec{
							ObjectMeta: metav1.ObjectMeta{
								Labels: map[string]string{
									"serving.kserve.io/inferencegraph": graphName,
								},
								Annotations: map[string]string{
									"autoscaling.knative.dev/min-scale": "1",
									"autoscaling.knative.dev/class":     "kpa.autoscaling.knative.dev",
									"serving.kserve.io/deploymentMode":  "Serverless",
								},
							},
							Spec: knservingv1.RevisionSpec{
								ContainerConcurrency: nil,
								TimeoutSeconds:       nil,
								PodSpec: v1.PodSpec{
									Containers: []v1.Container{
										{
											Image: "kserve/router:v0.10.0",
											Env: []v1.EnvVar{
												{
													Name:  "SSL_CERT_FILE",
													Value: "/etc/odh/openshift-service-ca-bundle/service-ca.crt",
												},
												{
													Name:  "PROPAGATE_HEADERS",
													Value: "Authorization,Intuit_tid",
												},
											},
											Args: []string{
												"--graph-json",
												"{\"nodes\":{\"root\":{\"routerType\":\"Sequence\",\"steps\":[{\"serviceUrl\":\"http://someservice.exmaple.com\"}]}},\"resources\":{\"limits\":{\"cpu\":\"123m\",\"memory\":\"123Mi\"},\"requests\":{\"cpu\":\"123m\",\"memory\":\"123Mi\"}}}",
											},
											Resources: v1.ResourceRequirements{
												Limits: v1.ResourceList{
													v1.ResourceCPU:    resource.MustParse("123m"),
													v1.ResourceMemory: resource.MustParse("123Mi"),
												},
												Requests: v1.ResourceList{
													v1.ResourceCPU:    resource.MustParse("123m"),
													v1.ResourceMemory: resource.MustParse("123Mi"),
												},
											},
											ReadinessProbe: expectedReadinessProbe,
											SecurityContext: &v1.SecurityContext{
												Privileged:               proto.Bool(false),
												RunAsNonRoot:             proto.Bool(true),
												ReadOnlyRootFilesystem:   proto.Bool(true),
												AllowPrivilegeEscalation: proto.Bool(false),
												Capabilities: &v1.Capabilities{
													Drop: []v1.Capability{v1.Capability("ALL")},
												},
											},
											VolumeMounts: []v1.VolumeMount{
												{
													Name:      "openshift-service-ca-bundle",
													MountPath: "/etc/odh/openshift-service-ca-bundle",
												},
											},
										},
									},
									AutomountServiceAccountToken: proto.Bool(false),
									Volumes: []v1.Volume{
										{
											Name: "openshift-service-ca-bundle",
											VolumeSource: v1.VolumeSource{
												ConfigMap: &v1.ConfigMapVolumeSource{
													LocalObjectReference: v1.LocalObjectReference{
														Name: constants.OpenShiftServiceCaConfigMapName,
													},
												},
											},
										},
									},
								},
							},
						},
					},
				},
			}
			// Set ResourceVersion which is required for update operation.
			expectedKnService.ResourceVersion = actualKnServiceCreated.ResourceVersion

			// Do a dry-run update. This will populate our local knative service object with any default values
			// that are present on the remote version.
			err := k8sClient.Update(context.TODO(), expectedKnService, client.DryRunAll)
			Expect(err).Should(BeNil())
			Expect(kmp.SafeDiff(actualKnServiceCreated.Spec, expectedKnService.Spec)).To(Equal(""))
		})
	})

	Context("When creating an IG with podaffinity in the spec", func() {
		It("Should propagate to underlying pod", func() {
			var configMap = &v1.ConfigMap{
				ObjectMeta: metav1.ObjectMeta{
					Name:      constants.InferenceServiceConfigMapName,
					Namespace: constants.KServeNamespace,
				},
				Data: configs,
			}
			Expect(k8sClient.Create(context.TODO(), configMap)).NotTo(HaveOccurred())
			defer k8sClient.Delete(context.TODO(), configMap)
			graphName := "singlenode3"
			var expectedRequest = reconcile.Request{NamespacedName: types.NamespacedName{Name: graphName, Namespace: "default"}}
			var serviceKey = expectedRequest.NamespacedName
			ctx := context.Background()
			ig := &v1alpha1.InferenceGraph{
				ObjectMeta: metav1.ObjectMeta{
					Name:      serviceKey.Name,
					Namespace: serviceKey.Namespace,
					Annotations: map[string]string{
						"serving.kserve.io/deploymentMode": string(constants.Serverless),
					},
				},

				Spec: v1alpha1.InferenceGraphSpec{
					Affinity: &v1.Affinity{
						PodAffinity: &v1.PodAffinity{
							PreferredDuringSchedulingIgnoredDuringExecution: []v1.WeightedPodAffinityTerm{
								{
									Weight: 100,
									PodAffinityTerm: v1.PodAffinityTerm{
										LabelSelector: &metav1.LabelSelector{
											MatchExpressions: []metav1.LabelSelectorRequirement{
												{
													Key:      "serving.kserve.io/inferencegraph",
													Operator: metav1.LabelSelectorOpIn,
													Values: []string{
														graphName,
													},
												},
											},
										},
										TopologyKey: "topology.kubernetes.io/zone",
									},
								},
							},
						},
					},
					Nodes: map[string]v1alpha1.InferenceRouter{
						v1alpha1.GraphRootNodeName: {
							RouterType: v1alpha1.Sequence,
							Steps: []v1alpha1.InferenceStep{
								{
									InferenceTarget: v1alpha1.InferenceTarget{
										ServiceURL: "http://someservice.exmaple.com",
									},
								},
							},
						},
					},
				},
			}
			Expect(k8sClient.Create(ctx, ig)).Should(Succeed())
			defer k8sClient.Delete(ctx, ig)
			inferenceGraphSubmitted := &v1alpha1.InferenceGraph{}
			Eventually(func() bool {
				err := k8sClient.Get(ctx, serviceKey, inferenceGraphSubmitted)
				return err == nil
			}, timeout, interval).Should(BeTrue())

			actualKnServiceCreated := &knservingv1.Service{}
			Eventually(func() error {
				return k8sClient.Get(context.TODO(), serviceKey, actualKnServiceCreated)
			}, timeout).
				Should(Succeed())

			expectedKnService := &knservingv1.Service{
				ObjectMeta: metav1.ObjectMeta{
					Name:      serviceKey.Name,
					Namespace: serviceKey.Namespace,
				},
				Spec: knservingv1.ServiceSpec{
					ConfigurationSpec: knservingv1.ConfigurationSpec{
						Template: knservingv1.RevisionTemplateSpec{
							ObjectMeta: metav1.ObjectMeta{
								Labels: map[string]string{
									"serving.kserve.io/inferencegraph": graphName,
								},
								Annotations: map[string]string{
									"autoscaling.knative.dev/min-scale": "1",
									"autoscaling.knative.dev/class":     "kpa.autoscaling.knative.dev",
									"serving.kserve.io/deploymentMode":  "Serverless",
								},
							},
							Spec: knservingv1.RevisionSpec{
								ContainerConcurrency: nil,
								TimeoutSeconds:       nil,
								PodSpec: v1.PodSpec{
									Containers: []v1.Container{
										{
											Image: "kserve/router:v0.10.0",
											Env: []v1.EnvVar{
												{
													Name:  "SSL_CERT_FILE",
													Value: "/etc/odh/openshift-service-ca-bundle/service-ca.crt",
												},
												{
													Name:  "PROPAGATE_HEADERS",
													Value: "Authorization,Intuit_tid",
												},
											},
											Args: []string{
												"--graph-json",
												"{\"nodes\":{\"root\":{\"routerType\":\"Sequence\",\"steps\":[{\"serviceUrl\":\"http://someservice.exmaple.com\"}]}},\"resources\":{},\"affinity\":{\"podAffinity\":{\"preferredDuringSchedulingIgnoredDuringExecution\":[{\"weight\":100,\"podAffinityTerm\":{\"labelSelector\":{\"matchExpressions\":[{\"key\":\"serving.kserve.io/inferencegraph\",\"operator\":\"In\",\"values\":[\"singlenode3\"]}]},\"topologyKey\":\"topology.kubernetes.io/zone\"}}]}}}",
											},
											Resources: v1.ResourceRequirements{
												Limits: v1.ResourceList{
													v1.ResourceCPU:    resource.MustParse("100m"),
													v1.ResourceMemory: resource.MustParse("500Mi"),
												},
												Requests: v1.ResourceList{
													v1.ResourceCPU:    resource.MustParse("100m"),
													v1.ResourceMemory: resource.MustParse("100Mi"),
												},
											},
											SecurityContext: &v1.SecurityContext{
												Privileged:               proto.Bool(false),
												RunAsNonRoot:             proto.Bool(true),
												ReadOnlyRootFilesystem:   proto.Bool(true),
												AllowPrivilegeEscalation: proto.Bool(false),
												Capabilities: &v1.Capabilities{
													Drop: []v1.Capability{v1.Capability("ALL")},
												},
											},
<<<<<<< HEAD
											VolumeMounts: []v1.VolumeMount{
												{
													Name:      "openshift-service-ca-bundle",
													MountPath: "/etc/odh/openshift-service-ca-bundle",
												},
											},
=======
											ReadinessProbe: expectedReadinessProbe,
>>>>>>> 7f2e4438
										},
									},
									Affinity: &v1.Affinity{
										PodAffinity: &v1.PodAffinity{
											PreferredDuringSchedulingIgnoredDuringExecution: []v1.WeightedPodAffinityTerm{
												{
													Weight: 100,
													PodAffinityTerm: v1.PodAffinityTerm{
														LabelSelector: &metav1.LabelSelector{
															MatchExpressions: []metav1.LabelSelectorRequirement{
																{
																	Key:      "serving.kserve.io/inferencegraph",
																	Operator: metav1.LabelSelectorOpIn,
																	Values: []string{
																		graphName,
																	},
																},
															},
														},
														TopologyKey: "topology.kubernetes.io/zone",
													},
												},
											},
										},
									},
									AutomountServiceAccountToken: proto.Bool(false),
									Volumes: []v1.Volume{
										{
											Name: "openshift-service-ca-bundle",
											VolumeSource: v1.VolumeSource{
												ConfigMap: &v1.ConfigMapVolumeSource{
													LocalObjectReference: v1.LocalObjectReference{
														Name: constants.OpenShiftServiceCaConfigMapName,
													},
												},
											},
										},
									},
								},
							},
						},
					},
				},
			}
			// Set ResourceVersion which is required for update operation.
			expectedKnService.ResourceVersion = actualKnServiceCreated.ResourceVersion

			// Do a dry-run update. This will populate our local knative service object with any default values
			// that are present on the remote version.
			err := k8sClient.Update(context.TODO(), expectedKnService, client.DryRunAll)
			Expect(err).Should(BeNil())
			Expect(kmp.SafeDiff(actualKnServiceCreated.Spec, expectedKnService.Spec)).To(Equal(""))
		})
	})

	Context("When creating an inferencegraph in Raw deployment mode with annotations", func() {
		It("Should create a raw k8s resources with podspec", func() {
			By("By creating a new InferenceGraph")
			var configMap = &v1.ConfigMap{
				ObjectMeta: metav1.ObjectMeta{
					Name:      constants.InferenceServiceConfigMapName,
					Namespace: constants.KServeNamespace,
				},
				Data: configs,
			}
			Expect(k8sClient.Create(context.TODO(), configMap)).NotTo(HaveOccurred())
			defer k8sClient.Delete(context.TODO(), configMap)
			graphName := "igraw1"
			var expectedRequest = reconcile.Request{NamespacedName: types.NamespacedName{Name: graphName, Namespace: "default"}}
			var serviceKey = expectedRequest.NamespacedName
			ctx := context.Background()
			ig := &v1alpha1.InferenceGraph{
				ObjectMeta: metav1.ObjectMeta{
					Name:      serviceKey.Name,
					Namespace: serviceKey.Namespace,
					Annotations: map[string]string{
						"serving.kserve.io/deploymentMode": string(constants.RawDeployment),
					},
				},
				Spec: v1alpha1.InferenceGraphSpec{
					Nodes: map[string]v1alpha1.InferenceRouter{
						v1alpha1.GraphRootNodeName: {
							RouterType: v1alpha1.Sequence,
							Steps: []v1alpha1.InferenceStep{
								{
									InferenceTarget: v1alpha1.InferenceTarget{
										ServiceURL: "http://someservice.exmaple.com",
									},
								},
							},
						},
					},
				},
			}
			Expect(k8sClient.Create(ctx, ig)).Should(Succeed())
			defer k8sClient.Delete(ctx, ig)
			inferenceGraphSubmitted := &v1alpha1.InferenceGraph{}
			Eventually(func() bool {
				err := k8sClient.Get(ctx, serviceKey, inferenceGraphSubmitted)
				if err != nil {
					return false
				}
				By("Inference graph retrieved")
				return true
			}, timeout, interval).Should(BeTrue())

			actualK8sDeploymentCreated := &appsv1.Deployment{}
			Eventually(func() bool {
				if err := k8sClient.Get(ctx, serviceKey, actualK8sDeploymentCreated); err != nil {
					return false
				}
				fmt.Println(actualK8sDeploymentCreated)
				By("K8s Deployment retrieved")
				return true
			}, timeout, interval).Should(BeTrue())

			actualK8sServiceCreated := &v1.Service{}
			Eventually(func() bool {
				if err := k8sClient.Get(ctx, serviceKey, actualK8sServiceCreated); err != nil {
					return false
				}
				By("K8s Service retrieved")
				return true
			}, timeout, interval).Should(BeTrue())

			//No KNative Service should get created in Raw deployment mode
			actualKnServiceCreated := &knservingv1.Service{}
			Eventually(func() bool {
				if err := k8sClient.Get(context.TODO(), serviceKey, actualKnServiceCreated); err != nil {
					By("KNative Service not retrieved")
					return false
				}
				return true
			}, timeout).
				Should(BeFalse())

			//No Knative Route should get created in Raw deployment mode
			actualKnRouteCreated := &knservingv1.Route{}
			Eventually(func() bool {
				if err := k8sClient.Get(context.TODO(), serviceKey, actualKnRouteCreated); err != nil {
					return false
				}
				return true
			}, timeout).
				Should(BeFalse())

			var result = int32(1)
			Expect(actualK8sDeploymentCreated.Name).To(Equal(graphName))
			Expect(actualK8sDeploymentCreated.Spec.Replicas).To(Equal(&result))
			Expect(actualK8sDeploymentCreated.Spec.Template.Spec.Containers).To(Not(BeNil()))
			Expect(actualK8sDeploymentCreated.Spec.Template.Spec.Containers[0].Image).To(Not(BeNil()))
			Expect(actualK8sDeploymentCreated.Spec.Template.Spec.Containers[0].Args).To(Not(BeNil()))
		})
	})

	Context("When creating an InferenceGraph in Serverless mode", func() {
		It("Should fail if Knative Serving is not installed", func() {
			// Simulate Knative Serving is absent by setting to false the relevant item in utils.gvResourcesCache variable
			servingResources, getServingResourcesErr := utils.GetAvailableResourcesForApi(cfg, knservingv1.SchemeGroupVersion.String())
			Expect(getServingResourcesErr).To(BeNil())
			defer utils.SetAvailableResourcesForApi(knservingv1.SchemeGroupVersion.String(), servingResources)
			utils.SetAvailableResourcesForApi(knservingv1.SchemeGroupVersion.String(), nil)

			By("By creating a new InferenceGraph")
			var configMap = &v1.ConfigMap{
				ObjectMeta: metav1.ObjectMeta{
					Name:      constants.InferenceServiceConfigMapName,
					Namespace: constants.KServeNamespace,
				},
				Data: configs,
			}
			Expect(k8sClient.Create(context.TODO(), configMap)).NotTo(HaveOccurred())
			defer k8sClient.Delete(context.TODO(), configMap)

			graphName := "singlenode1"
			var expectedRequest = reconcile.Request{NamespacedName: types.NamespacedName{Name: graphName, Namespace: "default"}}
			var serviceKey = expectedRequest.NamespacedName
			ctx := context.Background()
			ig := &v1alpha1.InferenceGraph{
				ObjectMeta: metav1.ObjectMeta{
					Name:      serviceKey.Name,
					Namespace: serviceKey.Namespace,
					Annotations: map[string]string{
						"serving.kserve.io/deploymentMode": string(constants.Serverless),
					},
				},
				Spec: v1alpha1.InferenceGraphSpec{
					Nodes: map[string]v1alpha1.InferenceRouter{
						v1alpha1.GraphRootNodeName: {
							RouterType: v1alpha1.Sequence,
							Steps: []v1alpha1.InferenceStep{
								{
									InferenceTarget: v1alpha1.InferenceTarget{
										ServiceURL: "http://someservice.exmaple.com",
									},
								},
							},
						},
					},
				},
			}
			Expect(k8sClient.Create(ctx, ig)).Should(Succeed())
			defer k8sClient.Delete(ctx, ig)

			Eventually(func() bool {
				events := &v1.EventList{}
				err := k8sClient.List(ctx, events, client.InNamespace(serviceKey.Namespace))
				if err != nil {
					return false
				}

				for _, event := range events.Items {
					if event.InvolvedObject.Kind == "InferenceGraph" &&
						event.InvolvedObject.Name == serviceKey.Name &&
						event.Reason == "ServerlessModeRejected" {
						return true
					}
				}

				return false
			}, timeout, interval).Should(BeTrue())
		})
	})
})<|MERGE_RESOLUTION|>--- conflicted
+++ resolved
@@ -21,8 +21,9 @@
 	"fmt"
 	"time"
 
-	. "github.com/onsi/ginkgo/v2"
-	. "github.com/onsi/gomega"
+	"github.com/kserve/kserve/pkg/apis/serving/v1alpha1"
+	"github.com/kserve/kserve/pkg/constants"
+	"github.com/kserve/kserve/pkg/utils"
 	"google.golang.org/protobuf/proto"
 	appsv1 "k8s.io/api/apps/v1"
 	v1 "k8s.io/api/core/v1"
@@ -33,10 +34,6 @@
 	knservingv1 "knative.dev/serving/pkg/apis/serving/v1"
 	"sigs.k8s.io/controller-runtime/pkg/client"
 	"sigs.k8s.io/controller-runtime/pkg/reconcile"
-
-	"github.com/kserve/kserve/pkg/apis/serving/v1alpha1"
-	"github.com/kserve/kserve/pkg/constants"
-	"github.com/kserve/kserve/pkg/utils"
 )
 
 var _ = Describe("Inference Graph controller test", func() {
@@ -514,16 +511,13 @@
 													Drop: []v1.Capability{v1.Capability("ALL")},
 												},
 											},
-<<<<<<< HEAD
 											VolumeMounts: []v1.VolumeMount{
 												{
 													Name:      "openshift-service-ca-bundle",
 													MountPath: "/etc/odh/openshift-service-ca-bundle",
 												},
 											},
-=======
 											ReadinessProbe: expectedReadinessProbe,
->>>>>>> 7f2e4438
 										},
 									},
 									Affinity: &v1.Affinity{
