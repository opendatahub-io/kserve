--- conflicted
+++ resolved
@@ -63,7 +63,7 @@
 				},
 				Spec: v1alpha1.LLMInferenceServiceSpec{
 					WorkloadSpec: v1alpha1.WorkloadSpec{
-						Worker: &corev1.PodSpec{
+						Template: &corev1.PodSpec{
 							Volumes: []corev1.Volume{
 								{
 									Name: "home",
@@ -91,7 +91,6 @@
 									VolumeSource: corev1.VolumeSource{Secret: &corev1.SecretVolumeSource{SecretName: "test-llm-preset-kserve-self-signed-certs"}},
 								},
 							},
-							TerminationGracePeriodSeconds: ptr.To(int64(30)),
 							InitContainers: []corev1.Container{
 								{
 									Name:  "llm-d-routing-sidecar",
@@ -99,6 +98,7 @@
 									Args: []string{
 										"--port=8000",
 										"--vllm-port=8001",
+										"--connector=nixlv2",
 										"--secure-proxy=true",
 									},
 									Env: []corev1.EnvVar{
@@ -117,8 +117,6 @@
 											Protocol:      corev1.ProtocolTCP,
 										},
 									},
-<<<<<<< HEAD
-=======
 									SecurityContext: &corev1.SecurityContext{
 										AllowPrivilegeEscalation: ptr.To(false),
 										RunAsNonRoot:             ptr.To(false),
@@ -130,7 +128,6 @@
 											Type: corev1.SeccompProfileTypeRuntimeDefault,
 										},
 									},
->>>>>>> b4afaa43
 									RestartPolicy:            ptr.To(corev1.ContainerRestartPolicyAlways),
 									TerminationMessagePath:   "/dev/termination-log",
 									TerminationMessagePolicy: "FallbackToLogsOnError",
@@ -173,17 +170,26 @@
 							Containers: []corev1.Container{
 								{
 									Name:    "main",
-<<<<<<< HEAD
-									Image:   "ghcr.io/llm-d/llm-d:v0.2.0",
-									Command: []string{"/bin/sh", "-c"},
-=======
 									Image:   "ghcr.io/llm-d/llm-d-dev:v0.2.2",
 									Command: []string{"/bin/bash", "-c"},
->>>>>>> b4afaa43
 									Ports: []corev1.ContainerPort{
 										{
 											ContainerPort: 8001,
 											Protocol:      corev1.ProtocolTCP,
+										},
+									},
+									Env: []corev1.EnvVar{
+										{
+											Name:  "HOME",
+											Value: "/home",
+										},
+										{
+											Name:  "VLLM_LOGGING_LEVEL",
+											Value: "INFO",
+										},
+										{
+											Name:  "HF_HUB_CACHE",
+											Value: "/models",
 										},
 									},
 									VolumeMounts: []corev1.VolumeMount{
@@ -213,9 +219,9 @@
 												Scheme: corev1.URISchemeHTTP,
 											},
 										},
-										InitialDelaySeconds: 120,
+										InitialDelaySeconds: 300,
+										TimeoutSeconds:      10,
 										PeriodSeconds:       10,
-										TimeoutSeconds:      10,
 										FailureThreshold:    3,
 									},
 									ReadinessProbe: &corev1.Probe{
@@ -226,15 +232,15 @@
 												Scheme: corev1.URISchemeHTTP,
 											},
 										},
-										InitialDelaySeconds: 10,
-										PeriodSeconds:       10,
+										InitialDelaySeconds: 200,
 										TimeoutSeconds:      5,
+										PeriodSeconds:       30,
 										FailureThreshold:    60,
 									},
+									TerminationMessagePath:   "/dev/termination-log",
+									TerminationMessagePolicy: "FallbackToLogsOnError",
+									ImagePullPolicy:          "IfNotPresent",
 									SecurityContext: &corev1.SecurityContext{
-<<<<<<< HEAD
-										AllowPrivilegeEscalation: ptr.To(false),
-=======
 										Capabilities: &corev1.Capabilities{
 											Add: []corev1.Capability{
 												"IPC_LOCK",
@@ -314,15 +320,12 @@
 										},
 									},
 									SecurityContext: &corev1.SecurityContext{
->>>>>>> b4afaa43
 										Capabilities: &corev1.Capabilities{
 											Add: []corev1.Capability{
 												"IPC_LOCK",
 												"SYS_RAWIO",
 												"NET_RAW",
 											},
-<<<<<<< HEAD
-=======
 											Drop: []corev1.Capability{"ALL"},
 										},
 										AllowPrivilegeEscalation: ptr.To(false),
@@ -330,7 +333,6 @@
 										ReadOnlyRootFilesystem:   ptr.To(false),
 										SeccompProfile: &corev1.SeccompProfile{
 											Type: corev1.SeccompProfileTypeRuntimeDefault,
->>>>>>> b4afaa43
 										},
 									},
 									Env: []corev1.EnvVar{
@@ -345,60 +347,15 @@
 										{
 											Name:  "HF_HUB_CACHE",
 											Value: "/models",
+										},
+										{
+											Name:  "VLLM_RANDOMIZE_DP_DUMMY_INPUTS",
+											Value: "1",
 										},
 									},
 									TerminationMessagePath:   "/dev/termination-log",
 									TerminationMessagePolicy: "FallbackToLogsOnError",
 									ImagePullPolicy:          "IfNotPresent",
-									Stdin:                    true,
-									TTY:                      true,
-									Args: []string{`
-START_RANK=$(( ${LWS_WORKER_INDEX:-0} * 2 ))
-if [ "${LWS_WORKER_INDEX:-0}" -eq 0 ]; then
-  #################
-  # Leader-only launch
-  #################
-  vllm serve \
-    llama \
-    --port 8001 \
-    --api-server-count 4 \
-    --disable-log-requests \
---enable-expert-parallel \
---tensor-parallel-size 1 \
-    --data-parallel-size 4 \
-    --data-parallel-size-local 2 \
-    --data-parallel-address $(LWS_LEADER_ADDRESS) \
-    --data-parallel-rpc-port 5555 \
-    --data-parallel-start-rank $START_RANK \
-    --trust-remote-code \
-    --enable-ssl-refresh \
-    --ssl-certfile \
-    /etc/ssl/certs/tls.crt \
-    --ssl-keyfile \
-    /etc/ssl/certs/tls.key
-else
-  #################
-  # Worker-only launch
-  #################
-  vllm serve \
-    llama \
-    --port 8001 \
-    --disable-log-requests \
---enable-expert-parallel \
---tensor-parallel-size 1 \
-    --data-parallel-size 4 \
-    --data-parallel-size-local 2 \
-    --data-parallel-address $(LWS_LEADER_ADDRESS) \
-    --data-parallel-rpc-port 5555 \
-    --data-parallel-start-rank $START_RANK \
-    --trust-remote-code \
-    --headless \
-    --enable-ssl-refresh \
-    --ssl-certfile \
-    /etc/ssl/certs/tls.crt \
-    --ssl-keyfile \
-    /etc/ssl/certs/tls.key
-fi`},
 								},
 							},
 						},
@@ -445,7 +402,7 @@
 
 			// Verify the actual Spec rendered if provided for the found file.
 			if tc, exist := tt[filename]; exist {
-				if !equality.Semantic.DeepEqual(tc.expected, out) {
+				if !equality.Semantic.DeepDerivative(tc.expected, out) {
 					diff := cmp.Diff(tc.expected, out)
 					t.Errorf("ReplaceVariables() returned unexpected diff (-want +got):\n%s", diff)
 				}
