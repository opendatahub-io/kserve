/*
Copyright 2021 The KServe Authors.

Licensed under the Apache License, Version 2.0 (the "License");
you may not use this file except in compliance with the License.
You may obtain a copy of the License at

    http://www.apache.org/licenses/LICENSE-2.0

Unless required by applicable law or agreed to in writing, software
distributed under the License is distributed on an "AS IS" BASIS,
WITHOUT WARRANTIES OR CONDITIONS OF ANY KIND, either express or implied.
See the License for the specific language governing permissions and
limitations under the License.
*/

package logger

import (
	"context"
	"crypto/tls"
	"crypto/x509"
<<<<<<< HEAD
=======
	"encoding/json"
>>>>>>> 213b89fe
	"fmt"
	"net/http"
	"os"
	"path/filepath"

	cloudevents "github.com/cloudevents/sdk-go/v2"
	cehttp "github.com/cloudevents/sdk-go/v2/protocol/http"
	"go.uber.org/zap"
)

const (
	CEInferenceRequest  = "org.kubeflow.serving.inference.request"
	CEInferenceResponse = "org.kubeflow.serving.inference.response"

	// cloud events extension attributes have to be lowercase alphanumeric
	//TODO: ideally request id would have its own header but make do with ce-id for now
	InferenceServiceAttr = "inferenceservicename"
	NamespaceAttr        = "namespace"
	ComponentAttr        = "component"
	MetadataAttr         = "metadata"
	// endpoint would be either default or canary
	EndpointAttr = "endpoint"

	LoggerWorkerQueueSize = 100
	LoggerCaCertMountPath = "/etc/tls/logger"
	CloudEventsIdHeader   = "Ce-Id"
)

// A buffered channel that we can send work requests on.
var WorkQueue = make(chan LogRequest, LoggerWorkerQueueSize)

func QueueLogRequest(req LogRequest) error {
	WorkQueue <- req
	return nil
}

// NewWorker creates, and returns a new Worker object. Its only argument
// is a channel that the worker can add itself to whenever it is done its
// work.
func NewWorker(id int, workerQueue chan chan LogRequest, logger *zap.SugaredLogger) Worker {
	// Create, and return the worker.
	return Worker{
		Log:         logger,
		ID:          id,
		Work:        make(chan LogRequest),
		WorkerQueue: workerQueue,
		QuitChan:    make(chan bool),
		CeCtx:       cloudevents.WithEncodingBinary(context.Background()),
	}
}

type Worker struct {
	Log         *zap.SugaredLogger
	ID          int
	Work        chan LogRequest
	WorkerQueue chan chan LogRequest
	QuitChan    chan bool
	CeCtx       context.Context
}

func (w *Worker) sendCloudEvent(logReq LogRequest) error {
	t, err := cloudevents.NewHTTP(
		cloudevents.WithTarget(logReq.Url.String()),
	)

	if err != nil {
		return fmt.Errorf("while creating http transport: %w", err)
	}

	if logReq.Url.Scheme == "https" {
		caCertFilePath := filepath.Join(LoggerCaCertMountPath, logReq.CertName)
		caCertFile, err := os.ReadFile(caCertFilePath)
		// Do not fail if certificates not found, for backwards compatibility
		if err == nil {
			clientCertPool := x509.NewCertPool()
			if !clientCertPool.AppendCertsFromPEM(caCertFile) {
				return fmt.Errorf("while parsing CA certificate")
			}

			tlsTransport := &http.Transport{
				TLSClientConfig: &tls.Config{
					RootCAs:            clientCertPool,
					MinVersion:         tls.VersionTLS12,
					InsecureSkipVerify: logReq.TlsSkipVerify, // #nosec G402
				},
			}
			t.Client.Transport = tlsTransport
		} else {
			w.Log.Warnf("using https endpoint but could not find CA cert file %s", caCertFilePath)
		}
	}

	if logReq.Url.Scheme == "https" {
		caCertFilePath := filepath.Join(LoggerCaCertMountPath, logReq.CertName)
		caCertFile, err := os.ReadFile(caCertFilePath)
		// Do not fail if certificates not found, for backwards compatibility
		if err == nil {
			clientCertPool := x509.NewCertPool()
			if !clientCertPool.AppendCertsFromPEM(caCertFile) {
				return fmt.Errorf("while parsing CA certificate")
			}

			tlsTransport := &http.Transport{
				TLSClientConfig: &tls.Config{
					RootCAs:            clientCertPool,
					MinVersion:         tls.VersionTLS12,
					InsecureSkipVerify: logReq.TlsSkipVerify, // #nosec G402
				},
			}
			t.Client.Transport = tlsTransport
		} else {
			w.Log.Warnf("using https endpoint but could not find CA cert file %s", caCertFilePath)
		}
	}

	c, err := cloudevents.NewClient(t,
		cloudevents.WithTimeNow(),
	)
	if err != nil {
		return fmt.Errorf("while creating new cloudevents client: %w", err)
	}
	event := cloudevents.NewEvent(cloudevents.VersionV1)
	event.SetID(logReq.Id)
	event.SetType(logReq.ReqType)

	event.SetExtension(InferenceServiceAttr, logReq.InferenceService)
	event.SetExtension(NamespaceAttr, logReq.Namespace)
	event.SetExtension(ComponentAttr, logReq.Component)
	event.SetExtension(EndpointAttr, logReq.Endpoint)

	encodedMetadata, err := json.Marshal(logReq.Metadata)
	if err != nil {
		return fmt.Errorf("could not encode metadata as json: %w", err)
	}
	event.SetExtension(MetadataAttr, string(encodedMetadata))

	event.SetSource(logReq.SourceUri.String())
	if err := event.SetData(logReq.ContentType, *logReq.Bytes); err != nil {
		return fmt.Errorf("while setting cloudevents data: %w", err)
	}

	res := c.Send(w.CeCtx, event)
	if cloudevents.IsUndelivered(res) {
		return fmt.Errorf("while sending event: %w", res)
	} else {
		var httpResult *cehttp.Result
		if cloudevents.ResultAs(res, &httpResult) {
			var err error
			if httpResult.StatusCode != http.StatusOK {
				err = fmt.Errorf(httpResult.Format, httpResult.Args...)
			}
			w.Log.Infof("Sent with status code %d, error: %v", httpResult.StatusCode, err)
		} else {
			w.Log.Infof("Send did not return an HTTP response: %s", res)
		}
	}
	return nil
}

// This function "starts" the worker by starting a goroutine, that is
// an infinite "for-select" loop.
func (w *Worker) Start() {
	go func() {
		for {
			// Add ourselves into the worker queue.
			w.WorkerQueue <- w.Work

			select {
			case work := <-w.Work:
				// Receive a work request.
				w.Log.Infof("Received work request %d, url: %s, requestId: %s", w.ID, work.Url.String(), work.Id)

				if err := w.sendCloudEvent(work); err != nil {
					w.Log.Error(err, "Failed to send cloud event, url: %s", work.Url.String())
				}

			case <-w.QuitChan:
				// We have been asked to stop.
				fmt.Printf("worker %d stopping\n", w.ID)
				return
			}
		}
	}()
}

// Stop tells the worker to stop listening for work requests.
//
// Note that the worker will only stop *after* it has finished its work.
func (w *Worker) Stop() {
	go func() {
		w.QuitChan <- true
	}()
}<|MERGE_RESOLUTION|>--- conflicted
+++ resolved
@@ -20,10 +20,7 @@
 	"context"
 	"crypto/tls"
 	"crypto/x509"
-<<<<<<< HEAD
-=======
 	"encoding/json"
->>>>>>> 213b89fe
 	"fmt"
 	"net/http"
 	"os"
