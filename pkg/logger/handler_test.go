/*
Copyright 2021 The KServe Authors.

Licensed under the Apache License, Version 2.0 (the "License");
you may not use this file except in compliance with the License.
You may obtain a copy of the License at

    http://www.apache.org/licenses/LICENSE-2.0

Unless required by applicable law or agreed to in writing, software
distributed under the License is distributed on an "AS IS" BASIS,
WITHOUT WARRANTIES OR CONDITIONS OF ANY KIND, either express or implied.
See the License for the specific language governing permissions and
limitations under the License.
*/

package logger

import (
	"bytes"
	"encoding/json"
	"io"
	"net/http"
	"net/http/httptest"
	"net/http/httputil"
	"net/url"
	"testing"

	"github.com/kserve/kserve/pkg/apis/serving/v1beta1"
	"github.com/onsi/gomega"
	pkglogging "knative.dev/pkg/logging"
	logf "sigs.k8s.io/controller-runtime/pkg/log"
	"sigs.k8s.io/controller-runtime/pkg/log/zap"
)

func TestLogger(t *testing.T) {

	g := gomega.NewGomegaWithT(t)

	predictorRequest := []byte(`{"instances":[[0,0,0]]}`)
	predictorResponse := []byte(`{"instances":[[4,5,6]]}`)

	responseChan := make(chan string)
	// Start a local HTTP server
	logSvc := httptest.NewServer(http.HandlerFunc(func(rw http.ResponseWriter, req *http.Request) {
		b, err := io.ReadAll(req.Body)
		g.Expect(err).To(gomega.BeNil())
		responseChan <- string(b)
		g.Expect(b).To(gomega.Or(gomega.Equal(predictorRequest), gomega.Equal(predictorResponse)))
		_, err = rw.Write([]byte(`ok`))
		g.Expect(err).To(gomega.BeNil())
	}))
	// Close the server when test finishes
	defer logSvc.Close()

	// Start a local HTTP server
	predictor := httptest.NewServer(http.HandlerFunc(func(rw http.ResponseWriter, req *http.Request) {
		b, err := io.ReadAll(req.Body)
		g.Expect(err).To(gomega.BeNil())
		g.Expect(b).To(gomega.Or(gomega.Equal(predictorRequest), gomega.Equal(predictorResponse)))
		_, err = rw.Write(predictorResponse)
		g.Expect(err).To(gomega.BeNil())
	}))
	// Close the server when test finishes
	defer predictor.Close()

	reader := bytes.NewReader(predictorRequest)
	r := httptest.NewRequest("POST", "http://a", reader)
	w := httptest.NewRecorder()
	logger, _ := pkglogging.NewLogger("", "INFO")
	logf.SetLogger(zap.New())
	logSvcUrl, err := url.Parse(logSvc.URL)
	g.Expect(err).To(gomega.BeNil())
	sourceUri, err := url.Parse("http://localhost:9081/")
	g.Expect(err).To(gomega.BeNil())
	targetUri, err := url.Parse(predictor.URL)
	g.Expect(err).To(gomega.BeNil())

	StartDispatcher(5, logger)
	httpProxy := httputil.NewSingleHostReverseProxy(targetUri)
<<<<<<< HEAD
	oh := New(logSvcUrl, sourceUri, v1beta1.LogAll, "mymodel", "default", "default", "default", httpProxy, "", false)
=======
	oh := New(logSvcUrl, sourceUri, v1beta1.LogAll, "mymodel", "default", "default",
		"default", httpProxy, nil, "", true)

	oh.ServeHTTP(w, r)

	b2, _ := io.ReadAll(w.Result().Body)
	g.Expect(b2).To(gomega.Equal(predictorResponse))
	// get logRequest
	<-responseChan
	// get logResponse
	<-responseChan
}

func TestLoggerWithMetadata(t *testing.T) {

	g := gomega.NewGomegaWithT(t)

	predictorRequest := []byte(`{"instances":[[0,0,0]]}`)
	predictorResponse := []byte(`{"instances":[[4,5,6]]}`)

	responseChan := make(chan string)
	// Start a local HTTP server
	logSvc := httptest.NewServer(http.HandlerFunc(func(rw http.ResponseWriter, req *http.Request) {
		b, err := io.ReadAll(req.Body)
		g.Expect(err).To(gomega.BeNil())
		responseChan <- string(b)
		g.Expect(b).To(gomega.Or(gomega.Equal(predictorRequest), gomega.Equal(predictorResponse)))
		_, err = rw.Write([]byte(`ok`))
		g.Expect(err).To(gomega.BeNil())

		// If this is request, check the metadata
		if req.Header["Ce-Type"][0] == "org.kubeflow.serving.inference.request" {
			metadata := map[string][]string{}

			json.Unmarshal([]byte(req.Header["Ce-Metadata"][0]), &metadata)

			g.Expect(metadata["Foo"]).To(gomega.Equal([]string{"bar"}))
		}

	}))
	// Close the server when test finishes
	defer logSvc.Close()

	// Start a local HTTP server
	predictor := httptest.NewServer(http.HandlerFunc(func(rw http.ResponseWriter, req *http.Request) {
		b, err := io.ReadAll(req.Body)
		g.Expect(err).To(gomega.BeNil())
		g.Expect(b).To(gomega.Or(gomega.Equal(predictorRequest), gomega.Equal(predictorResponse)))
		_, err = rw.Write(predictorResponse)
		g.Expect(err).To(gomega.BeNil())
	}))
	// Close the server when test finishes
	defer predictor.Close()

	reader := bytes.NewReader(predictorRequest)
	r := httptest.NewRequest("POST", "http://a", reader)
	r.Header.Add("Foo", "bar")
	w := httptest.NewRecorder()
	logger, _ := pkglogging.NewLogger("", "INFO")
	logf.SetLogger(zap.New())
	logSvcUrl, err := url.Parse(logSvc.URL)
	g.Expect(err).To(gomega.BeNil())
	sourceUri, err := url.Parse("http://localhost:9081/")
	g.Expect(err).To(gomega.BeNil())
	targetUri, err := url.Parse(predictor.URL)
	g.Expect(err).To(gomega.BeNil())

	StartDispatcher(5, logger)
	httpProxy := httputil.NewSingleHostReverseProxy(targetUri)
	oh := New(logSvcUrl, sourceUri, v1beta1.LogAll, "mymodel", "default", "default",
		"default", httpProxy, []string{"Foo"}, "", true)
>>>>>>> 213b89fe

	oh.ServeHTTP(w, r)

	b2, _ := io.ReadAll(w.Result().Body)
	g.Expect(b2).To(gomega.Equal(predictorResponse))
	// get logRequest
	<-responseChan
	// get logResponse
	<-responseChan
}

func TestBadResponse(t *testing.T) {

	g := gomega.NewGomegaWithT(t)

	predictorRequest := []byte(`{"instances":[[0,0,0]]}`)
	predictorResponse := "BadRequest\n"

	// Start a local HTTP server
	predictor := httptest.NewServer(http.HandlerFunc(func(rw http.ResponseWriter, req *http.Request) {
		b, err := io.ReadAll(req.Body)
		g.Expect(err).To(gomega.BeNil())
		g.Expect(b).To(gomega.Or(gomega.Equal(predictorRequest), gomega.Equal(predictorResponse)))
		http.Error(rw, "BadRequest", http.StatusBadRequest)
	}))
	// Close the server when test finishes
	defer predictor.Close()

	reader := bytes.NewReader(predictorRequest)
	r := httptest.NewRequest("POST", "http://a", reader)
	w := httptest.NewRecorder()
	logger, _ := pkglogging.NewLogger("", "INFO")
	logf.SetLogger(zap.New())
	logSvcUrl, err := url.Parse("http://loggersvc")
	g.Expect(err).To(gomega.BeNil())
	sourceUri, err := url.Parse("http://localhost:9081/")
	g.Expect(err).To(gomega.BeNil())
	targetUri, err := url.Parse(predictor.URL)
	g.Expect(err).To(gomega.BeNil())

	StartDispatcher(1, logger)
	httpProxy := httputil.NewSingleHostReverseProxy(targetUri)
	oh := New(logSvcUrl, sourceUri, v1beta1.LogAll, "mymodel", "default", "default",
<<<<<<< HEAD
		"default", httpProxy, "", true)
=======
		"default", httpProxy, nil, "", true)
>>>>>>> 213b89fe

	oh.ServeHTTP(w, r)
	g.Expect(w.Code).To(gomega.Equal(400))
	g.Expect(w.Body.String()).To(gomega.Equal(predictorResponse))
}<|MERGE_RESOLUTION|>--- conflicted
+++ resolved
@@ -78,9 +78,6 @@
 
 	StartDispatcher(5, logger)
 	httpProxy := httputil.NewSingleHostReverseProxy(targetUri)
-<<<<<<< HEAD
-	oh := New(logSvcUrl, sourceUri, v1beta1.LogAll, "mymodel", "default", "default", "default", httpProxy, "", false)
-=======
 	oh := New(logSvcUrl, sourceUri, v1beta1.LogAll, "mymodel", "default", "default",
 		"default", httpProxy, nil, "", true)
 
@@ -152,7 +149,6 @@
 	httpProxy := httputil.NewSingleHostReverseProxy(targetUri)
 	oh := New(logSvcUrl, sourceUri, v1beta1.LogAll, "mymodel", "default", "default",
 		"default", httpProxy, []string{"Foo"}, "", true)
->>>>>>> 213b89fe
 
 	oh.ServeHTTP(w, r)
 
@@ -196,11 +192,7 @@
 	StartDispatcher(1, logger)
 	httpProxy := httputil.NewSingleHostReverseProxy(targetUri)
 	oh := New(logSvcUrl, sourceUri, v1beta1.LogAll, "mymodel", "default", "default",
-<<<<<<< HEAD
-		"default", httpProxy, "", true)
-=======
 		"default", httpProxy, nil, "", true)
->>>>>>> 213b89fe
 
 	oh.ServeHTTP(w, r)
 	g.Expect(w.Code).To(gomega.Equal(400))
