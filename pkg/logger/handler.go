--- conflicted
+++ resolved
@@ -81,20 +81,13 @@
 	component        string
 	endpoint         string
 	next             http.Handler
-<<<<<<< HEAD
-=======
 	metadataHeaders  []string
->>>>>>> 213b89fe
 	certName         string
 	tlsSkipVerify    bool
 }
 
 func New(logUrl *url.URL, sourceUri *url.URL, logMode v1beta1.LoggerType,
-<<<<<<< HEAD
-	inferenceService string, namespace string, endpoint string, component string, next http.Handler,
-=======
 	inferenceService string, namespace string, endpoint string, component string, next http.Handler, metadataHeaders []string,
->>>>>>> 213b89fe
 	certName string, tlsSkipVerify bool) http.Handler {
 	logf.SetLogger(zap.New())
 	return &LoggerHandler{
@@ -107,10 +100,7 @@
 		component:        component,
 		endpoint:         endpoint,
 		next:             next,
-<<<<<<< HEAD
-=======
 		metadataHeaders:  metadataHeaders,
->>>>>>> 213b89fe
 		certName:         certName,
 		tlsSkipVerify:    tlsSkipVerify,
 	}
@@ -158,10 +148,7 @@
 			Namespace:        eh.namespace,
 			Endpoint:         eh.endpoint,
 			Component:        eh.component,
-<<<<<<< HEAD
-=======
 			Metadata:         metadata,
->>>>>>> 213b89fe
 			CertName:         eh.certName,
 			TlsSkipVerify:    eh.tlsSkipVerify,
 		}); err != nil {
