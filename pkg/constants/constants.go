/*
Copyright 2021 The KServe Authors.

Licensed under the Apache License, Version 2.0 (the "License");
you may not use this file except in compliance with the License.
You may obtain a copy of the License at

    http://www.apache.org/licenses/LICENSE-2.0

Unless required by applicable law or agreed to in writing, software
distributed under the License is distributed on an "AS IS" BASIS,
WITHOUT WARRANTIES OR CONDITIONS OF ANY KIND, either express or implied.
See the License for the specific language governing permissions and
limitations under the License.
*/

package constants

import (
	"fmt"
	"os"
	"regexp"
	"strings"

	corev1 "k8s.io/api/core/v1"
	metav1 "k8s.io/apimachinery/pkg/apis/meta/v1"
	"k8s.io/apimachinery/pkg/util/intstr"
	"knative.dev/pkg/network"
	"knative.dev/serving/pkg/apis/autoscaling"
)

// KServe Constants
var (
	KServeName                       = "kserve"
	KServeAPIGroupName               = "serving.kserve.io"
	KnativeAutoscalingAPIGroupName   = "autoscaling.knative.dev"
	KnativeServingAPIGroupNamePrefix = "serving.knative"
	KnativeServingAPIGroupName       = KnativeServingAPIGroupNamePrefix + ".dev"
	KServeNamespace                  = getEnvOrDefault("POD_NAMESPACE", "kserve")
	KServeDefaultVersion             = "v0.5.0"
)

// InferenceService Constants
var (
	InferenceServiceName                  = "inferenceservice"
	InferenceServiceAPIName               = "inferenceservices"
	InferenceServicePodLabelKey           = KServeAPIGroupName + "/" + InferenceServiceName
	InferenceServiceGenerationPodLabelKey = "isvc.generation"
	InferenceServiceConfigMapName         = "inferenceservice-config"
)

// InferenceGraph Constants
const (
	RouterHeadersPropagateEnvVar = "PROPAGATE_HEADERS"
	InferenceGraphLabel          = "serving.kserve.io/inferencegraph"
	InferenceGraphAuthCRBName    = "kserve-inferencegraph-auth-verifiers"
	InferenceGraphFinalizerName  = "inferencegraph.finalizers"
	RouterReadinessEndpoint      = "/readyz"
	RouterPort                   = 8080
)

// TrainedModel Constants
var (
	TrainedModelAllocated = KServeAPIGroupName + "/" + "trainedmodel-allocated"
)

// InferenceService MultiModel Constants
var (
	ModelConfigFileName = "models.json"
)

// Model agent Constants
const (
	AgentContainerName    = "agent"
	AgentConfigMapKeyName = "agent"
	AgentEnableFlag       = "--enable-puller"
	AgentConfigDirArgName = "--config-dir"
	AgentModelDirArgName  = "--model-dir"
)

// InferenceLogger Constants
const (
	LoggerCaBundleVolume  = "agent-ca-bundle"
	LoggerCaCertMountPath = "/etc/tls/logger"
)

// InferenceService Annotations
var (
	InferenceServiceGKEAcceleratorAnnotationKey = KServeAPIGroupName + "/gke-accelerator"
	DeploymentMode                              = KServeAPIGroupName + "/deploymentMode"
	EnableRoutingTagAnnotationKey               = KServeAPIGroupName + "/enable-tag-routing"
	DisableLocalModelKey                        = KServeAPIGroupName + "/disable-localmodel"
	AutoscalerClass                             = KServeAPIGroupName + "/autoscalerClass"
	AutoscalerMetrics                           = KServeAPIGroupName + "/metrics"
	TargetUtilizationPercentage                 = KServeAPIGroupName + "/targetUtilizationPercentage"
	MinScaleAnnotationKey                       = KnativeAutoscalingAPIGroupName + "/min-scale"
	MaxScaleAnnotationKey                       = KnativeAutoscalingAPIGroupName + "/max-scale"
	RollOutDurationAnnotationKey                = KnativeServingAPIGroupName + "/rollout-duration"
	KnativeOpenshiftEnablePassthroughKey        = "serving.knative.openshift.io/enablePassthrough"
	EnableMetricAggregation                     = KServeAPIGroupName + "/enable-metric-aggregation"
	SetPrometheusAnnotation                     = KServeAPIGroupName + "/enable-prometheus-scraping"
	KserveContainerPrometheusPortKey            = "prometheus.kserve.io/port"
	KServeContainerPrometheusPathKey            = "prometheus.kserve.io/path"
	PrometheusPortAnnotationKey                 = "prometheus.io/port"
	PrometheusPathAnnotationKey                 = "prometheus.io/path"
	StorageReadonlyAnnotationKey                = "storage.kserve.io/readonly"
	DefaultPrometheusPath                       = "/metrics"
	QueueProxyAggregatePrometheusMetricsPort    = 9088
	DefaultPodPrometheusPort                    = "9091"
)

// InferenceService Internal Annotations
var (
	InferenceServiceInternalAnnotationsPrefix        = "internal." + KServeAPIGroupName
	StorageInitializerSourceUriInternalAnnotationKey = InferenceServiceInternalAnnotationsPrefix + "/storage-initializer-sourceuri"
	StorageSpecAnnotationKey                         = InferenceServiceInternalAnnotationsPrefix + "/storage-spec"
	StorageSpecParamAnnotationKey                    = InferenceServiceInternalAnnotationsPrefix + "/storage-spec-param"
	StorageSpecKeyAnnotationKey                      = InferenceServiceInternalAnnotationsPrefix + "/storage-spec-key"
	LoggerInternalAnnotationKey                      = InferenceServiceInternalAnnotationsPrefix + "/logger"
	LoggerSinkUrlInternalAnnotationKey               = InferenceServiceInternalAnnotationsPrefix + "/logger-sink-url"
	LoggerModeInternalAnnotationKey                  = InferenceServiceInternalAnnotationsPrefix + "/logger-mode"
	LoggerMetadataHeadersInternalAnnotationKey       = InferenceServiceInternalAnnotationsPrefix + "/logger-metadata-headers"
	BatcherInternalAnnotationKey                     = InferenceServiceInternalAnnotationsPrefix + "/batcher"
	BatcherMaxBatchSizeInternalAnnotationKey         = InferenceServiceInternalAnnotationsPrefix + "/batcher-max-batchsize"
	BatcherMaxLatencyInternalAnnotationKey           = InferenceServiceInternalAnnotationsPrefix + "/batcher-max-latency"
	AgentShouldInjectAnnotationKey                   = InferenceServiceInternalAnnotationsPrefix + "/agent"
	AgentModelConfigVolumeNameAnnotationKey          = InferenceServiceInternalAnnotationsPrefix + "/configVolumeName"
	AgentModelConfigMountPathAnnotationKey           = InferenceServiceInternalAnnotationsPrefix + "/configMountPath"
	AgentModelDirAnnotationKey                       = InferenceServiceInternalAnnotationsPrefix + "/modelDir"
	PredictorHostAnnotationKey                       = InferenceServiceInternalAnnotationsPrefix + "/predictor-host"
	PredictorProtocolAnnotationKey                   = InferenceServiceInternalAnnotationsPrefix + "/predictor-protocol"
	LocalModelLabel                                  = InferenceServiceInternalAnnotationsPrefix + "/localmodel"
	LocalModelSourceUriAnnotationKey                 = InferenceServiceInternalAnnotationsPrefix + "/localmodel-sourceuri"
	LocalModelPVCNameAnnotationKey                   = InferenceServiceInternalAnnotationsPrefix + "/localmodel-pvc-name"
)

// kserve networking constants
const (
<<<<<<< HEAD
	NetworkVisibility              = "networking.kserve.io/visibility"
	ClusterLocalVisibility         = "cluster-local"
	ClusterLocalDomain             = "svc.cluster.local"
	IsvcNameHeader                 = "KServe-Isvc-Name"
	IsvcNamespaceHeader            = "KServe-Isvc-Namespace"
	ODHKserveRawAuth               = "security.opendatahub.io/enable-auth"
	ODHRouteEnabled                = "exposed"
	ServingCertSecretSuffix        = "-serving-cert"
	OpenshiftServingCertAnnotation = "service.beta.openshift.io/serving-cert-secret-name"
=======
	NetworkVisibility      = "networking.kserve.io/visibility"
	ClusterLocalVisibility = "cluster-local"
	ClusterLocalDomain     = "svc.cluster.local"
	IsvcNameHeader         = "KServe-Isvc-Name"
	IsvcNamespaceHeader    = "KServe-Isvc-Namespace"
	HostHeader             = "Host"
	GatewayName            = "kserve-ingress-gateway"
>>>>>>> 7f4cad98
)

// StorageSpec Constants
var (
	DefaultStorageSpecSecret     = "storage-config"
	DefaultStorageSpecSecretPath = "/mnt/storage-secret" // #nosec G101
)

// Controller Constants
var (
	ControllerLabelName             = KServeName + "-controller-manager"
	DefaultIstioSidecarUID          = int64(1337)
	DefaultMinReplicas              = 1
	IstioInitContainerName          = "istio-init"
	IstioInterceptModeRedirect      = "REDIRECT"
	IstioInterceptionModeAnnotation = "sidecar.istio.io/interceptionMode"
	IstioSidecarUIDAnnotationKey    = KServeAPIGroupName + "/storage-initializer-uid"
	IstioSidecarStatusAnnotation    = "sidecar.istio.io/status"
)

type AutoscalerClassType string
type AutoscalerMetricsType string
type AutoScalerKPAMetricsType string

var (
	AutoScalerKPAMetricsRPS         AutoScalerKPAMetricsType = "rps"
	AutoScalerKPAMetricsConcurrency AutoScalerKPAMetricsType = "concurrency"
)

// Autoscaler Default Class
var (
	DefaultAutoscalerClass = AutoscalerClassHPA
)

// Autoscaler Class
var (
	AutoscalerClassHPA      AutoscalerClassType = "hpa"
	AutoscalerClassExternal AutoscalerClassType = "external"
)

// Autoscaler Metrics
var (
	AutoScalerMetricsCPU AutoscalerMetricsType = "cpu"
)

// Autoscaler Memory metrics
var (
	AutoScalerMetricsMemory AutoscalerMetricsType = "memory"
)

// Autoscaler Class Allowed List
var AutoscalerAllowedClassList = []AutoscalerClassType{
	AutoscalerClassHPA,
	AutoscalerClassExternal,
}

// Autoscaler Metrics Allowed List
var AutoscalerAllowedMetricsList = []AutoscalerMetricsType{
	AutoScalerMetricsCPU,
	AutoScalerMetricsMemory,
}

// Autoscaler KPA Metrics Allowed List
var AutoScalerKPAMetricsAllowedList = []AutoScalerKPAMetricsType{
	AutoScalerKPAMetricsConcurrency,
	AutoScalerKPAMetricsRPS,
}

// Autoscaler Default Metrics Value
var (
	DefaultCPUUtilization int32 = 80
)

// Webhook Constants
var (
	PodMutatorWebhookName              = KServeName + "-pod-mutator-webhook"
	ServingRuntimeValidatorWebhookName = KServeName + "-servingRuntime-validator-webhook"
)

// GPU Constants
const (
	NvidiaGPUResourceType = "nvidia.com/gpu"
	AmdGPUResourceType    = "amd.com/gpu"
	IntelGPUResourceType  = "intel.com/gpu"
	GaudiGPUResourceType  = "habana.ai/gaudi"
)

var (
	CustomGPUResourceTypesAnnotationKey = KServeAPIGroupName + "/gpu-resource-types"
)

var GPUResourceTypeList = []string{
	NvidiaGPUResourceType,
	AmdGPUResourceType,
	IntelGPUResourceType,
	GaudiGPUResourceType,
}

// InferenceService Environment Variables
const (
	CustomSpecStorageUriEnvVarKey                     = "STORAGE_URI"
	CustomSpecProtocolEnvVarKey                       = "PROTOCOL"
	CustomSpecMultiModelServerEnvVarKey               = "MULTI_MODEL_SERVER"
	KServeContainerPrometheusMetricsPortEnvVarKey     = "KSERVE_CONTAINER_PROMETHEUS_METRICS_PORT"
	KServeContainerPrometheusMetricsPathEnvVarKey     = "KSERVE_CONTAINER_PROMETHEUS_METRICS_PATH"
	QueueProxyAggregatePrometheusMetricsPortEnvVarKey = "AGGREGATE_PROMETHEUS_METRICS_PORT"
)

type InferenceServiceComponent string

type InferenceServiceVerb string

type InferenceServiceProtocol string

// Knative constants
const (
	KnativeLocalGateway   = "knative-serving/knative-local-gateway"
	KnativeIngressGateway = "knative-serving/knative-ingress-gateway"
	VisibilityLabel       = "networking.knative.dev/visibility"
)

var (
	LocalGatewayHost = "knative-local-gateway.istio-system.svc." + network.GetClusterDomainName()
	IstioMeshGateway = "mesh"
)

const WorkerNodeSuffix = "worker"

// InferenceService Component enums
const (
	Predictor   InferenceServiceComponent = "predictor"
	Explainer   InferenceServiceComponent = "explainer"
	Transformer InferenceServiceComponent = "transformer"
)

// InferenceService verb enums
const (
	Predict InferenceServiceVerb = "predict"
	Explain InferenceServiceVerb = "explain"
)

// InferenceService protocol enums
const (
	ProtocolV1         InferenceServiceProtocol = "v1"
	ProtocolV2         InferenceServiceProtocol = "v2"
	ProtocolGRPCV1     InferenceServiceProtocol = "grpc-v1"
	ProtocolGRPCV2     InferenceServiceProtocol = "grpc-v2"
	ProtocolUnknown    InferenceServiceProtocol = ""
	ProtocolVersionENV                          = "PROTOCOL_VERSION"
)

// InferenceService Endpoint Ports
const (
	InferenceServiceDefaultHttpPort     = "8080"
	InferenceServiceDefaultAgentPortStr = "9081"
	InferenceServiceDefaultAgentPort    = 9081
	CommonDefaultHttpPort               = 80
	AggregateMetricsPortName            = "aggr-metric"
)

// Labels to put on kservice
const (
	KServiceComponentLabel = "component"
	KServiceModelLabel     = "model"
	KServiceEndpointLabel  = "endpoint"
)

// Labels for TrainedModel
const (
	ParentInferenceServiceLabel = "inferenceservice"
	InferenceServiceLabel       = "serving.kserve.io/inferenceservice"
)

// InferenceService default/canary constants
const (
	InferenceServiceDefault = "default"
	InferenceServiceCanary  = "canary"
)

// InferenceService model server args
const (
	ArgumentModelName      = "--model_name"
	ArgumentModelDir       = "--model_dir"
	ArgumentModelClassName = "--model_class_name"
	ArgumentPredictorHost  = "--predictor_host"
	ArgumentHttpPort       = "--http_port"
	ArgumentWorkers        = "--workers"
)

// InferenceService container names
const (
	InferenceServiceContainerName   = "kserve-container"
	StorageInitializerContainerName = "storage-initializer"

	// TransformerContainerName transformer container name in collocation
	TransformerContainerName = "transformer-container"

	// WorkerContainerName is for worker node container
	WorkerContainerName = "worker-container"
)

// DefaultModelLocalMountPath is where models will be mounted by the storage-initializer
const DefaultModelLocalMountPath = "/mnt/models"

// Default path to mount CA bundle configmap volume
const DefaultCaBundleVolumeMountPath = "/etc/ssl/custom-certs"

// Default name for CA bundle file
const DefaultCaBundleFileName = "cabundle.crt"

// Default CA bundle configmap name that will be created in the user namespace.
const DefaultGlobalCaBundleConfigMapName = "global-ca-bundle"

// Custom CA bundle configmap Environment Variables
const (
	CaBundleConfigMapNameEnvVarKey   = "CA_BUNDLE_CONFIGMAP_NAME"
	CaBundleVolumeMountPathEnvVarKey = "CA_BUNDLE_VOLUME_MOUNT_POINT"
)

// Multi-model InferenceService
const (
	ModelConfigVolumeName = "model-config"
	ModelDirVolumeName    = "model-dir"
	ModelConfigDir        = "/mnt/configs"
	ModelDir              = DefaultModelLocalMountPath
)

var (
	ServiceAnnotationDisallowedList = []string{
		autoscaling.MinScaleAnnotationKey,
		autoscaling.MaxScaleAnnotationKey,
		StorageInitializerSourceUriInternalAnnotationKey,
		"kubectl.kubernetes.io/last-applied-configuration",
		"security.opendatahub.io/enable-auth",
	}

	RevisionTemplateLabelDisallowedList = []string{
		VisibilityLabel,
	}
)

// CheckResultType raw k8s deployment, resource exist check result
type CheckResultType int

const (
	CheckResultCreate  CheckResultType = 0
	CheckResultUpdate  CheckResultType = 1
	CheckResultExisted CheckResultType = 2
	CheckResultUnknown CheckResultType = 3
	CheckResultDelete  CheckResultType = 4
	CheckResultSkipped CheckResultType = 5
)

type DeploymentModeType string

const (
	Serverless          DeploymentModeType = "Serverless"
	RawDeployment       DeploymentModeType = "RawDeployment"
	ModelMeshDeployment DeploymentModeType = "ModelMesh"
)

const (
	DefaultNSKnativeServing = "knative-serving"
)

// built-in runtime servers
const (
	SKLearnServer     = "kserve-sklearnserver"
	MLServer          = "kserve-mlserver"
	TFServing         = "kserve-tensorflow-serving"
	XGBServer         = "kserve-xgbserver"
	TorchServe        = "kserve-torchserve"
	TritonServer      = "kserve-tritonserver"
	PMMLServer        = "kserve-pmmlserver"
	LGBServer         = "kserve-lgbserver"
	PaddleServer      = "kserve-paddleserver"
	HuggingFaceServer = "kserve-huggingfaceserver"
)

const (
	ModelClassLabel = "modelClass"
	ServiceEnvelope = "serviceEnvelope"
)

// allowed model class implementation in mlserver
const (
	MLServerModelClassSKLearn  = "mlserver_sklearn.SKLearnModel"
	MLServerModelClassXGBoost  = "mlserver_xgboost.XGBoostModel"
	MLServerModelClassLightGBM = "mlserver_lightgbm.LightGBMModel"
	MLServerModelClassMLFlow   = "mlserver_mlflow.MLflowRuntime"
)

// torchserve service envelope label allowed values
const (
	ServiceEnvelopeKServe   = "kserve"
	ServiceEnvelopeKServeV2 = "kservev2"
)

// supported model type
const (
	SupportedModelSKLearn     = "sklearn"
	SupportedModelTensorflow  = "tensorflow"
	SupportedModelXGBoost     = "xgboost"
	SupportedModelPyTorch     = "pytorch"
	SupportedModelONNX        = "onnx"
	SupportedModelHuggingFace = "huggingface"
	SupportedModelPMML        = "pmml"
	SupportedModelLightGBM    = "lightgbm"
	SupportedModelPaddle      = "paddle"
	SupportedModelTriton      = "triton"
	SupportedModelMLFlow      = "mlflow"
)

// opendatahub rawDeployment Auth
const (
	OauthProxyPort                  = 8443
	OauthProxyResourceMemoryLimit   = "128Mi"
	OauthProxyResourceCPULimit      = "200m"
	OauthProxyResourceMemoryRequest = "64Mi"
	OauthProxyResourceCPURequest    = "100m"
	OauthProxyImage                 = "registry.redhat.io/openshift4/ose-oauth-proxy@sha256:8507daed246d4d367704f7d7193233724acf1072572e1226ca063c066b858ecf"
	DefaultServiceAccount           = "default"
)

type ProtocolVersion int

const (
	_ ProtocolVersion = iota
	V1
	V2
	GRPCV1
	GRPCV2
	Unknown
)

// revision label
const (
	RevisionLabel         = "serving.knative.dev/revision"
	RawDeploymentAppLabel = "app"
)

// container state reason
const (
	StateReasonRunning          = "Running"
	StateReasonCompleted        = "Completed"
	StateReasonError            = "Error"
	StateReasonCrashLoopBackOff = "CrashLoopBackOff"
)

// CRD Kinds
const (
	IstioVirtualServiceKind = "VirtualService"
	KnativeServiceKind      = "Service"
	HTTPRouteKind           = "HTTPRoute"
	GatewayKind             = "Gateway"
	ServiceKind             = "Service"
)

// Model Parallel Options
const (
	TensorParallelSizeEnvName   = "TENSOR_PARALLEL_SIZE"
	PipelineParallelSizeEnvName = "PIPELINE_PARALLEL_SIZE"
)

// Model Parallel Options Default value
const (
	DefaultTensorParallelSize   = "1"
	DefaultPipelineParallelSize = "2"
)

// Multi Node Labels
var (
	MultiNodeRoleLabelKey = "multinode/role"
	MultiNodeHead         = "head"
)

// OpenShift constants
const (
	OpenShiftServiceCaConfigMapName = "openshift-service-ca.crt"
)

type ResourceType string

const (
	InferenceServiceResource ResourceType = "InferenceService"
	InferenceGraphResource   ResourceType = "InferenceGraph"
)

// GetRawServiceLabel generate native service label
func GetRawServiceLabel(service string) string {
	return "isvc." + service
}

// GetRawWorkerServiceLabel generate native service label for worker
func GetRawWorkerServiceLabel(service string) string {
	return "isvc." + service + "-" + WorkerNodeSuffix
}

// GeHeadServiceName generate head service name
func GeHeadServiceName(service string, isvcGeneration string) string {
	isvcName := strings.TrimSuffix(service, "-predictor")
	return isvcName + "-" + MultiNodeHead + "-" + isvcGeneration
}

func (e InferenceServiceComponent) String() string {
	return string(e)
}

func (v InferenceServiceVerb) String() string {
	return string(v)
}

func getEnvOrDefault(key string, fallback string) string {
	if value, ok := os.LookupEnv(key); ok {
		return value
	}
	return fallback
}

// nolint: unused
func isEnvVarMatched(envVar, matchtedValue string) bool {
	return getEnvOrDefault(envVar, "") == matchtedValue
}

func InferenceServiceURL(scheme, name, namespace, domain string) string {
	return fmt.Sprintf("%s://%s.%s.%s%s", scheme, name, namespace, domain, InferenceServicePrefix(name))
}

func InferenceServiceHostName(name string, namespace string, domain string) string {
	return fmt.Sprintf("%s.%s.%s", name, namespace, domain)
}

func DefaultPredictorServiceName(name string) string {
	return name + "-" + string(Predictor) + "-" + InferenceServiceDefault
}

func PredictorServiceName(name string) string {
	return name + "-" + string(Predictor)
}

func PredictorWorkerServiceName(name string) string {
	return name + "-" + string(Predictor) + "-" + WorkerNodeSuffix
}

func CanaryPredictorServiceName(name string) string {
	return name + "-" + string(Predictor) + "-" + InferenceServiceCanary
}

func DefaultExplainerServiceName(name string) string {
	return name + "-" + string(Explainer) + "-" + InferenceServiceDefault
}

func ExplainerServiceName(name string) string {
	return name + "-" + string(Explainer)
}

func CanaryExplainerServiceName(name string) string {
	return name + "-" + string(Explainer) + "-" + InferenceServiceCanary
}

func DefaultTransformerServiceName(name string) string {
	return name + "-" + string(Transformer) + "-" + InferenceServiceDefault
}

func TransformerServiceName(name string) string {
	return name + "-" + string(Transformer)
}

func CanaryTransformerServiceName(name string) string {
	return name + "-" + string(Transformer) + "-" + InferenceServiceCanary
}

func DefaultServiceName(name string, component InferenceServiceComponent) string {
	return name + "-" + component.String() + "-" + InferenceServiceDefault
}

func CanaryServiceName(name string, component InferenceServiceComponent) string {
	return name + "-" + component.String() + "-" + InferenceServiceCanary
}

func ModelConfigName(inferenceserviceName string, shardId int) string {
	return fmt.Sprintf("modelconfig-%s-%d", inferenceserviceName, shardId)
}

func InferenceServicePrefix(name string) string {
	return fmt.Sprintf("/v1/models/%s", name)
}

func PredictPath(name string, protocol InferenceServiceProtocol) string {
	path := ""
	if protocol == ProtocolV1 {
		path = fmt.Sprintf("/v1/models/%s:predict", name)
	} else if protocol == ProtocolV2 {
		path = fmt.Sprintf("/v2/models/%s/infer", name)
	}
	return path
}

func ExplainPath(name string) string {
	return fmt.Sprintf("/v1/models/%s:explain", name)
}

func PredictPrefix() string {
	return "^/v1/models/[\\w-]+(:predict)?"
}

func ExplainPrefix() string {
	return "^/v1/models/[\\w-]+:explain$"
}

// FallbackPrefix returns the regex pattern to match any path
func FallbackPrefix() string {
	return "^/.*$"
}

func PathBasedExplainPrefix() string {
	return "(/v1/models/[\\w-]+:explain)$"
}

func VirtualServiceHostname(name string, predictorHostName string) string {
	index := strings.Index(predictorHostName, ".")
	return name + predictorHostName[index:]
}

func PredictorURL(metadata metav1.ObjectMeta, isCanary bool) string {
	serviceName := DefaultPredictorServiceName(metadata.Name)
	if isCanary {
		serviceName = CanaryPredictorServiceName(metadata.Name)
	}
	return fmt.Sprintf("%s.%s", serviceName, metadata.Namespace)
}

func TransformerURL(metadata metav1.ObjectMeta, isCanary bool) string {
	serviceName := DefaultTransformerServiceName(metadata.Name)
	if isCanary {
		serviceName = CanaryTransformerServiceName(metadata.Name)
	}
	return fmt.Sprintf("%s.%s", serviceName, metadata.Namespace)
}

// Should only match 1..65535, but for simplicity it matches 0-99999.
const portMatch = `(?::\d{1,5})?`

// HostRegExp returns an ECMAScript regular expression to match either host or host:<any port>
// for clusterLocalHost, we will also match the prefixes.
func HostRegExp(host string) string {
	localDomainSuffix := "(?i).svc." + network.GetClusterDomainName()
	if !strings.HasSuffix(host, localDomainSuffix) {
		return exact(regexp.QuoteMeta(host) + portMatch)
	}
	prefix := regexp.QuoteMeta(strings.TrimSuffix(host, localDomainSuffix))
	clusterSuffix := regexp.QuoteMeta("(?i)." + network.GetClusterDomainName())
	svcSuffix := regexp.QuoteMeta("(?i).svc")
	return exact(prefix + optional(svcSuffix+optional(clusterSuffix)) + portMatch)
}

func exact(regexp string) string {
	return "^" + regexp + "$"
}

func optional(regexp string) string {
	return "(" + regexp + ")?"
}

func GetProtocolVersionInt(protocol InferenceServiceProtocol) ProtocolVersion {
	switch protocol {
	case ProtocolV1:
		return V1
	case ProtocolV2:
		return V2
	case ProtocolGRPCV1:
		return GRPCV1
	case ProtocolGRPCV2:
		return GRPCV2
	default:
		return Unknown
	}
}

func GetProtocolVersionString(protocol ProtocolVersion) InferenceServiceProtocol {
	switch protocol {
	case V1:
		return ProtocolV1
	case V2:
		return ProtocolV2
	case GRPCV1:
		return ProtocolGRPCV1
	case GRPCV2:
		return ProtocolGRPCV2
	default:
		return ProtocolUnknown
	}
}

func GetRouterReadinessProbe() *corev1.Probe {
	probe := &corev1.Probe{
		ProbeHandler: corev1.ProbeHandler{
			HTTPGet: &corev1.HTTPGetAction{
				Path: RouterReadinessEndpoint,
				Port: intstr.IntOrString{
					Type:   intstr.Int,
					IntVal: RouterPort,
				},
				Scheme: corev1.URISchemeHTTP,
			},
		},
		InitialDelaySeconds: 5,
		TimeoutSeconds:      2,
		PeriodSeconds:       5,
		SuccessThreshold:    1,
		FailureThreshold:    3,
	}
	return probe
}<|MERGE_RESOLUTION|>--- conflicted
+++ resolved
@@ -136,7 +136,6 @@
 
 // kserve networking constants
 const (
-<<<<<<< HEAD
 	NetworkVisibility              = "networking.kserve.io/visibility"
 	ClusterLocalVisibility         = "cluster-local"
 	ClusterLocalDomain             = "svc.cluster.local"
@@ -146,15 +145,8 @@
 	ODHRouteEnabled                = "exposed"
 	ServingCertSecretSuffix        = "-serving-cert"
 	OpenshiftServingCertAnnotation = "service.beta.openshift.io/serving-cert-secret-name"
-=======
-	NetworkVisibility      = "networking.kserve.io/visibility"
-	ClusterLocalVisibility = "cluster-local"
-	ClusterLocalDomain     = "svc.cluster.local"
-	IsvcNameHeader         = "KServe-Isvc-Name"
-	IsvcNamespaceHeader    = "KServe-Isvc-Namespace"
-	HostHeader             = "Host"
-	GatewayName            = "kserve-ingress-gateway"
->>>>>>> 7f4cad98
+	HostHeader                     = "Host"
+	GatewayName                    = "kserve-ingress-gateway"
 )
 
 // StorageSpec Constants
