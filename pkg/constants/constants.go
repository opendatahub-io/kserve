--- conflicted
+++ resolved
@@ -36,17 +36,12 @@
 	KnativeAutoscalingAPIGroupName   = "autoscaling.knative.dev"
 	KnativeServingAPIGroupNamePrefix = "serving.knative"
 	KnativeServingAPIGroupName       = KnativeServingAPIGroupNamePrefix + ".dev"
-<<<<<<< HEAD
-=======
 )
 
 var (
 	KServeNamespace              = getEnvOrDefault("POD_NAMESPACE", "kserve")
 	AutoscalerConfigmapNamespace = getEnvOrDefault("KNATIVE_CONFIG_AUTOSCALER_NAMESPACE", DefaultKnServingNamespace)
->>>>>>> 2f5ff73c
-)
-
-var KServeNamespace = getEnvOrDefault("POD_NAMESPACE", "kserve")
+)
 
 // InferenceService Constants
 var (
@@ -63,11 +58,8 @@
 	InferenceGraphLabel          = "serving.kserve.io/inferencegraph"
 	InferenceGraphAuthCRBName    = "kserve-inferencegraph-auth-verifiers"
 	InferenceGraphFinalizerName  = "inferencegraph.finalizers"
-<<<<<<< HEAD
-=======
 	RouterReadinessEndpoint      = "/readyz"
 	RouterPort                   = 8080
->>>>>>> 2f5ff73c
 )
 
 // TrainedModel Constants
@@ -105,13 +97,7 @@
 	AutoscalerClass                             = KServeAPIGroupName + "/autoscalerClass"
 	AutoscalerMetrics                           = KServeAPIGroupName + "/metrics"
 	TargetUtilizationPercentage                 = KServeAPIGroupName + "/targetUtilizationPercentage"
-<<<<<<< HEAD
-	InitialScaleAnnotationKey                   = KnativeAutoscalingAPIGroupName + "/initial-scale"
-	MinScaleAnnotationKey                       = KnativeAutoscalingAPIGroupName + "/min-scale"
-	MaxScaleAnnotationKey                       = KnativeAutoscalingAPIGroupName + "/max-scale"
-=======
 	StopAnnotationKey                           = KServeAPIGroupName + "/stop"
->>>>>>> 2f5ff73c
 	RollOutDurationAnnotationKey                = KnativeServingAPIGroupName + "/rollout-duration"
 	KnativeOpenshiftEnablePassthroughKey        = "serving.knative.openshift.io/enablePassthrough"
 	EnableMetricAggregation                     = KServeAPIGroupName + "/enable-metric-aggregation"
@@ -164,11 +150,8 @@
 	ODHRouteEnabled                = "exposed"
 	ServingCertSecretSuffix        = "-serving-cert"
 	OpenshiftServingCertAnnotation = "service.beta.openshift.io/serving-cert-secret-name"
-<<<<<<< HEAD
-=======
 	HostHeader                     = "Host"
 	GatewayName                    = "kserve-ingress-gateway"
->>>>>>> 2f5ff73c
 )
 
 // StorageSpec Constants
@@ -273,17 +256,9 @@
 	GaudiGPUResourceType  = "habana.ai/gaudi"
 )
 
-<<<<<<< HEAD
-var (
-	CustomGPUResourceTypesAnnotationKey = KServeAPIGroupName + "/gpu-resource-types"
-)
-
-var GPUResourceTypeList = []string{
-=======
 var CustomGPUResourceTypesAnnotationKey = KServeAPIGroupName + "/gpu-resource-types"
 
 var DefaultGPUResourceTypeList = []string{
->>>>>>> 2f5ff73c
 	NvidiaGPUResourceType,
 	AmdGPUResourceType,
 	IntelGPUResourceType,
@@ -308,15 +283,8 @@
 
 // Knative constants
 const (
-<<<<<<< HEAD
-	AutoscalerKey               = "autoscaler"
-	AutoscalerInitialScaleKey   = "initial-scale"
-	AutoscalerAllowZeroScaleKey = "allow-zero-initial-scale"
-	DefaultKnServingName        = "knative-serving"
-=======
 	AutoscalerConfigmapName     = "config-autoscaler"
 	AutoscalerAllowZeroScaleKey = "allow-zero-initial-scale"
->>>>>>> 2f5ff73c
 	DefaultKnServingNamespace   = "knative-serving"
 	KnativeLocalGateway         = "knative-serving/knative-local-gateway"
 	KnativeIngressGateway       = "knative-serving/knative-ingress-gateway"
@@ -401,12 +369,8 @@
 	TransformerContainerName = "transformer-container"
 
 	// WorkerContainerName is for worker node container
-<<<<<<< HEAD
-	WorkerContainerName = "worker-container"
-=======
 	WorkerContainerName     = "worker-container"
 	QueueProxyContainerName = "queue-proxy"
->>>>>>> 2f5ff73c
 )
 
 // DefaultModelLocalMountPath is where models will be mounted by the storage-initializer
@@ -566,22 +530,6 @@
 const (
 	IstioVirtualServiceKind = "VirtualService"
 	KnativeServiceKind      = "Service"
-<<<<<<< HEAD
-	ClusterLocalModelKind   = "ClusterLocalModel"
-	KnativeServingKind      = "KnativeServing"
-)
-
-// Model Parallel Options
-const (
-	TensorParallelSizeEnvName   = "TENSOR_PARALLEL_SIZE"
-	PipelineParallelSizeEnvName = "PIPELINE_PARALLEL_SIZE"
-)
-
-// Model Parallel Options Default value
-const (
-	DefaultTensorParallelSize   = "1"
-	DefaultPipelineParallelSize = "2"
-=======
 	HTTPRouteKind           = "HTTPRoute"
 	GatewayKind             = "Gateway"
 	ServiceKind             = "Service"
@@ -601,7 +549,6 @@
 const (
 	DefaultTensorParallelSize   = 1
 	DefaultPipelineParallelSize = 1
->>>>>>> 2f5ff73c
 )
 
 // Multi Node Labels
@@ -632,13 +579,8 @@
 	return "isvc." + service + "-" + WorkerNodeSuffix
 }
 
-<<<<<<< HEAD
-// GeHeadServiceName generate head service name
-func GeHeadServiceName(service string, isvcGeneration string) string {
-=======
 // GetHeadServiceName generate head service name
 func GetHeadServiceName(service string, isvcGeneration string) string {
->>>>>>> 2f5ff73c
 	isvcName := strings.TrimSuffix(service, "-predictor")
 	return isvcName + "-" + MultiNodeHead + "-" + isvcGeneration
 }
