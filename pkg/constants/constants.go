/*
Copyright 2021 The KServe Authors.

Licensed under the Apache License, Version 2.0 (the "License");
you may not use this file except in compliance with the License.
You may obtain a copy of the License at

    http://www.apache.org/licenses/LICENSE-2.0

Unless required by applicable law or agreed to in writing, software
distributed under the License is distributed on an "AS IS" BASIS,
WITHOUT WARRANTIES OR CONDITIONS OF ANY KIND, either express or implied.
See the License for the specific language governing permissions and
limitations under the License.
*/

package constants

import (
	"fmt"
	"os"
	"regexp"
	"strings"

	corev1 "k8s.io/api/core/v1"
	metav1 "k8s.io/apimachinery/pkg/apis/meta/v1"
	"k8s.io/apimachinery/pkg/util/intstr"
	"knative.dev/pkg/network"
	"knative.dev/serving/pkg/apis/autoscaling"
)

// KServe Constants
var (
	KServeName                       = "kserve"
	KServeAPIGroupName               = "serving.kserve.io"
	KnativeAutoscalingAPIGroupName   = "autoscaling.knative.dev"
	KnativeServingAPIGroupNamePrefix = "serving.knative"
	KnativeServingAPIGroupName       = KnativeServingAPIGroupNamePrefix + ".dev"
	KServeNamespace                  = getEnvOrDefault("POD_NAMESPACE", "kserve")
	KServeDefaultVersion             = "v0.5.0"
)

// InferenceService Constants
var (
	InferenceServiceName                  = "inferenceservice"
	InferenceServiceAPIName               = "inferenceservices"
	InferenceServicePodLabelKey           = KServeAPIGroupName + "/" + InferenceServiceName
	InferenceServiceGenerationPodLabelKey = "isvc.generation"
	InferenceServiceConfigMapName         = "inferenceservice-config"
)

// InferenceGraph Constants
const (
	RouterHeadersPropagateEnvVar = "PROPAGATE_HEADERS"
	InferenceGraphLabel          = "serving.kserve.io/inferencegraph"
	RouterReadinessEndpoint      = "/readyz"
	RouterPort                   = 8080
)

// TrainedModel Constants
var (
	TrainedModelAllocated = KServeAPIGroupName + "/" + "trainedmodel-allocated"
)

// InferenceService MultiModel Constants
var (
	ModelConfigFileName = "models.json"
)

// Model agent Constants
const (
	AgentContainerName    = "agent"
	AgentConfigMapKeyName = "agent"
	AgentEnableFlag       = "--enable-puller"
	AgentConfigDirArgName = "--config-dir"
	AgentModelDirArgName  = "--model-dir"
)

// InferenceLogger Constants
const (
	LoggerCaBundleVolume  = "agent-ca-bundle"
	LoggerCaCertMountPath = "/etc/tls/logger"
)

// InferenceService Annotations
var (
	InferenceServiceGKEAcceleratorAnnotationKey = KServeAPIGroupName + "/gke-accelerator"
	DeploymentMode                              = KServeAPIGroupName + "/deploymentMode"
	EnableRoutingTagAnnotationKey               = KServeAPIGroupName + "/enable-tag-routing"
	DisableLocalModelKey                        = KServeAPIGroupName + "/disable-localmodel"
	AutoscalerClass                             = KServeAPIGroupName + "/autoscalerClass"
	AutoscalerMetrics                           = KServeAPIGroupName + "/metrics"
	TargetUtilizationPercentage                 = KServeAPIGroupName + "/targetUtilizationPercentage"
	MinScaleAnnotationKey                       = KnativeAutoscalingAPIGroupName + "/min-scale"
	MaxScaleAnnotationKey                       = KnativeAutoscalingAPIGroupName + "/max-scale"
	RollOutDurationAnnotationKey                = KnativeServingAPIGroupName + "/rollout-duration"
	KnativeOpenshiftEnablePassthroughKey        = "serving.knative.openshift.io/enablePassthrough"
	EnableMetricAggregation                     = KServeAPIGroupName + "/enable-metric-aggregation"
	SetPrometheusAnnotation                     = KServeAPIGroupName + "/enable-prometheus-scraping"
	KserveContainerPrometheusPortKey            = "prometheus.kserve.io/port"
	KServeContainerPrometheusPathKey            = "prometheus.kserve.io/path"
	PrometheusPortAnnotationKey                 = "prometheus.io/port"
	PrometheusPathAnnotationKey                 = "prometheus.io/path"
	StorageReadonlyAnnotationKey                = "storage.kserve.io/readonly"
	DefaultPrometheusPath                       = "/metrics"
	QueueProxyAggregatePrometheusMetricsPort    = 9088
	DefaultPodPrometheusPort                    = "9091"
)

// InferenceService Internal Annotations
var (
	InferenceServiceInternalAnnotationsPrefix        = "internal." + KServeAPIGroupName
	StorageInitializerSourceUriInternalAnnotationKey = InferenceServiceInternalAnnotationsPrefix + "/storage-initializer-sourceuri"
	StorageSpecAnnotationKey                         = InferenceServiceInternalAnnotationsPrefix + "/storage-spec"
	StorageSpecParamAnnotationKey                    = InferenceServiceInternalAnnotationsPrefix + "/storage-spec-param"
	StorageSpecKeyAnnotationKey                      = InferenceServiceInternalAnnotationsPrefix + "/storage-spec-key"
	LoggerInternalAnnotationKey                      = InferenceServiceInternalAnnotationsPrefix + "/logger"
	LoggerSinkUrlInternalAnnotationKey               = InferenceServiceInternalAnnotationsPrefix + "/logger-sink-url"
	LoggerModeInternalAnnotationKey                  = InferenceServiceInternalAnnotationsPrefix + "/logger-mode"
	LoggerMetadataHeadersInternalAnnotationKey       = InferenceServiceInternalAnnotationsPrefix + "/logger-metadata-headers"
	BatcherInternalAnnotationKey                     = InferenceServiceInternalAnnotationsPrefix + "/batcher"
	BatcherMaxBatchSizeInternalAnnotationKey         = InferenceServiceInternalAnnotationsPrefix + "/batcher-max-batchsize"
	BatcherMaxLatencyInternalAnnotationKey           = InferenceServiceInternalAnnotationsPrefix + "/batcher-max-latency"
	AgentShouldInjectAnnotationKey                   = InferenceServiceInternalAnnotationsPrefix + "/agent"
	AgentModelConfigVolumeNameAnnotationKey          = InferenceServiceInternalAnnotationsPrefix + "/configVolumeName"
	AgentModelConfigMountPathAnnotationKey           = InferenceServiceInternalAnnotationsPrefix + "/configMountPath"
	AgentModelDirAnnotationKey                       = InferenceServiceInternalAnnotationsPrefix + "/modelDir"
	PredictorHostAnnotationKey                       = InferenceServiceInternalAnnotationsPrefix + "/predictor-host"
	PredictorProtocolAnnotationKey                   = InferenceServiceInternalAnnotationsPrefix + "/predictor-protocol"
	LocalModelLabel                                  = InferenceServiceInternalAnnotationsPrefix + "/localmodel"
	LocalModelSourceUriAnnotationKey                 = InferenceServiceInternalAnnotationsPrefix + "/localmodel-sourceuri"
	LocalModelPVCNameAnnotationKey                   = InferenceServiceInternalAnnotationsPrefix + "/localmodel-pvc-name"
)

// kserve networking constants
const (
<<<<<<< HEAD
	NetworkVisibility       = "networking.kserve.io/visibility"
	ClusterLocalVisibility  = "cluster-local"
	ClusterLocalDomain      = "svc.cluster.local"
	IsvcNameHeader          = "KServe-Isvc-Name"
	IsvcNamespaceHeader     = "KServe-Isvc-Namespace"
	ODHKserveRawAuth        = "security.opendatahub.io/enable-auth"
	ODHRouteEnabled         = "exposed"
	ServingCertSecretSuffix = "-serving-cert"
=======
	NetworkVisibility      = "networking.kserve.io/visibility"
	ClusterLocalVisibility = "cluster-local"
	ClusterLocalDomain     = "svc.cluster.local"
	IsvcNameHeader         = "KServe-Isvc-Name"
	IsvcNamespaceHeader    = "KServe-Isvc-Namespace"
	HostHeader             = "Host"
	GatewayName            = "kserve-ingress-gateway"
>>>>>>> 7f2e4438
)

// StorageSpec Constants
var (
	DefaultStorageSpecSecret     = "storage-config"
	DefaultStorageSpecSecretPath = "/mnt/storage-secret" // #nosec G101
)

// Controller Constants
var (
	ControllerLabelName             = KServeName + "-controller-manager"
	DefaultIstioSidecarUID          = int64(1337)
	DefaultMinReplicas              = 1
	IstioInitContainerName          = "istio-init"
	IstioInterceptModeRedirect      = "REDIRECT"
	IstioInterceptionModeAnnotation = "sidecar.istio.io/interceptionMode"
	IstioSidecarUIDAnnotationKey    = KServeAPIGroupName + "/storage-initializer-uid"
	IstioSidecarStatusAnnotation    = "sidecar.istio.io/status"
)

type AutoscalerClassType string
type AutoscalerMetricsType string
type AutoScalerKPAMetricsType string

var (
	AutoScalerKPAMetricsRPS         AutoScalerKPAMetricsType = "rps"
	AutoScalerKPAMetricsConcurrency AutoScalerKPAMetricsType = "concurrency"
)

// Autoscaler Default Class
var (
	DefaultAutoscalerClass = AutoscalerClassHPA
)

// Autoscaler Class
var (
	AutoscalerClassHPA      AutoscalerClassType = "hpa"
	AutoscalerClassExternal AutoscalerClassType = "external"
)

// Autoscaler Metrics
var (
	AutoScalerMetricsCPU AutoscalerMetricsType = "cpu"
)

// Autoscaler Memory metrics
var (
	AutoScalerMetricsMemory AutoscalerMetricsType = "memory"
)

// Autoscaler Class Allowed List
var AutoscalerAllowedClassList = []AutoscalerClassType{
	AutoscalerClassHPA,
	AutoscalerClassExternal,
}

// Autoscaler Metrics Allowed List
var AutoscalerAllowedMetricsList = []AutoscalerMetricsType{
	AutoScalerMetricsCPU,
	AutoScalerMetricsMemory,
}

// Autoscaler KPA Metrics Allowed List
var AutoScalerKPAMetricsAllowedList = []AutoScalerKPAMetricsType{
	AutoScalerKPAMetricsConcurrency,
	AutoScalerKPAMetricsRPS,
}

// Autoscaler Default Metrics Value
var (
	DefaultCPUUtilization int32 = 80
)

// Webhook Constants
var (
	PodMutatorWebhookName              = KServeName + "-pod-mutator-webhook"
	ServingRuntimeValidatorWebhookName = KServeName + "-servingRuntime-validator-webhook"
)

// GPU Constants
const (
	NvidiaGPUResourceType = "nvidia.com/gpu"
	AmdGPUResourceType    = "amd.com/gpu"
	IntelGPUResourceType  = "intel.com/gpu"
	GaudiGPUResourceType  = "habana.ai/gaudi"
)

var (
	CustomGPUResourceTypesAnnotationKey = KServeAPIGroupName + "/gpu-resource-types"
)

var GPUResourceTypeList = []string{
	NvidiaGPUResourceType,
	AmdGPUResourceType,
	IntelGPUResourceType,
	GaudiGPUResourceType,
}

// InferenceService Environment Variables
const (
	CustomSpecStorageUriEnvVarKey                     = "STORAGE_URI"
	CustomSpecProtocolEnvVarKey                       = "PROTOCOL"
	CustomSpecMultiModelServerEnvVarKey               = "MULTI_MODEL_SERVER"
	KServeContainerPrometheusMetricsPortEnvVarKey     = "KSERVE_CONTAINER_PROMETHEUS_METRICS_PORT"
	KServeContainerPrometheusMetricsPathEnvVarKey     = "KSERVE_CONTAINER_PROMETHEUS_METRICS_PATH"
	QueueProxyAggregatePrometheusMetricsPortEnvVarKey = "AGGREGATE_PROMETHEUS_METRICS_PORT"
)

type InferenceServiceComponent string

type InferenceServiceVerb string

type InferenceServiceProtocol string

// Knative constants
const (
	KnativeLocalGateway   = "knative-serving/knative-local-gateway"
	KnativeIngressGateway = "knative-serving/knative-ingress-gateway"
	VisibilityLabel       = "networking.knative.dev/visibility"
)

var (
	LocalGatewayHost = "knative-local-gateway.istio-system.svc." + network.GetClusterDomainName()
	IstioMeshGateway = "mesh"
)

const WorkerNodeSuffix = "worker"

// InferenceService Component enums
const (
	Predictor   InferenceServiceComponent = "predictor"
	Explainer   InferenceServiceComponent = "explainer"
	Transformer InferenceServiceComponent = "transformer"
)

// InferenceService verb enums
const (
	Predict InferenceServiceVerb = "predict"
	Explain InferenceServiceVerb = "explain"
)

// InferenceService protocol enums
const (
	ProtocolV1         InferenceServiceProtocol = "v1"
	ProtocolV2         InferenceServiceProtocol = "v2"
	ProtocolGRPCV1     InferenceServiceProtocol = "grpc-v1"
	ProtocolGRPCV2     InferenceServiceProtocol = "grpc-v2"
	ProtocolUnknown    InferenceServiceProtocol = ""
	ProtocolVersionENV                          = "PROTOCOL_VERSION"
)

// InferenceService Endpoint Ports
const (
	InferenceServiceDefaultHttpPort     = "8080"
	InferenceServiceDefaultAgentPortStr = "9081"
	InferenceServiceDefaultAgentPort    = 9081
	CommonDefaultHttpPort               = 80
	AggregateMetricsPortName            = "aggr-metric"
)

// Labels to put on kservice
const (
	KServiceComponentLabel = "component"
	KServiceModelLabel     = "model"
	KServiceEndpointLabel  = "endpoint"
)

// Labels for TrainedModel
const (
	ParentInferenceServiceLabel = "inferenceservice"
	InferenceServiceLabel       = "serving.kserve.io/inferenceservice"
)

// InferenceService default/canary constants
const (
	InferenceServiceDefault = "default"
	InferenceServiceCanary  = "canary"
)

// InferenceService model server args
const (
	ArgumentModelName      = "--model_name"
	ArgumentModelDir       = "--model_dir"
	ArgumentModelClassName = "--model_class_name"
	ArgumentPredictorHost  = "--predictor_host"
	ArgumentHttpPort       = "--http_port"
	ArgumentWorkers        = "--workers"
)

// InferenceService container names
const (
	InferenceServiceContainerName   = "kserve-container"
	StorageInitializerContainerName = "storage-initializer"

	// TransformerContainerName transformer container name in collocation
	TransformerContainerName = "transformer-container"

	// WorkerContainerName is for worker node container
	WorkerContainerName = "worker-container"
)

// DefaultModelLocalMountPath is where models will be mounted by the storage-initializer
const DefaultModelLocalMountPath = "/mnt/models"

// Default path to mount CA bundle configmap volume
const DefaultCaBundleVolumeMountPath = "/etc/ssl/custom-certs"

// Default name for CA bundle file
const DefaultCaBundleFileName = "cabundle.crt"

// Default CA bundle configmap name that will be created in the user namespace.
const DefaultGlobalCaBundleConfigMapName = "global-ca-bundle"

// Custom CA bundle configmap Environment Variables
const (
	CaBundleConfigMapNameEnvVarKey   = "CA_BUNDLE_CONFIGMAP_NAME"
	CaBundleVolumeMountPathEnvVarKey = "CA_BUNDLE_VOLUME_MOUNT_POINT"
)

// Multi-model InferenceService
const (
	ModelConfigVolumeName = "model-config"
	ModelDirVolumeName    = "model-dir"
	ModelConfigDir        = "/mnt/configs"
	ModelDir              = DefaultModelLocalMountPath
)

var (
	ServiceAnnotationDisallowedList = []string{
		autoscaling.MinScaleAnnotationKey,
		autoscaling.MaxScaleAnnotationKey,
		StorageInitializerSourceUriInternalAnnotationKey,
		"kubectl.kubernetes.io/last-applied-configuration",
		// remove when https://issues.redhat.com/browse/RHOAIENG-15662 is merged on community and ported to ODH
		// Plus, this annotation must be moved to the inferenceservice-config
		"security.opendatahub.io/enable-auth",
	}

	RevisionTemplateLabelDisallowedList = []string{
		VisibilityLabel,
	}
)

// CheckResultType raw k8s deployment, resource exist check result
type CheckResultType int

const (
	CheckResultCreate  CheckResultType = 0
	CheckResultUpdate  CheckResultType = 1
	CheckResultExisted CheckResultType = 2
	CheckResultUnknown CheckResultType = 3
	CheckResultDelete  CheckResultType = 4
	CheckResultSkipped CheckResultType = 5
)

type DeploymentModeType string

const (
	Serverless          DeploymentModeType = "Serverless"
	RawDeployment       DeploymentModeType = "RawDeployment"
	ModelMeshDeployment DeploymentModeType = "ModelMesh"
)

const (
	DefaultNSKnativeServing = "knative-serving"
)

// built-in runtime servers
const (
	SKLearnServer     = "kserve-sklearnserver"
	MLServer          = "kserve-mlserver"
	TFServing         = "kserve-tensorflow-serving"
	XGBServer         = "kserve-xgbserver"
	TorchServe        = "kserve-torchserve"
	TritonServer      = "kserve-tritonserver"
	PMMLServer        = "kserve-pmmlserver"
	LGBServer         = "kserve-lgbserver"
	PaddleServer      = "kserve-paddleserver"
	HuggingFaceServer = "kserve-huggingfaceserver"
)

const (
	ModelClassLabel = "modelClass"
	ServiceEnvelope = "serviceEnvelope"
)

// allowed model class implementation in mlserver
const (
	MLServerModelClassSKLearn  = "mlserver_sklearn.SKLearnModel"
	MLServerModelClassXGBoost  = "mlserver_xgboost.XGBoostModel"
	MLServerModelClassLightGBM = "mlserver_lightgbm.LightGBMModel"
	MLServerModelClassMLFlow   = "mlserver_mlflow.MLflowRuntime"
)

// torchserve service envelope label allowed values
const (
	ServiceEnvelopeKServe   = "kserve"
	ServiceEnvelopeKServeV2 = "kservev2"
)

// supported model type
const (
	SupportedModelSKLearn     = "sklearn"
	SupportedModelTensorflow  = "tensorflow"
	SupportedModelXGBoost     = "xgboost"
	SupportedModelPyTorch     = "pytorch"
	SupportedModelONNX        = "onnx"
	SupportedModelHuggingFace = "huggingface"
	SupportedModelPMML        = "pmml"
	SupportedModelLightGBM    = "lightgbm"
	SupportedModelPaddle      = "paddle"
	SupportedModelTriton      = "triton"
	SupportedModelMLFlow      = "mlflow"
)

// opendatahub rawDeployment Auth
const (
	OauthProxyPort                  = 8443
	OauthProxyResourceMemoryLimit   = "128Mi"
	OauthProxyResourceCPULimit      = "200m"
	OauthProxyResourceMemoryRequest = "64Mi"
	OauthProxyResourceCPURequest    = "100m"
	OauthProxyImage                 = "registry.redhat.io/openshift4/ose-oauth-proxy@sha256:234af927030921ab8f7333f61f967b4b4dee37a1b3cf85689e9e63240dd62800"
	DefaultServiceAccount           = "default"
)

type ProtocolVersion int

const (
	_ ProtocolVersion = iota
	V1
	V2
	GRPCV1
	GRPCV2
	Unknown
)

// revision label
const (
	RevisionLabel         = "serving.knative.dev/revision"
	RawDeploymentAppLabel = "app"
)

// container state reason
const (
	StateReasonRunning          = "Running"
	StateReasonCompleted        = "Completed"
	StateReasonError            = "Error"
	StateReasonCrashLoopBackOff = "CrashLoopBackOff"
)

// CRD Kinds
const (
	IstioVirtualServiceKind = "VirtualService"
	KnativeServiceKind      = "Service"
	HTTPRouteKind           = "HTTPRoute"
	GatewayKind             = "Gateway"
	ServiceKind             = "Service"
)

// Model Parallel Options
const (
	TensorParallelSizeEnvName   = "TENSOR_PARALLEL_SIZE"
	PipelineParallelSizeEnvName = "PIPELINE_PARALLEL_SIZE"
)

// Model Parallel Options Default value
const (
	DefaultTensorParallelSize   = "1"
	DefaultPipelineParallelSize = "2"
)

// Multi Node Labels
var (
	MultiNodeRoleLabelKey = "multinode/role"
	MultiNodeHead         = "head"
)

// OpenShift constants
const (
	OpenShiftServiceCaConfigMapName = "openshift-service-ca.crt"
)

// GetRawServiceLabel generate native service label
func GetRawServiceLabel(service string) string {
	return "isvc." + service
}

// GetRawWorkerServiceLabel generate native service label for worker
func GetRawWorkerServiceLabel(service string) string {
	return "isvc." + service + "-" + WorkerNodeSuffix
}

// GeHeadServiceName generate head service name
func GeHeadServiceName(service string, isvcGeneration string) string {
	isvcName := strings.TrimSuffix(service, "-predictor")
	return isvcName + "-" + MultiNodeHead + "-" + isvcGeneration
}

func (e InferenceServiceComponent) String() string {
	return string(e)
}

func (v InferenceServiceVerb) String() string {
	return string(v)
}

func getEnvOrDefault(key string, fallback string) string {
	if value, ok := os.LookupEnv(key); ok {
		return value
	}
	return fallback
}

// nolint: unused
func isEnvVarMatched(envVar, matchtedValue string) bool {
	return getEnvOrDefault(envVar, "") == matchtedValue
}

func InferenceServiceURL(scheme, name, namespace, domain string) string {
	return fmt.Sprintf("%s://%s.%s.%s%s", scheme, name, namespace, domain, InferenceServicePrefix(name))
}

func InferenceServiceHostName(name string, namespace string, domain string) string {
	return fmt.Sprintf("%s.%s.%s", name, namespace, domain)
}

func DefaultPredictorServiceName(name string) string {
	return name + "-" + string(Predictor) + "-" + InferenceServiceDefault
}

func PredictorServiceName(name string) string {
	return name + "-" + string(Predictor)
}

func PredictorWorkerServiceName(name string) string {
	return name + "-" + string(Predictor) + "-" + WorkerNodeSuffix
}

func CanaryPredictorServiceName(name string) string {
	return name + "-" + string(Predictor) + "-" + InferenceServiceCanary
}

func DefaultExplainerServiceName(name string) string {
	return name + "-" + string(Explainer) + "-" + InferenceServiceDefault
}

func ExplainerServiceName(name string) string {
	return name + "-" + string(Explainer)
}

func CanaryExplainerServiceName(name string) string {
	return name + "-" + string(Explainer) + "-" + InferenceServiceCanary
}

func DefaultTransformerServiceName(name string) string {
	return name + "-" + string(Transformer) + "-" + InferenceServiceDefault
}

func TransformerServiceName(name string) string {
	return name + "-" + string(Transformer)
}

func CanaryTransformerServiceName(name string) string {
	return name + "-" + string(Transformer) + "-" + InferenceServiceCanary
}

func DefaultServiceName(name string, component InferenceServiceComponent) string {
	return name + "-" + component.String() + "-" + InferenceServiceDefault
}

func CanaryServiceName(name string, component InferenceServiceComponent) string {
	return name + "-" + component.String() + "-" + InferenceServiceCanary
}

func ModelConfigName(inferenceserviceName string, shardId int) string {
	return fmt.Sprintf("modelconfig-%s-%d", inferenceserviceName, shardId)
}

func InferenceServicePrefix(name string) string {
	return fmt.Sprintf("/v1/models/%s", name)
}

func PredictPath(name string, protocol InferenceServiceProtocol) string {
	path := ""
	if protocol == ProtocolV1 {
		path = fmt.Sprintf("/v1/models/%s:predict", name)
	} else if protocol == ProtocolV2 {
		path = fmt.Sprintf("/v2/models/%s/infer", name)
	}
	return path
}

func ExplainPath(name string) string {
	return fmt.Sprintf("/v1/models/%s:explain", name)
}

func PredictPrefix() string {
	return "^/v1/models/[\\w-]+(:predict)?"
}

func ExplainPrefix() string {
	return "^/v1/models/[\\w-]+:explain$"
}

// FallbackPrefix returns the regex pattern to match any path
func FallbackPrefix() string {
	return "^/.*$"
}

func PathBasedExplainPrefix() string {
	return "(/v1/models/[\\w-]+:explain)$"
}

func VirtualServiceHostname(name string, predictorHostName string) string {
	index := strings.Index(predictorHostName, ".")
	return name + predictorHostName[index:]
}

func PredictorURL(metadata metav1.ObjectMeta, isCanary bool) string {
	serviceName := DefaultPredictorServiceName(metadata.Name)
	if isCanary {
		serviceName = CanaryPredictorServiceName(metadata.Name)
	}
	return fmt.Sprintf("%s.%s", serviceName, metadata.Namespace)
}

func TransformerURL(metadata metav1.ObjectMeta, isCanary bool) string {
	serviceName := DefaultTransformerServiceName(metadata.Name)
	if isCanary {
		serviceName = CanaryTransformerServiceName(metadata.Name)
	}
	return fmt.Sprintf("%s.%s", serviceName, metadata.Namespace)
}

// Should only match 1..65535, but for simplicity it matches 0-99999.
const portMatch = `(?::\d{1,5})?`

// HostRegExp returns an ECMAScript regular expression to match either host or host:<any port>
// for clusterLocalHost, we will also match the prefixes.
func HostRegExp(host string) string {
	localDomainSuffix := "(?i).svc." + network.GetClusterDomainName()
	if !strings.HasSuffix(host, localDomainSuffix) {
		return exact(regexp.QuoteMeta(host) + portMatch)
	}
	prefix := regexp.QuoteMeta(strings.TrimSuffix(host, localDomainSuffix))
	clusterSuffix := regexp.QuoteMeta("(?i)." + network.GetClusterDomainName())
	svcSuffix := regexp.QuoteMeta("(?i).svc")
	return exact(prefix + optional(svcSuffix+optional(clusterSuffix)) + portMatch)
}

func exact(regexp string) string {
	return "^" + regexp + "$"
}

func optional(regexp string) string {
	return "(" + regexp + ")?"
}

func GetProtocolVersionInt(protocol InferenceServiceProtocol) ProtocolVersion {
	switch protocol {
	case ProtocolV1:
		return V1
	case ProtocolV2:
		return V2
	case ProtocolGRPCV1:
		return GRPCV1
	case ProtocolGRPCV2:
		return GRPCV2
	default:
		return Unknown
	}
}

func GetProtocolVersionString(protocol ProtocolVersion) InferenceServiceProtocol {
	switch protocol {
	case V1:
		return ProtocolV1
	case V2:
		return ProtocolV2
	case GRPCV1:
		return ProtocolGRPCV1
	case GRPCV2:
		return ProtocolGRPCV2
	default:
		return ProtocolUnknown
	}
}

func GetRouterReadinessProbe() *corev1.Probe {
	probe := &corev1.Probe{
		ProbeHandler: corev1.ProbeHandler{
			HTTPGet: &corev1.HTTPGetAction{
				Path: RouterReadinessEndpoint,
				Port: intstr.IntOrString{
					Type:   intstr.Int,
					IntVal: RouterPort,
				},
				Scheme: corev1.URISchemeHTTP,
			},
		},
		InitialDelaySeconds: 5,
		TimeoutSeconds:      2,
		PeriodSeconds:       5,
		SuccessThreshold:    1,
		FailureThreshold:    3,
	}
	return probe
}<|MERGE_RESOLUTION|>--- conflicted
+++ resolved
@@ -22,9 +22,7 @@
 	"regexp"
 	"strings"
 
-	corev1 "k8s.io/api/core/v1"
 	metav1 "k8s.io/apimachinery/pkg/apis/meta/v1"
-	"k8s.io/apimachinery/pkg/util/intstr"
 	"knative.dev/pkg/network"
 	"knative.dev/serving/pkg/apis/autoscaling"
 )
@@ -134,7 +132,6 @@
 
 // kserve networking constants
 const (
-<<<<<<< HEAD
 	NetworkVisibility       = "networking.kserve.io/visibility"
 	ClusterLocalVisibility  = "cluster-local"
 	ClusterLocalDomain      = "svc.cluster.local"
@@ -143,15 +140,8 @@
 	ODHKserveRawAuth        = "security.opendatahub.io/enable-auth"
 	ODHRouteEnabled         = "exposed"
 	ServingCertSecretSuffix = "-serving-cert"
-=======
-	NetworkVisibility      = "networking.kserve.io/visibility"
-	ClusterLocalVisibility = "cluster-local"
-	ClusterLocalDomain     = "svc.cluster.local"
-	IsvcNameHeader         = "KServe-Isvc-Name"
-	IsvcNamespaceHeader    = "KServe-Isvc-Namespace"
-	HostHeader             = "Host"
-	GatewayName            = "kserve-ingress-gateway"
->>>>>>> 7f2e4438
+	HostHeader              = "Host"
+	GatewayName             = "kserve-ingress-gateway"
 )
 
 // StorageSpec Constants
