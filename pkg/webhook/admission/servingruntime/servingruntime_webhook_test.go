--- conflicted
+++ resolved
@@ -17,30 +17,18 @@
 package servingruntime
 
 import (
-<<<<<<< HEAD
-	"errors"
-	"fmt"
-
-	"github.com/kserve/kserve/pkg/apis/serving/v1alpha1"
-	"github.com/kserve/kserve/pkg/constants"
-=======
 	"context"
 	"errors"
 	"fmt"
 	"net/http"
 	"testing"
 
->>>>>>> 2f5ff73c
 	"github.com/onsi/gomega"
-
-	"testing"
 
 	"google.golang.org/protobuf/proto"
 
 	corev1 "k8s.io/api/core/v1"
 	metav1 "k8s.io/apimachinery/pkg/apis/meta/v1"
-<<<<<<< HEAD
-=======
 	"sigs.k8s.io/controller-runtime/pkg/client"
 	"sigs.k8s.io/controller-runtime/pkg/webhook/admission"
 
@@ -48,7 +36,6 @@
 
 	"github.com/kserve/kserve/pkg/apis/serving/v1alpha1"
 	"github.com/kserve/kserve/pkg/constants"
->>>>>>> 2f5ff73c
 )
 
 func TestValidateServingRuntimePriority(t *testing.T) {
@@ -1479,11 +1466,7 @@
 		existingServingRuntime *v1alpha1.ServingRuntime
 		expected               gomega.OmegaMatcher
 	}{
-<<<<<<< HEAD
-		"When pipelineParallelSize is not set, then it should return error": {
-=======
 		"When pipeline-parallel-size set less than 1, it should return error": {
->>>>>>> 2f5ff73c
 			existingServingRuntime: &v1alpha1.ServingRuntime{},
 			newServingRuntime: &v1alpha1.ServingRuntime{
 				ObjectMeta: metav1.ObjectMeta{
@@ -1505,91 +1488,7 @@
 						},
 					},
 					WorkerSpec: &v1alpha1.WorkerSpec{
-<<<<<<< HEAD
-						TensorParallelSize: intPtr(1),
-						ServingRuntimePodSpec: v1alpha1.ServingRuntimePodSpec{
-							Containers: []corev1.Container{
-								{
-									Name:    "worker-container",
-									Image:   "kserve/huggingfaceserver:latest",
-									Command: []string{"bash", "-c"},
-									Args: []string{
-										"ray start --address=$RAY_HEAD_ADDRESS --block",
-									},
-								},
-							},
-						},
-					},
-				},
-			},
-			expected: gomega.Equal(errors.New(MissingPipelineParallelSizeValueError)),
-		},
-		"When tensorParallelSize is not set, then it should return error": {
-			existingServingRuntime: &v1alpha1.ServingRuntime{},
-			newServingRuntime: &v1alpha1.ServingRuntime{
-				ObjectMeta: metav1.ObjectMeta{
-					Name:      "example-runtime-2",
-					Namespace: "test",
-				},
-				Spec: v1alpha1.ServingRuntimeSpec{
-					ServingRuntimePodSpec: v1alpha1.ServingRuntimePodSpec{
-						Containers: []corev1.Container{
-							{
-								Name:  constants.InferenceServiceContainerName,
-								Image: "kserve/sklearnserver:latest",
-								Args: []string{
-									"--model_name={{.Name}}",
-									"--model_dir=/mnt/models",
-									"--http_port=8080",
-								},
-							},
-						},
-					},
-					WorkerSpec: &v1alpha1.WorkerSpec{
-						PipelineParallelSize: intPtr(2),
-						ServingRuntimePodSpec: v1alpha1.ServingRuntimePodSpec{
-							Containers: []corev1.Container{
-								{
-									Name:    "worker-container",
-									Image:   "kserve/huggingfaceserver:latest",
-									Command: []string{"bash", "-c"},
-									Args: []string{
-										"ray start --address=$RAY_HEAD_ADDRESS --block",
-									},
-								},
-							},
-						},
-					},
-				},
-			},
-			expected: gomega.Equal(errors.New(MissingTensorParallelSizeValueError)),
-		},
-		"When pipeline-parallel-size set less than 2, then it should return error": {
-			existingServingRuntime: &v1alpha1.ServingRuntime{},
-			newServingRuntime: &v1alpha1.ServingRuntime{
-				ObjectMeta: metav1.ObjectMeta{
-					Name:      "example-runtime-3",
-					Namespace: "test",
-				},
-				Spec: v1alpha1.ServingRuntimeSpec{
-					ServingRuntimePodSpec: v1alpha1.ServingRuntimePodSpec{
-						Containers: []corev1.Container{
-							{
-								Name:  constants.InferenceServiceContainerName,
-								Image: "kserve/sklearnserver:latest",
-								Args: []string{
-									"--model_name={{.Name}}",
-									"--model_dir=/mnt/models",
-									"--http_port=8080",
-								},
-							},
-						},
-					},
-					WorkerSpec: &v1alpha1.WorkerSpec{
-						PipelineParallelSize: intPtr(1),
-=======
 						PipelineParallelSize: intPtr(0),
->>>>>>> 2f5ff73c
 						TensorParallelSize:   intPtr(1),
 						ServingRuntimePodSpec: v1alpha1.ServingRuntimePodSpec{
 							Containers: []corev1.Container{
@@ -1606,15 +1505,6 @@
 					},
 				},
 			},
-<<<<<<< HEAD
-			expected: gomega.Equal(fmt.Errorf(InvalidWorkerSpecPipelineParallelSizeValueError, "1")),
-		},
-		"When tensor-parallel-size set less than 1, then it should return error": {
-			existingServingRuntime: &v1alpha1.ServingRuntime{},
-			newServingRuntime: &v1alpha1.ServingRuntime{
-				ObjectMeta: metav1.ObjectMeta{
-					Name:      "example-runtime-4",
-=======
 			expected: gomega.Equal(fmt.Errorf(InvalidWorkerSpecPipelineParallelSizeValueError, "0")),
 		},
 		"When tensor-parallel-size set less than 1, it should return error": {
@@ -1622,7 +1512,6 @@
 			newServingRuntime: &v1alpha1.ServingRuntime{
 				ObjectMeta: metav1.ObjectMeta{
 					Name:      "example-runtime-2",
->>>>>>> 2f5ff73c
 					Namespace: "test",
 				},
 				Spec: v1alpha1.ServingRuntimeSpec{
@@ -1659,19 +1548,11 @@
 			},
 			expected: gomega.Equal(fmt.Errorf(InvalidWorkerSpecTensorParallelSizeValueError, "0")),
 		},
-<<<<<<< HEAD
-		"When pipeline-parallel-size set in the environment, then it should return error": {
-			existingServingRuntime: &v1alpha1.ServingRuntime{},
-			newServingRuntime: &v1alpha1.ServingRuntime{
-				ObjectMeta: metav1.ObjectMeta{
-					Name:      "example-runtime-5",
-=======
 		"When pipeline-parallel-size set in the environment, it should return error": {
 			existingServingRuntime: &v1alpha1.ServingRuntime{},
 			newServingRuntime: &v1alpha1.ServingRuntime{
 				ObjectMeta: metav1.ObjectMeta{
 					Name:      "example-runtime-3",
->>>>>>> 2f5ff73c
 					Namespace: "test",
 				},
 				Spec: v1alpha1.ServingRuntimeSpec{
@@ -1709,19 +1590,11 @@
 			},
 			expected: gomega.Equal(errors.New(DisallowedWorkerSpecPipelineParallelSizeEnvError)),
 		},
-<<<<<<< HEAD
-		"When tensor-parallel-size set in the environment, then it should return error": {
-			existingServingRuntime: &v1alpha1.ServingRuntime{},
-			newServingRuntime: &v1alpha1.ServingRuntime{
-				ObjectMeta: metav1.ObjectMeta{
-					Name:      "example-runtime-6",
-=======
 		"When tensor-parallel-size set in the environment, it should return error": {
 			existingServingRuntime: &v1alpha1.ServingRuntime{},
 			newServingRuntime: &v1alpha1.ServingRuntime{
 				ObjectMeta: metav1.ObjectMeta{
 					Name:      "example-runtime-4",
->>>>>>> 2f5ff73c
 					Namespace: "test",
 				},
 				Spec: v1alpha1.ServingRuntimeSpec{
@@ -1759,17 +1632,10 @@
 			},
 			expected: gomega.Equal(errors.New(DisallowedWorkerSpecTensorParallelSizeEnvError)),
 		},
-<<<<<<< HEAD
-		"when the existing workerSpec is removed from the servingRuntime, then it should return error": {
-			existingServingRuntime: &v1alpha1.ServingRuntime{
-				ObjectMeta: metav1.ObjectMeta{
-					Name:      "example-runtime-7",
-=======
 		"when the existing workerSpec is removed from the servingRuntime, it should return error": {
 			existingServingRuntime: &v1alpha1.ServingRuntime{
 				ObjectMeta: metav1.ObjectMeta{
 					Name:      "example-runtime-5",
->>>>>>> 2f5ff73c
 					Namespace: "test",
 				},
 				Spec: v1alpha1.ServingRuntimeSpec{
@@ -1825,19 +1691,11 @@
 			},
 			expected: gomega.Equal(errors.New(DisallowedRemovingWorkerSpecFromServingRuntimeError)),
 		},
-<<<<<<< HEAD
-		"When multiple containers set in WorkerSpec, then it should return error": {
-			existingServingRuntime: &v1alpha1.ServingRuntime{},
-			newServingRuntime: &v1alpha1.ServingRuntime{
-				ObjectMeta: metav1.ObjectMeta{
-					Name:      "example-runtime-8",
-=======
 		"When multiple containers set in WorkerSpec, it should return error": {
 			existingServingRuntime: &v1alpha1.ServingRuntime{},
 			newServingRuntime: &v1alpha1.ServingRuntime{
 				ObjectMeta: metav1.ObjectMeta{
 					Name:      "example-runtime-6",
->>>>>>> 2f5ff73c
 					Namespace: "test",
 				},
 				Spec: v1alpha1.ServingRuntimeSpec{
@@ -1878,8 +1736,6 @@
 		})
 	}
 }
-<<<<<<< HEAD
-=======
 
 func TestServingRuntimeValidator_Handle(t *testing.T) {
 	g := gomega.NewGomegaWithT(t)
@@ -2077,7 +1933,6 @@
 	return nil
 }
 
->>>>>>> 2f5ff73c
 func intPtr(i int) *int {
 	return &i
 }