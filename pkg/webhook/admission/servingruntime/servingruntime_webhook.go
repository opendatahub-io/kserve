--- conflicted
+++ resolved
@@ -33,36 +33,20 @@
 var log = logf.Log.WithName(constants.ServingRuntimeValidatorWebhookName)
 
 const (
-<<<<<<< HEAD
-	InvalidPriorityError               = "Same priority assigned for the model format %s"
+	InvalidPriorityError               = "same priority assigned for the model format %s"
 	InvalidPriorityServingRuntimeError = "%s in the servingruntimes %s and %s in namespace %s"
 	// InvalidPriorityClusterServingRuntimeError  = "%s in the clusterservingruntimes %s and %s"
-	ProrityIsNotSameError                      = "Different priorities assigned for the model format %s"
-=======
-	InvalidPriorityError                       = "same priority assigned for the model format %s"
-	InvalidPriorityServingRuntimeError         = "%s in the servingruntimes %s and %s in namespace %s"
-	InvalidPriorityClusterServingRuntimeError  = "%s in the clusterservingruntimes %s and %s"
 	ProrityIsNotSameError                      = "different priorities assigned for the model format %s"
->>>>>>> 7e436424
 	ProrityIsNotSameServingRuntimeError        = "%s under the servingruntime %s"
 	ProrityIsNotSameClusterServingRuntimeError = "%s under the clusterservingruntime %s"
 )
 
-<<<<<<< HEAD
 // // kubebuilder:webhook:verbs=create;update,path=/validate-serving-kserve-io-v1alpha1-clusterservingruntime,mutating=false,failurePolicy=fail,groups=serving.kserve.io,resources=clusterservingruntimes,versions=v1alpha1,name=clusterservingruntime.kserve-webhook-server.validator
 //
 // type ClusterServingRuntimeValidator struct {
 //	 Client  client.Client
-//	 Decoder *admission.Decoder
+//	 Decoder admission.Decoder
 // }
-=======
-// +kubebuilder:webhook:verbs=create;update,path=/validate-serving-kserve-io-v1alpha1-clusterservingruntime,mutating=false,failurePolicy=fail,groups=serving.kserve.io,resources=clusterservingruntimes,versions=v1alpha1,name=clusterservingruntime.kserve-webhook-server.validator
-
-type ClusterServingRuntimeValidator struct {
-	Client  client.Client
-	Decoder admission.Decoder
-}
->>>>>>> 7e436424
 
 // +kubebuilder:webhook:verbs=create;update,path=/validate-serving-kserve-io-v1alpha1-servingruntime,mutating=false,failurePolicy=fail,groups=serving.kserve.io,resources=servingruntimes,versions=v1alpha1,name=servingruntime.kserve-webhook-server.validator
 
