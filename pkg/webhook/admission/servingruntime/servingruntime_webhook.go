--- conflicted
+++ resolved
@@ -36,20 +36,12 @@
 var log = logf.Log.WithName(constants.ServingRuntimeValidatorWebhookName)
 
 const (
-<<<<<<< HEAD
 	InvalidPriorityError               = "same priority assigned for the model format %s"
 	InvalidPriorityServingRuntimeError = "%s in the servingruntimes %s and %s in namespace %s"
-	// InvalidPriorityClusterServingRuntimeError  = "%s in the clusterservingruntimes %s and %s"
-	ProrityIsNotSameError                      = "different priorities assigned for the model format %s"
-	ProrityIsNotSameServingRuntimeError        = "%s under the servingruntime %s"
-	ProrityIsNotSameClusterServingRuntimeError = "%s under the clusterservingruntime %s"
-=======
-	InvalidPriorityError                                = "same priority assigned for the model format %s"
-	InvalidPriorityServingRuntimeError                  = "%s in the servingruntimes %s and %s in namespace %s"
-	InvalidPriorityClusterServingRuntimeError           = "%s in the clusterservingruntimes %s and %s"
-	ProrityIsNotSameError                               = "different priorities assigned for the model format %s"
-	ProrityIsNotSameServingRuntimeError                 = "%s under the servingruntime %s"
-	ProrityIsNotSameClusterServingRuntimeError          = "%s under the clusterservingruntime %s"
+	// InvalidPriorityClusterServingRuntimeError           = "%s in the clusterservingruntimes %s and %s"
+	ProrityIsNotSameError               = "different priorities assigned for the model format %s"
+	ProrityIsNotSameServingRuntimeError = "%s under the servingruntime %s"
+	// ProrityIsNotSameClusterServingRuntimeError          = "%s under the clusterservingruntime %s"
 	InvalidUnknownGPUTypeError                          = "unknown GPU resource type in a container(%s)"
 	InvalidWorkerSpecSizeValueError                     = "the WorkerSpec.PipelineParallelSize cannot be less than 2(%d)"
 	MissingPipelineParallelSizeValueError               = "pipelineParallelSize must be set when WorkerSpec is set"
@@ -61,7 +53,6 @@
 	DisallowedRemovingWorkerSpecFromServingRuntimeError = "removing workerSpec where it already exists is not allowed"
 	DisallowedWorkerSpecPipelineParallelSizeEnvError    = "setting PIPELINE_PARALLEL_SIZE in environment variables is not allowed"
 	DisallowedWorkerSpecTensorParallelSizeEnvError      = "setting TENSOR_PARALLEL_SIZE in environment variables is not allowed"
->>>>>>> d754f65b
 )
 
 // // kubebuilder:webhook:verbs=create;update,path=/validate-serving-kserve-io-v1alpha1-clusterservingruntime,mutating=false,failurePolicy=fail,groups=serving.kserve.io,resources=clusterservingruntimes,versions=v1alpha1,name=clusterservingruntime.kserve-webhook-server.validator
@@ -116,7 +107,6 @@
 	return admission.Allowed("")
 }
 
-<<<<<<< HEAD
 // // Handle validates the incoming request
 // func (csr *ClusterServingRuntimeValidator) Handle(ctx context.Context, req admission.Request) admission.Response {
 // 	clusterServingRuntime := &v1alpha1.ClusterServingRuntime{}
@@ -144,46 +134,11 @@
 //			return admission.Denied(fmt.Sprintf(InvalidPriorityClusterServingRuntimeError, err.Error(), ExistingRuntimes.Items[i].Name, clusterServingRuntime.Name))
 //		}
 //	}
+//	if err := validateMultiNodeSpec(&clusterServingRuntime.Spec, &existingRuntimeSpec); err != nil {
+//	return admission.Denied(fmt.Sprintf(InvalidMultiNodeSpecError, clusterServingRuntime.Kind, clusterServingRuntime.Name, err.Error()))
+//}
 //	return admission.Allowed("")
 // }
-=======
-// Handle validates the incoming request
-func (csr *ClusterServingRuntimeValidator) Handle(ctx context.Context, req admission.Request) admission.Response {
-	clusterServingRuntime := &v1alpha1.ClusterServingRuntime{}
-	if err := csr.Decoder.Decode(req, clusterServingRuntime); err != nil {
-		log.Error(err, "Failed to decode cluster serving runtime", "name", clusterServingRuntime.Name)
-		return admission.Errored(http.StatusBadRequest, err)
-	}
-
-	ExistingRuntimes := &v1alpha1.ClusterServingRuntimeList{}
-	if err := csr.Client.List(context.TODO(), ExistingRuntimes); err != nil {
-		log.Error(err, "Failed to get cluster serving runtime list")
-		return admission.Errored(http.StatusInternalServerError, err)
-	}
-
-	// Only validate for priority if the new cluster serving runtime is not disabled
-	if clusterServingRuntime.Spec.IsDisabled() {
-		return admission.Allowed("")
-	}
-	existingRuntimeSpec := v1alpha1.ServingRuntimeSpec{}
-	for i := range ExistingRuntimes.Items {
-		if err := validateModelFormatPrioritySame(&clusterServingRuntime.Spec); err != nil {
-			return admission.Denied(fmt.Sprintf(ProrityIsNotSameClusterServingRuntimeError, err.Error(), clusterServingRuntime.Name))
-		}
-		if err := validateServingRuntimePriority(&clusterServingRuntime.Spec, &ExistingRuntimes.Items[i].Spec, clusterServingRuntime.Name, ExistingRuntimes.Items[i].Name); err != nil {
-			return admission.Denied(fmt.Sprintf(InvalidPriorityClusterServingRuntimeError, err.Error(), ExistingRuntimes.Items[i].Name, clusterServingRuntime.Name))
-		}
-		if clusterServingRuntime.Name == ExistingRuntimes.Items[i].Name {
-			existingRuntimeSpec = ExistingRuntimes.Items[i].Spec
-		}
-	}
-
-	if err := validateMultiNodeSpec(&clusterServingRuntime.Spec, &existingRuntimeSpec); err != nil {
-		return admission.Denied(fmt.Sprintf(InvalidMultiNodeSpecError, clusterServingRuntime.Kind, clusterServingRuntime.Name, err.Error()))
-	}
-	return admission.Allowed("")
-}
->>>>>>> d754f65b
 
 func areSupportedModelFormatsEqual(m1 v1alpha1.SupportedModelFormat, m2 v1alpha1.SupportedModelFormat) bool {
 	if strings.EqualFold(m1.Name, m2.Name) && ((m1.Version == nil && m2.Version == nil) ||
