/*
Copyright 2021 The KServe Authors.

Licensed under the Apache License, Version 2.0 (the "License");
you may not use this file except in compliance with the License.
You may obtain a copy of the License at

    http://www.apache.org/licenses/LICENSE-2.0

Unless required by applicable law or agreed to in writing, software
distributed under the License is distributed on an "AS IS" BASIS,
WITHOUT WARRANTIES OR CONDITIONS OF ANY KIND, either express or implied.
See the License for the specific language governing permissions and
limitations under the License.
*/

package pod

import (
	"encoding/json"
	"fmt"
	"strconv"
	"strings"

	"k8s.io/apimachinery/pkg/util/intstr"
	"k8s.io/klog/v2"
<<<<<<< HEAD
=======

	corev1 "k8s.io/api/core/v1"
	"k8s.io/apimachinery/pkg/api/resource"
>>>>>>> 3b6d478f

	"github.com/kserve/kserve/pkg/apis/serving/v1beta1"
	"github.com/kserve/kserve/pkg/constants"
	"github.com/kserve/kserve/pkg/credentials"
)

const (
	LoggerConfigMapKeyName            = "logger"
	LoggerArgumentLogUrl              = "--log-url"
	LoggerArgumentSourceUri           = "--source-uri"
	LoggerArgumentMode                = "--log-mode"
	LoggerArgumentInferenceService    = "--inference-service"
	LoggerArgumentNamespace           = "--namespace"
	LoggerArgumentEndpoint            = "--endpoint"
	LoggerArgumentComponent           = "--component"
	LoggerArgumentCaCertFile          = "--logger-ca-cert-file"
	LoggerArgumentTlsSkipVerify       = "--logger-tls-skip-verify"
	LoggerArgumentMetadataHeaders     = "--metadata-headers"
	LoggerArgumentMetadataAnnotations = "--metadata-annotations"
)

type AgentConfig struct {
	Image         string `json:"image"`
	CpuRequest    string `json:"cpuRequest"`
	CpuLimit      string `json:"cpuLimit"`
	MemoryRequest string `json:"memoryRequest"`
	MemoryLimit   string `json:"memoryLimit"`
}

type LoggerConfig struct {
	Image         string `json:"image"`
	CpuRequest    string `json:"cpuRequest"`
	CpuLimit      string `json:"cpuLimit"`
	MemoryRequest string `json:"memoryRequest"`
	MemoryLimit   string `json:"memoryLimit"`
	DefaultUrl    string `json:"defaultUrl"`
	CaBundle      string `json:"caBundle"`
	CaCertFile    string `json:"caCertFile"`
	TlsSkipVerify bool   `json:"tlsSkipVerify"`
}

type AgentInjector struct {
	credentialBuilder *credentials.CredentialBuilder
	agentConfig       *AgentConfig
	loggerConfig      *LoggerConfig
	batcherConfig     *BatcherConfig
}

// TODO agent config
func getAgentConfigs(configMap *corev1.ConfigMap) (*AgentConfig, error) {
	agentConfig := &AgentConfig{}
	if agentConfigValue, ok := configMap.Data[constants.AgentConfigMapKeyName]; ok {
		err := json.Unmarshal([]byte(agentConfigValue), &agentConfig)
		if err != nil {
			panic(fmt.Errorf("unable to unmarshall agent json string due to %w", err))
		}
	}

	// Ensure that we set proper values
	resourceDefaults := []string{
		agentConfig.MemoryRequest,
		agentConfig.MemoryLimit,
		agentConfig.CpuRequest,
		agentConfig.CpuLimit,
	}
	for _, key := range resourceDefaults {
		_, err := resource.ParseQuantity(key)
		if err != nil {
			return agentConfig, fmt.Errorf("failed to parse resource configuration for %q: %s",
				constants.AgentConfigMapKeyName, err.Error())
		}
	}

	return agentConfig, nil
}

func getLoggerConfigs(configMap *corev1.ConfigMap) (*LoggerConfig, error) {
	loggerConfig := &LoggerConfig{}
	if loggerConfigValue, ok := configMap.Data[LoggerConfigMapKeyName]; ok {
		err := json.Unmarshal([]byte(loggerConfigValue), &loggerConfig)
		if err != nil {
			panic(fmt.Errorf("Unable to unmarshall logger json string due to %w ", err))
		}
	}

	// Ensure that we set proper values for CPU/Memory Limit/Request
	resourceDefaults := []string{
		loggerConfig.MemoryRequest,
		loggerConfig.MemoryLimit,
		loggerConfig.CpuRequest,
		loggerConfig.CpuLimit,
	}
	for _, key := range resourceDefaults {
		_, err := resource.ParseQuantity(key)
		if err != nil {
			return loggerConfig, fmt.Errorf("Failed to parse resource configuration for %q: %q", LoggerConfigMapKeyName, err.Error())
		}
	}
	return loggerConfig, nil
}

func (ag *AgentInjector) InjectAgent(pod *corev1.Pod) error {
	// Only inject the model agent sidecar if the required annotations are set
	_, injectLogger := pod.ObjectMeta.Annotations[constants.LoggerInternalAnnotationKey]
	_, injectPuller := pod.ObjectMeta.Annotations[constants.AgentShouldInjectAnnotationKey]
	_, injectBatcher := pod.ObjectMeta.Annotations[constants.BatcherInternalAnnotationKey]

	if !injectLogger && !injectPuller && !injectBatcher {
		return nil
	}

	// Don't inject if Container already injected
	for _, container := range pod.Spec.Containers {
		if strings.Compare(container.Name, constants.AgentContainerName) == 0 {
			return nil
		}
	}

	var args []string
	if injectPuller {
		args = append(args, constants.AgentEnableFlag)
		modelConfig, ok := pod.ObjectMeta.Annotations[constants.AgentModelConfigMountPathAnnotationKey]
		if ok {
			args = append(args, constants.AgentConfigDirArgName)
			args = append(args, modelConfig)
		}

		modelDir, ok := pod.ObjectMeta.Annotations[constants.AgentModelDirAnnotationKey]
		if ok {
			args = append(args, constants.AgentModelDirArgName)
			args = append(args, modelDir)
		}
	}
	// Only inject if the batcher required annotations are set
	if injectBatcher {
		args = append(args, BatcherEnableFlag)
		maxBatchSize, ok := pod.ObjectMeta.Annotations[constants.BatcherMaxBatchSizeInternalAnnotationKey]
		if ok {
			args = append(args, BatcherArgumentMaxBatchSize)
			args = append(args, maxBatchSize)
		}

		maxLatency, ok := pod.ObjectMeta.Annotations[constants.BatcherMaxLatencyInternalAnnotationKey]
		if ok {
			args = append(args, BatcherArgumentMaxLatency)
			args = append(args, maxLatency)
		}
	}
	// Only inject if the logger required annotations are set
	if injectLogger {
		logUrl, ok := pod.ObjectMeta.Annotations[constants.LoggerSinkUrlInternalAnnotationKey]
		if !ok {
			logUrl = ag.loggerConfig.DefaultUrl
		}

		logMode, ok := pod.ObjectMeta.Annotations[constants.LoggerModeInternalAnnotationKey]
		if !ok {
			logMode = string(v1beta1.LogAll)
		}

		inferenceServiceName := pod.ObjectMeta.Labels[constants.InferenceServiceLabel]
		namespace := pod.ObjectMeta.Namespace
		endpoint := pod.ObjectMeta.Labels[constants.KServiceEndpointLabel]
		component := pod.ObjectMeta.Labels[constants.KServiceComponentLabel]

		loggerArgs := []string{
			LoggerArgumentLogUrl,
			logUrl,
			LoggerArgumentSourceUri,
			pod.ObjectMeta.Name,
			LoggerArgumentMode,
			logMode,
			LoggerArgumentInferenceService,
			inferenceServiceName,
			LoggerArgumentNamespace,
			namespace,
			LoggerArgumentEndpoint,
			endpoint,
			LoggerArgumentComponent,
			component,
		}
		logHeaderMetadata, ok := pod.ObjectMeta.Annotations[constants.LoggerMetadataHeadersInternalAnnotationKey]
		if ok {
			loggerArgs = append(loggerArgs, LoggerArgumentMetadataHeaders)
			loggerArgs = append(loggerArgs, logHeaderMetadata)
		}
		logMetadataAnnotations, ok := pod.ObjectMeta.Annotations[constants.LoggerMetadataAnnotationsInternalAnnotationKey]
		if ok {
			annotationKeys := strings.Split(logMetadataAnnotations, ",")
			kvPairs := []string{}
			for _, metadataAnnotation := range annotationKeys {
				val, exists := pod.ObjectMeta.Annotations[metadataAnnotation]
				if exists {
					kvPairs = append(kvPairs, fmt.Sprintf("%s=%s", metadataAnnotation, val))
				} else {
					klog.Warningf("failed to find matching annotation %s on inference service", metadataAnnotation)
				}
			}
			loggerArgs = append(loggerArgs, LoggerArgumentMetadataAnnotations, strings.Join(kvPairs, ","))
		}
		args = append(args, loggerArgs...)

		// Add TLS cert name if specified. If not specified it will fall back to the arg's default.
		if ag.loggerConfig.CaCertFile != "" {
			args = append(args, LoggerArgumentCaCertFile, ag.loggerConfig.CaCertFile)
		}
		// Whether to skip TLS verification. If not present in the ConfigMap, this will default to `false`
		args = append(args, LoggerArgumentTlsSkipVerify, strconv.FormatBool(ag.loggerConfig.TlsSkipVerify))
	}

	var queueProxyEnvs []corev1.EnvVar
	var agentEnvs []corev1.EnvVar
	queueProxyAvailable := false
	transformerContainerIdx := -1
	componentPort := constants.InferenceServiceDefaultHttpPort
	for idx, container := range pod.Spec.Containers {
		if container.Name == "queue-proxy" {
			agentEnvs = make([]corev1.EnvVar, 0, len(container.Env))
			agentEnvs = append(agentEnvs, container.Env...)
			queueProxyEnvs = container.Env
			queueProxyAvailable = true
		}

		if container.Name == constants.TransformerContainerName {
			transformerContainerIdx = idx
		}

		if container.Name == constants.InferenceServiceContainerName {
			if len(container.Ports) > 0 {
				componentPort = strconv.Itoa(int(container.Ports[0].ContainerPort))
			}
		}
	}
	// If the transformer container is present, use its port as the component port
	if transformerContainerIdx != -1 {
		transContainer := pod.Spec.Containers[transformerContainerIdx]
		if len(transContainer.Ports) == 0 {
			componentPort = constants.InferenceServiceDefaultHttpPort
		} else {
			componentPort = strconv.Itoa(int(transContainer.Ports[0].ContainerPort))
		}
	}
	args = append(args, constants.AgentComponentPortArgName, componentPort)

	if !queueProxyAvailable {
		readinessProbe := pod.Spec.Containers[0].ReadinessProbe
<<<<<<< HEAD
=======
		// If the transformer container is present, use its readiness probe
		if transformerContainerIdx != -1 {
			readinessProbe = pod.Spec.Containers[transformerContainerIdx].ReadinessProbe
		}
>>>>>>> 3b6d478f

		// Check if the readiness probe exists
		if readinessProbe != nil {
			if readinessProbe.HTTPGet != nil || readinessProbe.TCPSocket != nil {
				// Marshal the readiness probe into JSON format
				readinessProbeJson, err := json.Marshal(readinessProbe)
				if err != nil {
					klog.Errorf("Failed to marshal readiness probe for pod %s/%s: %v", pod.Namespace, pod.Name, err)
					return fmt.Errorf("failed to marshal readiness probe: %w", err)
				}

				// Log successful addition of readiness probe
				klog.Infof("Readiness probe marshaled and added as environment variable for pod %s/%s", pod.Namespace, pod.Name)

				// Append the marshaled readiness probe as an environment variable for the agent container
<<<<<<< HEAD
				agentEnvs = append(agentEnvs, v1.EnvVar{Name: "SERVING_READINESS_PROBE", Value: string(readinessProbeJson)})
=======
				agentEnvs = append(agentEnvs, corev1.EnvVar{Name: "SERVING_READINESS_PROBE", Value: string(readinessProbeJson)})
>>>>>>> 3b6d478f
			} else if readinessProbe.Exec != nil {
				// Log the skipping of ExecAction readiness probes
				klog.Infof("Exec readiness probe skipped for pod %s/%s", pod.Namespace, pod.Name)
			}
		}
	} else {
		// Adjust USER_PORT when queueProxy is available
		for i, envVar := range queueProxyEnvs {
			if envVar.Name == "USER_PORT" {
				klog.Infof("Adjusting USER_PORT to %s for pod %s/%s", constants.InferenceServiceDefaultAgentPortStr, pod.Namespace, pod.Name)
				envVar.Value = constants.InferenceServiceDefaultAgentPortStr
				queueProxyEnvs[i] = envVar // Update the environment variable in the list
			}
		}
	}

	// Make sure securityContext is initialized and valid
	securityContext := pod.Spec.Containers[0].SecurityContext.DeepCopy()

	agentContainer := &corev1.Container{
		Name:  constants.AgentContainerName,
		Image: ag.agentConfig.Image,
		Args:  args,
		Resources: corev1.ResourceRequirements{
			Limits: map[corev1.ResourceName]resource.Quantity{
				corev1.ResourceCPU:    resource.MustParse(ag.agentConfig.CpuLimit),
				corev1.ResourceMemory: resource.MustParse(ag.agentConfig.MemoryLimit),
			},
			Requests: map[corev1.ResourceName]resource.Quantity{
				corev1.ResourceCPU:    resource.MustParse(ag.agentConfig.CpuRequest),
				corev1.ResourceMemory: resource.MustParse(ag.agentConfig.MemoryRequest),
			},
		},
		Ports: []corev1.ContainerPort{
			{
				Name:          "agent-port",
				ContainerPort: constants.InferenceServiceDefaultAgentPort,
				Protocol:      "TCP",
			},
		},
		SecurityContext: securityContext,
		Env:             agentEnvs,
		ReadinessProbe: &corev1.Probe{
			ProbeHandler: corev1.ProbeHandler{
				HTTPGet: &corev1.HTTPGetAction{
					HTTPHeaders: []corev1.HTTPHeader{
						{
							Name:  "K-Network-Probe",
							Value: "queue",
						},
					},
					Port:   intstr.FromInt(constants.InferenceServiceDefaultAgentPort),
					Path:   "/",
					Scheme: "HTTP",
				},
			},
		},
	}

	// If the Logger TLS bundle ConfigMap is specified, mount it
	if injectLogger && ag.loggerConfig.CaBundle != "" {
		// Optional. If the ConfigMap is not found, this will not make the Pod fail
		optionalVolume := true
		configMapVolume := corev1.VolumeSource{
			ConfigMap: &corev1.ConfigMapVolumeSource{
				LocalObjectReference: corev1.LocalObjectReference{
					Name: ag.loggerConfig.CaBundle,
				},
				Optional: &optionalVolume,
			},
		}

		pod.Spec.Volumes = append(pod.Spec.Volumes, corev1.Volume{
			Name:         constants.LoggerCaBundleVolume,
			VolumeSource: configMapVolume,
		})

		agentContainer.VolumeMounts = append(agentContainer.VolumeMounts, corev1.VolumeMount{
			Name:      constants.LoggerCaBundleVolume,
			MountPath: constants.LoggerCaCertMountPath,
			ReadOnly:  true,
		})
	}

	// Inject credentials
	if err := ag.credentialBuilder.CreateSecretVolumeAndEnv(
		pod.Namespace,
		pod.Annotations,
		pod.Spec.ServiceAccountName,
		agentContainer,
		&pod.Spec.Volumes,
	); err != nil {
		return err
	}

	// Add container to the spec
	pod.Spec.Containers = append(pod.Spec.Containers, *agentContainer)

	if _, ok := pod.ObjectMeta.Annotations[constants.AgentShouldInjectAnnotationKey]; ok {
		// Mount the modelDir volume to the pod and model agent container
		err := mountModelDir(pod)
		if err != nil {
			return err
		}
		// Mount the modelConfig volume to the pod and model agent container
		err = mountModelConfig(pod)
		if err != nil {
			return err
		}
	}

	return nil
}

func mountModelDir(pod *corev1.Pod) error {
	if _, ok := pod.ObjectMeta.Annotations[constants.AgentModelDirAnnotationKey]; ok {
		modelDirVolume := corev1.Volume{
			Name: constants.ModelDirVolumeName,
			VolumeSource: corev1.VolumeSource{
				EmptyDir: &corev1.EmptyDirVolumeSource{},
			},
		}
		// Mount the model dir into agent container
		mountVolumeToContainer(constants.AgentContainerName, pod, modelDirVolume, constants.ModelDir)
		// Mount the model dir into model server container
		mountVolumeToContainer(constants.InferenceServiceContainerName, pod, modelDirVolume, constants.ModelDir)
		return nil
	}
	return fmt.Errorf("can not find %v label", constants.AgentModelConfigVolumeNameAnnotationKey)
}

func mountModelConfig(pod *corev1.Pod) error {
	if modelConfigName, ok := pod.ObjectMeta.Annotations[constants.AgentModelConfigVolumeNameAnnotationKey]; ok {
		modelConfigVolume := corev1.Volume{
			Name: constants.ModelConfigVolumeName,
			VolumeSource: corev1.VolumeSource{
				ConfigMap: &corev1.ConfigMapVolumeSource{
					LocalObjectReference: corev1.LocalObjectReference{
						Name: modelConfigName,
					},
				},
			},
		}
		mountVolumeToContainer(constants.AgentContainerName, pod, modelConfigVolume, constants.ModelConfigDir)
		return nil
	}
	return fmt.Errorf("can not find %v label", constants.AgentModelConfigVolumeNameAnnotationKey)
}

func mountVolumeToContainer(containerName string, pod *corev1.Pod, additionalVolume corev1.Volume, mountPath string) {
	pod.Spec.Volumes = appendVolume(pod.Spec.Volumes, additionalVolume)
	mountedContainers := make([]corev1.Container, 0, len(pod.Spec.Containers))
	for _, container := range pod.Spec.Containers {
		if container.Name == containerName {
			if container.VolumeMounts == nil {
				container.VolumeMounts = []corev1.VolumeMount{}
			}
			container.VolumeMounts = append(container.VolumeMounts, corev1.VolumeMount{
				Name:      additionalVolume.Name,
				ReadOnly:  false,
				MountPath: mountPath,
			})
		}
		mountedContainers = append(mountedContainers, container)
	}
	pod.Spec.Containers = mountedContainers
}

func appendVolume(existingVolumes []corev1.Volume, additionalVolume corev1.Volume) []corev1.Volume {
	if existingVolumes == nil {
		existingVolumes = []corev1.Volume{}
	}
	for _, volume := range existingVolumes {
		if volume.Name == additionalVolume.Name {
			return existingVolumes
		}
	}
	existingVolumes = append(existingVolumes, additionalVolume)
	return existingVolumes
}<|MERGE_RESOLUTION|>--- conflicted
+++ resolved
@@ -24,12 +24,9 @@
 
 	"k8s.io/apimachinery/pkg/util/intstr"
 	"k8s.io/klog/v2"
-<<<<<<< HEAD
-=======
 
 	corev1 "k8s.io/api/core/v1"
 	"k8s.io/apimachinery/pkg/api/resource"
->>>>>>> 3b6d478f
 
 	"github.com/kserve/kserve/pkg/apis/serving/v1beta1"
 	"github.com/kserve/kserve/pkg/constants"
@@ -276,13 +273,10 @@
 
 	if !queueProxyAvailable {
 		readinessProbe := pod.Spec.Containers[0].ReadinessProbe
-<<<<<<< HEAD
-=======
 		// If the transformer container is present, use its readiness probe
 		if transformerContainerIdx != -1 {
 			readinessProbe = pod.Spec.Containers[transformerContainerIdx].ReadinessProbe
 		}
->>>>>>> 3b6d478f
 
 		// Check if the readiness probe exists
 		if readinessProbe != nil {
@@ -298,11 +292,7 @@
 				klog.Infof("Readiness probe marshaled and added as environment variable for pod %s/%s", pod.Namespace, pod.Name)
 
 				// Append the marshaled readiness probe as an environment variable for the agent container
-<<<<<<< HEAD
-				agentEnvs = append(agentEnvs, v1.EnvVar{Name: "SERVING_READINESS_PROBE", Value: string(readinessProbeJson)})
-=======
 				agentEnvs = append(agentEnvs, corev1.EnvVar{Name: "SERVING_READINESS_PROBE", Value: string(readinessProbeJson)})
->>>>>>> 3b6d478f
 			} else if readinessProbe.Exec != nil {
 				// Log the skipping of ExecAction readiness probes
 				klog.Infof("Exec readiness probe skipped for pod %s/%s", pod.Namespace, pod.Name)
