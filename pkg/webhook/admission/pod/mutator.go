--- conflicted
+++ resolved
@@ -38,11 +38,7 @@
 type Mutator struct {
 	Client    client.Client
 	Clientset kubernetes.Interface
-<<<<<<< HEAD
-	Decoder   *admission.Decoder
-=======
 	Decoder   admission.Decoder
->>>>>>> 213b89fe
 }
 
 // Handle decodes the incoming Pod and executes mutation logic.
