/*
Copyright 2021 The KServe Authors.

Licensed under the Apache License, Version 2.0 (the "License");
you may not use this file except in compliance with the License.
You may obtain a copy of the License at

    http://www.apache.org/licenses/LICENSE-2.0

Unless required by applicable law or agreed to in writing, software
distributed under the License is distributed on an "AS IS" BASIS,
WITHOUT WARRANTIES OR CONDITIONS OF ANY KIND, either express or implied.
See the License for the specific language governing permissions and
limitations under the License.
*/

package pod

import (
	"context"
	"encoding/json"
	"fmt"
	"path/filepath"
	"strconv"
	"strings"

	"k8s.io/apimachinery/pkg/api/resource"
	"k8s.io/apimachinery/pkg/util/strategicpatch"

	"github.com/kserve/kserve/pkg/apis/serving/v1alpha1"
	"github.com/kserve/kserve/pkg/constants"
	"github.com/kserve/kserve/pkg/credentials"
	"github.com/kserve/kserve/pkg/credentials/s3"
	v1 "k8s.io/api/core/v1"
	"knative.dev/pkg/ptr"
	"sigs.k8s.io/controller-runtime/pkg/client"
)

const (
	StorageInitializerContainerName         = "storage-initializer"
	StorageInitializerConfigMapKeyName      = "storageInitializer"
	StorageInitializerVolumeName            = "kserve-provision-location"
	StorageInitializerContainerImage        = "kserve/storage-initializer"
	StorageInitializerContainerImageVersion = "latest"
	PvcURIPrefix                            = "pvc://"
	OciURIPrefix                            = "oci://"
	PvcSourceMountName                      = "kserve-pvc-source"
	PvcSourceMountPath                      = "/mnt/pvc"
	CaBundleVolumeName                      = "cabundle-cert"
	ModelcarContainerName                   = "modelcar"
	ModelcarInitContainerName               = "modelcar-init"
	ModelInitModeEnv                        = "MODEL_INIT_MODE"
	CpuModelcarDefault                      = "10m"
	MemoryModelcarDefault                   = "15Mi"
)

type StorageInitializerConfig struct {
	Image                      string `json:"image"`
	CpuRequest                 string `json:"cpuRequest"`
	CpuLimit                   string `json:"cpuLimit"`
	CpuModelcar                string `json:"cpuModelcar"`
	MemoryRequest              string `json:"memoryRequest"`
	MemoryLimit                string `json:"memoryLimit"`
	CaBundleConfigMapName      string `json:"caBundleConfigMapName"`
	CaBundleVolumeMountPath    string `json:"caBundleVolumeMountPath"`
	MemoryModelcar             string `json:"memoryModelcar"`
	EnableDirectPvcVolumeMount bool   `json:"enableDirectPvcVolumeMount"`
	EnableOciImageSource       bool   `json:"enableModelcar"`
	UidModelcar                *int64 `json:"uidModelcar"`
}

type StorageInitializerInjector struct {
	credentialBuilder *credentials.CredentialBuilder
	config            *StorageInitializerConfig
	client            client.Client
}

func getStorageInitializerConfigs(configMap *v1.ConfigMap) (*StorageInitializerConfig, error) {
	storageInitializerConfig := &StorageInitializerConfig{}
	if initializerConfig, ok := configMap.Data[StorageInitializerConfigMapKeyName]; ok {
		err := json.Unmarshal([]byte(initializerConfig), &storageInitializerConfig)
		if err != nil {
			panic(fmt.Errorf("Unable to unmarshall %v json string due to %w ", StorageInitializerConfigMapKeyName, err))
		}
	}
	// Ensure that we set proper values for CPU/Memory Limit/Request
	resourceDefaults := []string{storageInitializerConfig.MemoryRequest,
		storageInitializerConfig.MemoryLimit,
		storageInitializerConfig.CpuRequest,
		storageInitializerConfig.CpuLimit}
	for _, key := range resourceDefaults {
		_, err := resource.ParseQuantity(key)
		if err != nil {
			return storageInitializerConfig, fmt.Errorf("Failed to parse resource configuration for %q: %q", StorageInitializerConfigMapKeyName, err.Error())
		}
	}

	return storageInitializerConfig, nil
}

func GetContainerSpecForStorageUri(storageUri string, client client.Client) (*v1.Container, error) {
	storageContainers := &v1alpha1.ClusterStorageContainerList{}
	if err := client.List(context.TODO(), storageContainers); err != nil {
		return nil, err
	}

	for _, sc := range storageContainers.Items {
		if sc.IsDisabled() {
			continue
		}
		if sc.Spec.WorkloadType != v1alpha1.InitContainer {
			continue
		}
		supported, err := sc.Spec.IsStorageUriSupported(storageUri)
		if err != nil {
			return nil, fmt.Errorf("error checking storage container %s: %w", sc.Name, err)
		}
		if supported {
			return &sc.Spec.Container, nil
		}
	}

	return nil, nil
}

// InjectModelcar injects a sidecar with the full model included to the Pod.
// This so called "modelcar" is then directly accessed from the user container
// via the proc filesystem (possible when `shareProcessNamespace` is enabled in the Pod spec).
// This method is idempotent so can be called multiple times like it happens when the
// webhook is configured with `reinvocationPolicy: IfNeeded`
func (mi *StorageInitializerInjector) InjectModelcar(pod *v1.Pod) error {
	srcURI, ok := pod.ObjectMeta.Annotations[constants.StorageInitializerSourceUriInternalAnnotationKey]
	if !ok {
		return nil
	}

	// Only inject modelcar if requested
	if !strings.HasPrefix(srcURI, OciURIPrefix) {
		return nil
	}

	// Add an emptyDir Volume to Pod
	addEmptyDirVolumeIfNotPresent(pod, StorageInitializerVolumeName)

	// Extract image reference for modelcar from URI
	image := strings.TrimPrefix(srcURI, OciURIPrefix)

	userContainer := getContainerWithName(pod, constants.InferenceServiceContainerName)
	if userContainer == nil {
		return fmt.Errorf("no container found with name %s", constants.InferenceServiceContainerName)
	}
	transformerContainer := getContainerWithName(pod, constants.TransformerContainerName)
	// Indicate to the runtime that it the model directory could be
	// available a bit later only so that it should wait and retry when
	// starting up
	addOrReplaceEnv(userContainer, ModelInitModeEnv, "async")

	// Mount volume initialized by the modelcar container to the user container and transformer (if exists)
	modelParentDir := getParentDirectory(constants.DefaultModelLocalMountPath)
	addVolumeMountIfNotPresent(userContainer, StorageInitializerVolumeName, modelParentDir)
	if transformerContainer != nil {
		addVolumeMountIfNotPresent(transformerContainer, StorageInitializerVolumeName, modelParentDir)
	}

	// If configured, run as the given user. There might be certain installations
	// of Kubernetes where sharing the filesystem via the process namespace only works
	// when both containers are running as root
	if mi.config.UidModelcar != nil {
		userContainer.SecurityContext = &v1.SecurityContext{
			RunAsUser: mi.config.UidModelcar,
		}
	}

	// Create the modelcar that is used as a sidecar in Pod and add it to the end
	// of the containers (but only if not already have been added)
	if getContainerWithName(pod, ModelcarContainerName) == nil {
		modelContainer := mi.createModelContainer(image, constants.DefaultModelLocalMountPath)
		pod.Spec.Containers = append(pod.Spec.Containers, *modelContainer)

		// Add the model container as an init-container to pre-fetch the model before
		// the runtimes starts.
		modelInitContainer := mi.createModelInitContainer(image)
		pod.Spec.InitContainers = append(pod.Spec.InitContainers, *modelInitContainer)
	}

	// Enable process namespace sharing so that the modelcar's root filesystem
	// can be reached by the user container
	shareProcessNamespace := true
	pod.Spec.ShareProcessNamespace = &shareProcessNamespace

	return nil
}

// InjectStorageInitializer injects an init container to provision model data
// for the serving container in a unified way across storage tech by injecting
// a provisioning INIT container. This is a workaround because KNative does not
// support INIT containers: https://github.com/knative/serving/issues/4307
func (mi *StorageInitializerInjector) InjectStorageInitializer(pod *v1.Pod) error {
	// Only inject if the required annotations are set
	srcURI, ok := pod.ObjectMeta.Annotations[constants.StorageInitializerSourceUriInternalAnnotationKey]
	if !ok {
		return nil
	}

	// Don't inject if model agent is injected
	if _, ok := pod.ObjectMeta.Annotations[constants.AgentShouldInjectAnnotationKey]; ok {
		return nil
	}

	// Don't inject init-containers if a modelcar is used
	if mi.config.EnableOciImageSource && strings.HasPrefix(srcURI, OciURIPrefix) {
		return nil
	}

	// Don't inject if InitContainer already injected
	for _, container := range pod.Spec.InitContainers {
		if strings.Compare(container.Name, StorageInitializerContainerName) == 0 {
			return nil
		}
	}

	// Update volume mount's readonly annotation based on the ISVC annotation
	isvcReadonlyStringFlag := true
	isvcReadonlyString, ok := pod.ObjectMeta.Annotations[constants.StorageReadonlyAnnotationKey]
	if ok {
		if isvcReadonlyString == "false" {
			isvcReadonlyStringFlag = false
		}
	}

<<<<<<< HEAD
	// Find the kserve-container (this is the model inference server) and transformer container
=======
	// Find the kserve-container (this is the model inference server) and transformer container and the worker-container
>>>>>>> 213b89fe
	userContainer := getContainerWithName(pod, constants.InferenceServiceContainerName)
	transformerContainer := getContainerWithName(pod, constants.TransformerContainerName)
	workerContainer := getContainerWithName(pod, constants.WorkerContainerName)

	if userContainer == nil {
		if workerContainer == nil {
			return fmt.Errorf("Invalid configuration: cannot find container: %s", constants.InferenceServiceContainerName)
		} else {
			userContainer = workerContainer
		}
	}

	// Mount pvc directly if local model label exists
	if modelName, ok := pod.ObjectMeta.Labels[constants.LocalModelLabel]; ok {
		subPath, _ := strings.CutPrefix(srcURI, pod.ObjectMeta.Annotations[constants.LocalModelSourceUriAnnotationKey])
		if !strings.HasPrefix(subPath, "/") {
			subPath = "/" + subPath
		}
		srcURI = "pvc://" + modelName + "/models/" + modelName + subPath
	}

	podVolumes := []v1.Volume{}
	storageInitializerMounts := []v1.VolumeMount{}

	// For PVC source URIs we need to mount the source to be able to access it
	// See design and discussion here: https://github.com/kserve/kserve/issues/148
	if strings.HasPrefix(srcURI, PvcURIPrefix) {
		pvcName, pvcPath, err := parsePvcURI(srcURI)
		if err != nil {
			return err
		}

		// add the PVC volume on the pod
		pvcSourceVolume := v1.Volume{
			Name: PvcSourceMountName,
			VolumeSource: v1.VolumeSource{
				PersistentVolumeClaim: &v1.PersistentVolumeClaimVolumeSource{
					ClaimName: pvcName,
				},
			},
		}
		podVolumes = append(podVolumes, pvcSourceVolume)

		// check if using direct volume mount to mount the pvc
		// if yes, mount the pvc to model local mount path and return
		if mi.config.EnableDirectPvcVolumeMount {
			// add a corresponding pvc volume mount to the userContainer
			// pvc will be mount to /mnt/models rather than /mnt/pvc
			// pvcPath will be injected via SubPath, pvcPath must be a root or Dir
			// it is user responsibility to ensure it is a root or Dir
			pvcSourceVolumeMount := v1.VolumeMount{
				Name:      PvcSourceMountName,
				MountPath: constants.DefaultModelLocalMountPath,
				// only path to volume's root ("") or folder is supported
				SubPath:  pvcPath,
				ReadOnly: isvcReadonlyStringFlag,
			}

			// Check if PVC source URIs is already mounted
			// this may occur when mutator is triggered more than once
			if userContainer.VolumeMounts != nil {
				for _, volumeMount := range userContainer.VolumeMounts {
					if strings.Compare(volumeMount.Name, PvcSourceMountName) == 0 {
						return nil
					}
				}
			}

			userContainer.VolumeMounts = append(userContainer.VolumeMounts, pvcSourceVolumeMount)
			if transformerContainer != nil {
				// Check if PVC source URIs is already mounted
				if transformerContainer.VolumeMounts != nil {
					for _, volumeMount := range transformerContainer.VolumeMounts {
						if strings.Compare(volumeMount.Name, PvcSourceMountName) == 0 {
							return nil
						}
					}
				}

				transformerContainer.VolumeMounts = append(transformerContainer.VolumeMounts, pvcSourceVolumeMount)
			}
			// change the CustomSpecStorageUri env variable value
			// to the default model path if present
			for index, envVar := range userContainer.Env {
				if envVar.Name == constants.CustomSpecStorageUriEnvVarKey && envVar.Value != "" {
					userContainer.Env[index].Value = constants.DefaultModelLocalMountPath
				}
			}

			// add volumes to the PodSpec
			pod.Spec.Volumes = append(pod.Spec.Volumes, podVolumes...)

			// not inject the storage initializer
			return nil
		}

		// below use storage initializer to handle the pvc
		// add a corresponding PVC volume mount to the INIT container
		pvcSourceVolumeMount := v1.VolumeMount{
			Name:      PvcSourceMountName,
			MountPath: PvcSourceMountPath,
			ReadOnly:  isvcReadonlyStringFlag,
		}
		storageInitializerMounts = append(storageInitializerMounts, pvcSourceVolumeMount)

		// Since the model path is linked from source pvc, userContainer also need to mount the pvc.
		userContainer.VolumeMounts = append(userContainer.VolumeMounts, pvcSourceVolumeMount)
		if transformerContainer != nil {
			transformerContainer.VolumeMounts = append(transformerContainer.VolumeMounts, pvcSourceVolumeMount)
		}
		// modify the sourceURI to point to the PVC path
		srcURI = PvcSourceMountPath + "/" + pvcPath
	}

	// Create a volume that is shared between the storage-initializer and kserve-container
	sharedVolume := v1.Volume{
		Name: StorageInitializerVolumeName,
		VolumeSource: v1.VolumeSource{
			EmptyDir: &v1.EmptyDirVolumeSource{},
		},
	}
	podVolumes = append(podVolumes, sharedVolume)

	// Create a write mount into the shared volume
	sharedVolumeWriteMount := v1.VolumeMount{
		Name:      StorageInitializerVolumeName,
		MountPath: constants.DefaultModelLocalMountPath,
		ReadOnly:  false,
	}
	storageInitializerMounts = append(storageInitializerMounts, sharedVolumeWriteMount)

	storageInitializerImage := StorageInitializerContainerImage + ":" + StorageInitializerContainerImageVersion
	if mi.config != nil && mi.config.Image != "" {
		storageInitializerImage = mi.config.Image
	}

	// Add an init container to run provisioning logic to the PodSpec
	initContainer := &v1.Container{
		Name:  StorageInitializerContainerName,
		Image: storageInitializerImage,
		Args: []string{
			srcURI,
			constants.DefaultModelLocalMountPath,
		},
		TerminationMessagePolicy: v1.TerminationMessageFallbackToLogsOnError,
		VolumeMounts:             storageInitializerMounts,
		Resources: v1.ResourceRequirements{
			Limits: map[v1.ResourceName]resource.Quantity{
				v1.ResourceCPU:    resource.MustParse(mi.config.CpuLimit),
				v1.ResourceMemory: resource.MustParse(mi.config.MemoryLimit),
			},
			Requests: map[v1.ResourceName]resource.Quantity{
				v1.ResourceCPU:    resource.MustParse(mi.config.CpuRequest),
				v1.ResourceMemory: resource.MustParse(mi.config.MemoryRequest),
			},
		},
	}

	// Add a mount the shared volume on the kserve-container, update the PodSpec
	sharedVolumeReadMount := v1.VolumeMount{
		Name:      StorageInitializerVolumeName,
		MountPath: constants.DefaultModelLocalMountPath,
		ReadOnly:  isvcReadonlyStringFlag,
	}
	userContainer.VolumeMounts = append(userContainer.VolumeMounts, sharedVolumeReadMount)
	if transformerContainer != nil {
		transformerContainer.VolumeMounts = append(transformerContainer.VolumeMounts, sharedVolumeReadMount)
	}
	// Change the CustomSpecStorageUri env variable value to the default model path if present
	for index, envVar := range userContainer.Env {
		if envVar.Name == constants.CustomSpecStorageUriEnvVarKey && envVar.Value != "" {
			userContainer.Env[index].Value = constants.DefaultModelLocalMountPath
		}
	}

	// Add volumes to the PodSpec
	pod.Spec.Volumes = append(pod.Spec.Volumes, podVolumes...)

	// Inject credentials
	hasStorageSpec := pod.ObjectMeta.Annotations[constants.StorageSpecAnnotationKey]
	storageKey := pod.ObjectMeta.Annotations[constants.StorageSpecKeyAnnotationKey]
	// Inject Storage Spec credentials if exist
	if hasStorageSpec == "true" {
		var overrideParams map[string]string
		if storageSpecParam, ok := pod.ObjectMeta.Annotations[constants.StorageSpecParamAnnotationKey]; ok {
			if err := json.Unmarshal([]byte(storageSpecParam), &overrideParams); err != nil {
				return err
			}
		}
		if err := mi.credentialBuilder.CreateStorageSpecSecretEnvs(
			pod.Namespace,
			pod.Annotations,
			storageKey,
			overrideParams,
			initContainer,
		); err != nil {
			return err
		}
		// initContainer.Args[0] is set up in CreateStorageSpecSecretEnvs
		// srcURI is updated here to match storage container CRs below
		srcURI = initContainer.Args[0]
	} else {
		// Inject service account credentials if storage spec doesn't exist
		if err := mi.credentialBuilder.CreateSecretVolumeAndEnv(
			pod.Namespace,
			pod.Annotations,
			pod.Spec.ServiceAccountName,
			initContainer,
			&pod.Spec.Volumes,
		); err != nil {
			return err
		}
	}

	// Inject CA bundle configMap if caBundleConfigMapName or constants.DefaultGlobalCaBundleConfigMapName annotation is set
	caBundleConfigMapName := mi.config.CaBundleConfigMapName
	if ok := needCaBundleMount(caBundleConfigMapName, initContainer); ok {
		if pod.Namespace != constants.KServeNamespace {
			caBundleConfigMapName = constants.DefaultGlobalCaBundleConfigMapName
		}

		caBundleVolumeMountPath := mi.config.CaBundleVolumeMountPath
		if caBundleVolumeMountPath == "" {
			caBundleVolumeMountPath = constants.DefaultCaBundleVolumeMountPath
		}

		for _, envVar := range initContainer.Env {
			if envVar.Name == s3.AWSCABundleConfigMap {
				caBundleConfigMapName = envVar.Value
			}
			if envVar.Name == s3.AWSCABundle {
				caBundleVolumeMountPath = filepath.Dir(envVar.Value)
			}
		}

		initContainer.Env = append(initContainer.Env, v1.EnvVar{
			Name:  constants.CaBundleConfigMapNameEnvVarKey,
			Value: caBundleConfigMapName,
		})

		initContainer.Env = append(initContainer.Env, v1.EnvVar{
			Name:  constants.CaBundleVolumeMountPathEnvVarKey,
			Value: caBundleVolumeMountPath,
		})

		caBundleVolume := v1.Volume{
			Name: CaBundleVolumeName,
			VolumeSource: v1.VolumeSource{
				ConfigMap: &v1.ConfigMapVolumeSource{
					LocalObjectReference: v1.LocalObjectReference{
						Name: caBundleConfigMapName,
					},
				},
			},
		}

		caBundleVolumeMount := v1.VolumeMount{
			Name:      CaBundleVolumeName,
			MountPath: caBundleVolumeMountPath,
			ReadOnly:  true,
		}

		pod.Spec.Volumes = append(pod.Spec.Volumes, caBundleVolume)
		initContainer.VolumeMounts = append(initContainer.VolumeMounts, caBundleVolumeMount)
	}

	// Update initContainer (container spec) from a storage container CR if there is a match,
	// otherwise initContainer is not updated.
	// Priority: CR > configMap
	storageContainerSpec, err := GetContainerSpecForStorageUri(srcURI, mi.client)
	if err != nil {
		return err
	}
	if storageContainerSpec != nil {
		initContainer, err = mergeContainerSpecs(initContainer, storageContainerSpec)
		if err != nil {
			return err
		}
	}

	// Add init container to the spec
	pod.Spec.InitContainers = append(pod.Spec.InitContainers, *initContainer)

	return nil
}

// SetIstioCniSecurityContext determines if Istio is installed in using the CNI plugin. If so,
// the UserID of the storage initializer is changed to match the UserID of the Istio sidecar.
// This is to ensure that the storage initializer can access the network.
func (mi *StorageInitializerInjector) SetIstioCniSecurityContext(pod *v1.Pod) error {
	// Find storage initializer container
	var storageInitializerContainer *v1.Container
	for idx, c := range pod.Spec.InitContainers {
		if c.Name == StorageInitializerContainerName {
			storageInitializerContainer = &pod.Spec.InitContainers[idx]
		}
	}

	// If the storage initializer is not injected, there is no action to do
	if storageInitializerContainer == nil {
		return nil
	}

	// Allow to override the uid for the case where ISTIO CNI with DNS proxy is enabled
	// See for more: https://istio.io/latest/docs/setup/additional-setup/cni/#compatibility-with-application-init-containers.
	if value, ok := pod.GetAnnotations()[constants.IstioSidecarUIDAnnotationKey]; ok {
		if uid, err := strconv.ParseInt(value, 10, 64); err == nil {
			if storageInitializerContainer.SecurityContext == nil {
				storageInitializerContainer.SecurityContext = &v1.SecurityContext{}
			}
			storageInitializerContainer.SecurityContext.RunAsUser = ptr.Int64(uid)
		}
	} else {
		// When Istio CNI is disabled, the istio-init container would be present.
		// If it is there, there is no need to touch the security context of the pod.
		// Reference: https://github.com/istio/istio/blob/d533e52acc54b4721d23b1332aea1f234ecbe3e6/pkg/config/analysis/analyzers/maturity/maturity.go#L134
		for _, container := range pod.Spec.InitContainers {
			if container.Name == constants.IstioInitContainerName {
				return nil
			}
		}

		// When Istio CNI is enabled, a sidecar.istio.io/interceptionMode annotation is injected to the pod.
		// There are three interception modes: REDIRECT, TPROXY and NONE.
		// It only makes sense to adjust the security context of the storage initializer if REDIRECT mode is
		// observed, because the Istio sidecar would be injected and traffic would be sent to it, but the
		// sidecar won't be running at PodInitialization phase.
		// The TPROXY mode can indicate that Istio Ambient is enabled. The Waypoint proxy would already be running and
		// captured traffic can go through.
		// The TPROXY mode can also be set by the user. If this is the case, it is not possible to infer the setup.
		// Lastly, if interception mode is NONE the traffic is not being captured. This is an advanced mode, and
		// it is not possible to infer the setup.
		istioInterceptionMode := pod.Annotations[constants.IstioInterceptionModeAnnotation]
		if istioInterceptionMode != constants.IstioInterceptModeRedirect {
			return nil
		}

		// The storage initializer can only run smoothly when running with the same UID as the Istio sidecar.
		// First, find the name of the Istio sidecar container. This is found in a status annotation injected
		// by Istio. If there is no Istio sidecar status annotation, assume that the pod does
		// not have a sidecar and leave untouched the security context.
		istioStatus, istioStatusOk := pod.Annotations[constants.IstioSidecarStatusAnnotation]
		if !istioStatusOk {
			return nil
		}

		// Decode the Istio status JSON document
		var istioStatusDecoded interface{}
		if err := json.Unmarshal([]byte(istioStatus), &istioStatusDecoded); err != nil {
			return err
		}

		// Get the Istio sidecar container name.
		istioSidecarContainerName := ""
		istioStatusMap := istioStatusDecoded.(map[string]interface{})
		if istioContainers, istioContainersOk := istioStatusMap["containers"].([]interface{}); istioContainersOk {
			if len(istioContainers) > 0 {
				istioSidecarContainerName = istioContainers[0].(string)
			}
		}

		// If there is no Istio sidecar, it is not possible to set any UID.
		if len(istioSidecarContainerName) == 0 {
			return nil
		}

		// Find the Istio sidecar container in the pod.
		var istioSidecarContainer *v1.Container
		for idx, container := range pod.Spec.Containers {
			if container.Name == istioSidecarContainerName {
				istioSidecarContainer = &pod.Spec.Containers[idx]
				break
			}
		}

		// Set the UserID of the storage initializer to the same as the Istio sidecar
		if istioSidecarContainer != nil {
			if storageInitializerContainer.SecurityContext == nil {
				storageInitializerContainer.SecurityContext = &v1.SecurityContext{}
			}
			if istioSidecarContainer.SecurityContext == nil || istioSidecarContainer.SecurityContext.RunAsUser == nil {
				// If the Istio sidecar does not explicitly have a UID set, use 1337 which is the
				// UID hardcoded in Istio. This would require privileges to run with AnyUID, which should
				// be OK because, otherwise, the Istio sidecar also would not work correctly.
				storageInitializerContainer.SecurityContext.RunAsUser = ptr.Int64(constants.DefaultIstioSidecarUID)
			} else {
				// If the Istio sidecar has a UID copy it to the storage initializer because this
				// would be the UID that allows access the network.
				sidecarUID := *istioSidecarContainer.SecurityContext.RunAsUser
				storageInitializerContainer.SecurityContext.RunAsUser = ptr.Int64(sidecarUID)

				// Notice that despite in standard Istio the 1337 UID is hardcoded, there exist
				// other flavors, like Maistra, that allow using arbitrary UIDs on the sidecar.
				// The need is the same: the storage-initializer needs to run with the UID of
				// the sidecar to be able to access the network. This is why copying the UID is
				// preferred over using the default UID of 1337.
			}

			log.V(1).Info("Storage initializer UID is set", "pod", pod.Name, "uid", storageInitializerContainer.SecurityContext.RunAsUser)
		}
	}

	return nil
}

func getContainerWithName(pod *v1.Pod, name string) *v1.Container {
	for idx, container := range pod.Spec.Containers {
		if strings.Compare(container.Name, name) == 0 {
			return &pod.Spec.Containers[idx]
		}
	}
	return nil
}

// Add an environment variable with the given value to the environments
// variables of the given container, potentially replacing an env var that already exists
// with this name
func addOrReplaceEnv(container *v1.Container, envKey string, envValue string) {
	if container.Env == nil {
		container.Env = []v1.EnvVar{}
	}

	for i, envVar := range container.Env {
		if envVar.Name == envKey {
			container.Env[i].Value = envValue
			return
		}
	}

	container.Env = append(container.Env, v1.EnvVar{
		Name:  envKey,
		Value: envValue,
	})
}

func (mi *StorageInitializerInjector) createModelContainer(image string, modelPath string) *v1.Container {
	cpu := mi.config.CpuModelcar
	if cpu == "" {
		cpu = CpuModelcarDefault
	}
	memory := mi.config.MemoryModelcar
	if memory == "" {
		memory = MemoryModelcarDefault
	}

	modelContainer := &v1.Container{
		Name:  ModelcarContainerName,
		Image: image,
		VolumeMounts: []v1.VolumeMount{
			{
				Name:      StorageInitializerVolumeName,
				MountPath: getParentDirectory(modelPath),
				ReadOnly:  false,
			},
		},
		Args: []string{
			"sh",
			"-c",
			// $$$$ gets escaped by YAML to $$, which is the current PID
			fmt.Sprintf("ln -s /proc/$$$$/root/models %s && sleep infinity", modelPath),
		},
		Resources: v1.ResourceRequirements{
			Limits: map[v1.ResourceName]resource.Quantity{
				// Could possibly be reduced to even less
				v1.ResourceCPU:    resource.MustParse(cpu),
				v1.ResourceMemory: resource.MustParse(memory),
			},
			Requests: map[v1.ResourceName]resource.Quantity{
				v1.ResourceCPU:    resource.MustParse(cpu),
				v1.ResourceMemory: resource.MustParse(memory),
			},
		},
		TerminationMessagePolicy: v1.TerminationMessageFallbackToLogsOnError,
	}

	if mi.config.UidModelcar != nil {
		modelContainer.SecurityContext = &v1.SecurityContext{
			RunAsUser: mi.config.UidModelcar,
		}
	}

	return modelContainer
}

func (mi *StorageInitializerInjector) createModelInitContainer(image string) *v1.Container {
	cpu := mi.config.CpuModelcar
	if cpu == "" {
		cpu = CpuModelcarDefault
	}
	memory := mi.config.MemoryModelcar
	if memory == "" {
		memory = MemoryModelcarDefault
	}

	modelContainer := &v1.Container{
		Name:  ModelcarInitContainerName,
		Image: image,
		Args: []string{
			"sh",
			"-c",
			// Check that the expected models directory exists
			"echo 'Pre-fetching modelcar " + image + ": ' && [ -d /models ] && [ \"$$(ls -A /models)\" ] && echo 'OK ... Prefetched and valid (/models exists)' || (echo 'NOK ... Prefetched but modelcar is invalid (/models does not exist or is empty)' && exit 1)",
		},
		Resources: v1.ResourceRequirements{
			Limits: map[v1.ResourceName]resource.Quantity{
				// Could possibly be reduced to even less
				v1.ResourceCPU:    resource.MustParse(cpu),
				v1.ResourceMemory: resource.MustParse(memory),
			},
			Requests: map[v1.ResourceName]resource.Quantity{
				v1.ResourceCPU:    resource.MustParse(cpu),
				v1.ResourceMemory: resource.MustParse(memory),
			},
		},
		TerminationMessagePolicy: v1.TerminationMessageFallbackToLogsOnError,
	}

	return modelContainer
}

// addEmptyDirVolumeIfNotPresent adds an emptyDir volume only if not present in the
// list. pod and pod.Spec must not be nil
func addEmptyDirVolumeIfNotPresent(pod *v1.Pod, name string) {
	for _, v := range pod.Spec.Volumes {
		if v.Name == name {
			return
		}
	}
	pod.Spec.Volumes = append(pod.Spec.Volumes, v1.Volume{
		Name: name,
		VolumeSource: v1.VolumeSource{
			EmptyDir: &v1.EmptyDirVolumeSource{},
		},
	})
}

// addVolumeMountIfNotPresent adds a volume mount to a given container but only if no volumemoun
// with this name has been already added. container must not be nil
func addVolumeMountIfNotPresent(container *v1.Container, mountName string, mountPath string) {
	for _, v := range container.VolumeMounts {
		if v.Name == mountName {
			return
		}
	}
	modelMount := v1.VolumeMount{
		Name:      mountName,
		MountPath: mountPath,
		ReadOnly:  false,
	}
	container.VolumeMounts = append(container.VolumeMounts, modelMount)
}

// getParentDirectory returns the parent directory of the given path,
// or "/" if the path is a top-level directory.
func getParentDirectory(path string) string {
	// Get the parent directory
	parentDir := filepath.Dir(path)

	// Check if it's a top-level directory
	if parentDir == "." || parentDir == "/" {
		return "/"
	}

	return parentDir
}

// Use JSON Marshal/Unmarshal to merge Container structs using strategic merge patch.
// Use container name from defaultContainer spec, crdContainer takes precedence for other fields.
func mergeContainerSpecs(defaultContainer *v1.Container, crdContainer *v1.Container) (*v1.Container, error) {
	if defaultContainer == nil {
		return nil, fmt.Errorf("defaultContainer is nil")
	}

	containerName := defaultContainer.Name

	defaultContainerJson, err := json.Marshal(*defaultContainer)
	if err != nil {
		return nil, err
	}

	overrides, err := json.Marshal(*crdContainer)
	if err != nil {
		return nil, err
	}

	mergedContainer := v1.Container{}
	jsonResult, err := strategicpatch.StrategicMergePatch(defaultContainerJson, overrides, mergedContainer)
	if err != nil {
		return nil, err
	}

	if err := json.Unmarshal(jsonResult, &mergedContainer); err != nil {
		return nil, err
	}

	if mergedContainer.Name == "" {
		mergedContainer.Name = containerName
	}

	return &mergedContainer, nil
}

func parsePvcURI(srcURI string) (pvcName string, pvcPath string, err error) {
	parts := strings.Split(strings.TrimPrefix(srcURI, PvcURIPrefix), "/")
	switch len(parts) {
	case 0:
		return "", "", fmt.Errorf("Invalid URI must be pvc://<pvcname>/[path]: %s", srcURI)
	case 1:
		pvcName = parts[0]
		pvcPath = ""
	default:
		pvcName = parts[0]
		pvcPath = strings.Join(parts[1:], "/")
	}

	return pvcName, pvcPath, nil
}

func needCaBundleMount(caBundleConfigMapName string, initContainer *v1.Container) bool {
	result := false
	if caBundleConfigMapName != "" {
		result = true
	}
	for _, envVar := range initContainer.Env {
		if envVar.Name == s3.AWSCABundleConfigMap {
			result = true
			break
		}
	}
	return result
}<|MERGE_RESOLUTION|>--- conflicted
+++ resolved
@@ -228,11 +228,7 @@
 		}
 	}
 
-<<<<<<< HEAD
-	// Find the kserve-container (this is the model inference server) and transformer container
-=======
 	// Find the kserve-container (this is the model inference server) and transformer container and the worker-container
->>>>>>> 213b89fe
 	userContainer := getContainerWithName(pod, constants.InferenceServiceContainerName)
 	transformerContainer := getContainerWithName(pod, constants.TransformerContainerName)
 	workerContainer := getContainerWithName(pod, constants.WorkerContainerName)
