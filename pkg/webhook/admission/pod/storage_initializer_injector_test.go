--- conflicted
+++ resolved
@@ -4136,14 +4136,6 @@
 	}
 }
 
-<<<<<<< HEAD
-func TestOVMSAutoVersioning(t *testing.T) {
-	scenarios := map[string]struct {
-		original *corev1.Pod
-		expected *corev1.Pod
-	}{
-		"OVMS auto-versioning annotation not present": {
-=======
 func TestCommonStorageInitialization(t *testing.T) {
 	scenarios := map[string]struct {
 		storageURIs           []v1beta1.StorageUri
@@ -4521,7 +4513,6 @@
 		expectedEnvVars      []corev1.EnvVar
 	}{
 		"UserOverridesHFEnvVarWithValue": {
->>>>>>> b4afaa43
 			original: &corev1.Pod{
 				ObjectMeta: metav1.ObjectMeta{
 					Annotations: map[string]string{
@@ -4536,9 +4527,6 @@
 					},
 				},
 			},
-<<<<<<< HEAD
-			expected: &corev1.Pod{
-=======
 			storageContainerSpec: &v1alpha1.StorageContainerSpec{
 				Container: corev1.Container{
 					Env: []corev1.EnvVar{
@@ -4557,7 +4545,6 @@
 		},
 		"UserDefinesHFEnvVarWithValueFrom": {
 			original: &corev1.Pod{
->>>>>>> b4afaa43
 				ObjectMeta: metav1.ObjectMeta{
 					Annotations: map[string]string{
 						constants.StorageInitializerSourceUriInternalAnnotationKey: "gs://foo",
@@ -4567,44 +4554,6 @@
 					Containers: []corev1.Container{
 						{
 							Name: constants.InferenceServiceContainerName,
-<<<<<<< HEAD
-							VolumeMounts: []corev1.VolumeMount{
-								{
-									Name:      constants.StorageInitializerVolumeName,
-									MountPath: constants.DefaultModelLocalMountPath,
-									ReadOnly:  true,
-								},
-							},
-						},
-					},
-					InitContainers: []corev1.Container{
-						{
-							Name:                     constants.StorageInitializerContainerName,
-							Image:                    constants.StorageInitializerContainerImage + ":" + constants.StorageInitializerContainerImageVersion,
-							Args:                     []string{"gs://foo", constants.DefaultModelLocalMountPath},
-							Resources:                resourceRequirement,
-							TerminationMessagePolicy: "FallbackToLogsOnError",
-							VolumeMounts: []corev1.VolumeMount{
-								{
-									Name:      constants.StorageInitializerVolumeName,
-									MountPath: constants.DefaultModelLocalMountPath,
-								},
-							},
-						},
-					},
-					Volumes: []corev1.Volume{
-						{
-							Name: constants.StorageInitializerVolumeName,
-							VolumeSource: corev1.VolumeSource{
-								EmptyDir: &corev1.EmptyDirVolumeSource{},
-							},
-						},
-					},
-				},
-			},
-		},
-		"OVMS auto-versioning annotation present with valid version": {
-=======
 						},
 					},
 				},
@@ -4639,32 +4588,20 @@
 			},
 		},
 		"NoUserDefinedHFEnvVars": {
->>>>>>> b4afaa43
 			original: &corev1.Pod{
 				ObjectMeta: metav1.ObjectMeta{
 					Annotations: map[string]string{
 						constants.StorageInitializerSourceUriInternalAnnotationKey: "gs://foo",
-<<<<<<< HEAD
-						constants.OVMSAutoVersioningAnnotationKey:                  "1",
-=======
->>>>>>> b4afaa43
-					},
-				},
-				Spec: corev1.PodSpec{
-					Containers: []corev1.Container{
-						{
-							Name: constants.InferenceServiceContainerName,
-						},
-					},
-				},
-			},
-<<<<<<< HEAD
-			expected: &corev1.Pod{
-				ObjectMeta: metav1.ObjectMeta{
-					Annotations: map[string]string{
-						constants.StorageInitializerSourceUriInternalAnnotationKey: "gs://foo",
-						constants.OVMSAutoVersioningAnnotationKey:                  "1",
-=======
+					},
+				},
+				Spec: corev1.PodSpec{
+					Containers: []corev1.Container{
+						{
+							Name: constants.InferenceServiceContainerName,
+						},
+					},
+				},
+			},
 			storageContainerSpec: nil,
 			expectedEnvVars: []corev1.EnvVar{
 				{Name: "HF_HUB_ENABLE_HF_TRANSFER", Value: "1"},
@@ -4747,167 +4684,12 @@
 				ObjectMeta: metav1.ObjectMeta{
 					Annotations: map[string]string{
 						constants.StorageInitializerSourceUriInternalAnnotationKey: "gs://foo",
->>>>>>> b4afaa43
-					},
-				},
-				Spec: corev1.PodSpec{
-					Containers: []corev1.Container{
-						{
-							Name: constants.InferenceServiceContainerName,
-<<<<<<< HEAD
-							VolumeMounts: []corev1.VolumeMount{
-								{
-									Name:      constants.StorageInitializerVolumeName,
-									MountPath: constants.DefaultModelLocalMountPath,
-									ReadOnly:  true,
-								},
-							},
-						},
-					},
-					InitContainers: []corev1.Container{
-						{
-							Name:                     constants.StorageInitializerContainerName,
-							Image:                    constants.StorageInitializerContainerImage + ":" + constants.StorageInitializerContainerImageVersion,
-							Args:                     []string{"gs://foo", constants.DefaultModelLocalMountPath},
-							Resources:                resourceRequirement,
-							TerminationMessagePolicy: "FallbackToLogsOnError",
-							VolumeMounts: []corev1.VolumeMount{
-								{
-									Name:      constants.StorageInitializerVolumeName,
-									MountPath: constants.DefaultModelLocalMountPath,
-								},
-							},
-						},
-						{
-							Name:    constants.OVMSVersioningContainerName,
-							Image:   "registry.redhat.io/ubi9/ubi-micro:latest",
-							Command: []string{"/bin/sh"},
-							Args: []string{
-								"-c",
-								`
-# OVMS Auto-Versioning Script
-# This script reorganizes model files to match OVMS expected directory structure
-
-MODEL_DIR="/mnt/models"
-VERSION="1"
-VERSIONED_DIR="${MODEL_DIR}/${VERSION}"
-
-echo "Starting OVMS auto-versioning: organizing models for version ${VERSION}"
-
-# Check if model directory exists and has content
-if [ ! -d "${MODEL_DIR}" ] || [ -z "$(ls -A ${MODEL_DIR} 2>/dev/null)" ]; then
-  echo "No models found in ${MODEL_DIR}, skipping versioning"
-  exit 0
-fi
-
-# Check if versioned directory already exists
-if [ -d "${VERSIONED_DIR}" ]; then
-  echo "Version directory ${VERSIONED_DIR} already exists, skipping reorganization"
-  exit 0
-fi
-
-echo "Creating versioned directory: ${VERSIONED_DIR}"
-mkdir -p "${VERSIONED_DIR}"
-
-# Move all files and directories to the versioned directory by ignoring itself
-mv "${MODEL_DIR}"/* "${VERSIONED_DIR}/" 2>/dev/null || true
-
-echo "Successfully organized models into versioned directory structure"
-echo "Models are now available at: ${VERSIONED_DIR}"
-echo "Running ls -la ${VERSIONED_DIR}"
-ls -la ${VERSIONED_DIR}
-`,
-							},
-							VolumeMounts: []corev1.VolumeMount{
-								{
-									Name:      constants.StorageInitializerVolumeName,
-									MountPath: constants.DefaultModelLocalMountPath,
-									ReadOnly:  false,
-								},
-							},
-							Resources: corev1.ResourceRequirements{
-								Requests: corev1.ResourceList{
-									corev1.ResourceCPU:    resource.MustParse("50m"),
-									corev1.ResourceMemory: resource.MustParse("64Mi"),
-								},
-								Limits: corev1.ResourceList{
-									corev1.ResourceCPU:    resource.MustParse("100m"),
-									corev1.ResourceMemory: resource.MustParse("128Mi"),
-								},
-							},
-						},
-					},
-					Volumes: []corev1.Volume{
-						{
-							Name: constants.StorageInitializerVolumeName,
-							VolumeSource: corev1.VolumeSource{
-								EmptyDir: &corev1.EmptyDirVolumeSource{},
-							},
-						},
-					},
-				},
-			},
-		},
-	}
-
-	for name, scenario := range scenarios {
-		injector := &StorageInitializerInjector{
-			credentialBuilder: credentials.NewCredentialBuilder(c, clientset, &corev1.ConfigMap{
-				Data: map[string]string{},
-			}),
-			config: storageInitializerConfig,
-			client: c,
-		}
-		if err := injector.InjectStorageInitializer(scenario.original); err != nil {
-			t.Errorf("Test %q unexpected result: %s", name, err)
-		}
-		if diff, _ := kmp.SafeDiff(scenario.expected.Spec, scenario.original.Spec); diff != "" {
-			t.Errorf("Test %q unexpected result (-want +got): %v", name, diff)
-		}
-	}
-}
-
-func TestOVMSAutoVersioningInvalidValues(t *testing.T) {
-	scenarios := []struct {
-		name            string
-		annotationValue string
-		expectError     bool
-	}{
-		{
-			name:            "invalid value - not a number",
-			annotationValue: "invalid",
-			expectError:     true,
-		},
-		{
-			name:            "invalid value - zero",
-			annotationValue: "0",
-			expectError:     true,
-		},
-		{
-			name:            "invalid value - negative",
-			annotationValue: "-1",
-			expectError:     true,
-		},
-		{
-			name:            "valid value - positive integer",
-			annotationValue: "1",
-			expectError:     false,
-		},
-		{
-			name:            "valid value - larger positive integer",
-			annotationValue: "10",
-			expectError:     false,
-		},
-	}
-
-	for _, scenario := range scenarios {
-		t.Run(scenario.name, func(t *testing.T) {
-			pod := &corev1.Pod{
-				ObjectMeta: metav1.ObjectMeta{
-					Annotations: map[string]string{
-						constants.StorageInitializerSourceUriInternalAnnotationKey: "gs://foo",
-						constants.OVMSAutoVersioningAnnotationKey:                  scenario.annotationValue,
-=======
+					},
+				},
+				Spec: corev1.PodSpec{
+					Containers: []corev1.Container{
+						{
+							Name: constants.InferenceServiceContainerName,
 						},
 					},
 				},
@@ -4943,94 +4725,15 @@
 				ObjectMeta: metav1.ObjectMeta{
 					Annotations: map[string]string{
 						constants.StorageInitializerSourceUriInternalAnnotationKey: "gs://foo",
->>>>>>> b4afaa43
-					},
-				},
-				Spec: corev1.PodSpec{
-					Containers: []corev1.Container{
-						{
-							Name: constants.InferenceServiceContainerName,
-						},
-					},
-				},
-<<<<<<< HEAD
-			}
-
-			injector := &StorageInitializerInjector{
-				credentialBuilder: credentials.NewCredentialBuilder(c, clientset, &corev1.ConfigMap{
-					Data: map[string]string{},
-				}),
-				config: storageInitializerConfig,
-				client: c,
-			}
-
-			err := injector.InjectStorageInitializer(pod)
-			if scenario.expectError && err == nil {
-				t.Errorf("Expected error but got none")
-			}
-			if !scenario.expectError && err != nil {
-				t.Errorf("Expected no error but got: %v", err)
-			}
-		})
-	}
-}
-
-func TestOVMSAutoVersioningIdempotency(t *testing.T) {
-	pod := &corev1.Pod{
-		ObjectMeta: metav1.ObjectMeta{
-			Annotations: map[string]string{
-				constants.StorageInitializerSourceUriInternalAnnotationKey: "gs://foo",
-				constants.OVMSAutoVersioningAnnotationKey:                  "1",
-			},
-		},
-		Spec: corev1.PodSpec{
-			Containers: []corev1.Container{
-				{
-					Name: constants.InferenceServiceContainerName,
-				},
-			},
-		},
-	}
-
-	injector := &StorageInitializerInjector{
-		credentialBuilder: credentials.NewCredentialBuilder(c, clientset, &corev1.ConfigMap{
-			Data: map[string]string{},
-		}),
-		config: storageInitializerConfig,
-		client: c,
-	}
-
-	// First injection
-	err := injector.InjectStorageInitializer(pod)
-	if err != nil {
-		t.Fatalf("First injection failed: %v", err)
-	}
-
-	// Count init containers after first injection
-	firstInjectionCount := len(pod.Spec.InitContainers)
-
-	// Second injection should be idempotent
-	err = injector.InjectStorageInitializer(pod)
-	if err != nil {
-		t.Fatalf("Second injection failed: %v", err)
-	}
-
-	// Count should be the same
-	if len(pod.Spec.InitContainers) != firstInjectionCount {
-		t.Errorf("Expected %d init containers after second injection, got %d", firstInjectionCount, len(pod.Spec.InitContainers))
-	}
-
-	// Verify OVMS versioning container exists and is present only once
-	ovmsContainerCount := 0
-	for _, container := range pod.Spec.InitContainers {
-		if container.Name == constants.OVMSVersioningContainerName {
-			ovmsContainerCount++
-		}
-	}
-
-	if ovmsContainerCount != 1 {
-		t.Errorf("Expected exactly 1 OVMS versioning container, got %d", ovmsContainerCount)
-=======
+					},
+				},
+				Spec: corev1.PodSpec{
+					Containers: []corev1.Container{
+						{
+							Name: constants.InferenceServiceContainerName,
+						},
+					},
+				},
 			},
 			storageContainerSpec: &v1alpha1.StorageContainerSpec{
 				Container: corev1.Container{
@@ -5127,6 +4830,5 @@
 				g.Expect(found).To(gomega.BeTrue(), "Expected env var %s not found", expectedEnv.Name)
 			}
 		})
->>>>>>> b4afaa43
 	}
 }