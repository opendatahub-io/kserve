--- conflicted
+++ resolved
@@ -2933,14 +2933,6 @@
         }
       }
     },
-<<<<<<< HEAD
-    "v1beta1.ExtMetricAuth": {
-      "type": "object",
-      "properties": {
-        "name": {
-          "type": "string",
-          "default": ""
-=======
     "v1beta1.ExtMetricAuthentication": {
       "type": "object",
       "required": [
@@ -2955,7 +2947,6 @@
           "description": "authenticationRef is a reference to the authentication information for more information see: https://keda.sh/docs/2.17/scalers/prometheus/#authentication-parameters",
           "default": {},
           "$ref": "#/definitions/v1beta1.AuthenticationRef"
->>>>>>> 798600bc
         }
       }
     },
@@ -2968,12 +2959,7 @@
       "properties": {
         "authenticationRef": {
           "description": "authenticationRef is a reference to the authentication information for more information see: https://keda.sh/docs/2.17/scalers/prometheus/#authentication-parameters",
-<<<<<<< HEAD
-          "default": {},
-          "$ref": "#/definitions/v1beta1.ExtMetricAuth"
-=======
           "$ref": "#/definitions/v1beta1.ExtMetricAuthentication"
->>>>>>> 798600bc
         },
         "metric": {
           "description": "metric identifies the target metric by name and selector",
