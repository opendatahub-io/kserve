--- conflicted
+++ resolved
@@ -23,31 +23,20 @@
 	"strconv"
 	"strings"
 
-<<<<<<< HEAD
-	v1 "k8s.io/api/core/v1"
-	"k8s.io/apimachinery/pkg/api/resource"
-	"k8s.io/client-go/kubernetes"
-=======
 	"google.golang.org/protobuf/proto"
 	v1 "k8s.io/api/core/v1"
 	"k8s.io/apimachinery/pkg/api/resource"
 	"k8s.io/apimachinery/pkg/runtime"
 	"k8s.io/client-go/kubernetes"
 	"sigs.k8s.io/controller-runtime/pkg/client"
->>>>>>> 213b89fe
 	"sigs.k8s.io/controller-runtime/pkg/client/config"
 	logf "sigs.k8s.io/controller-runtime/pkg/log"
 	"sigs.k8s.io/controller-runtime/pkg/webhook"
 
-<<<<<<< HEAD
-	"github.com/kserve/kserve/pkg/constants"
-	"github.com/kserve/kserve/pkg/utils"
-=======
 	"github.com/kserve/kserve/pkg/apis/serving/v1alpha1"
 	"github.com/kserve/kserve/pkg/constants"
 	"github.com/kserve/kserve/pkg/utils"
 	"k8s.io/client-go/kubernetes/scheme"
->>>>>>> 213b89fe
 )
 
 var (
@@ -103,30 +92,15 @@
 	cfg, err := config.GetConfig()
 	if err != nil {
 		mutatorLogger.Error(err, "unable to set up client config")
-<<<<<<< HEAD
-		panic(err)
+		return err
 	}
 	clientSet, err := kubernetes.NewForConfig(cfg)
 	if err != nil {
 		mutatorLogger.Error(err, "unable to create clientSet")
-		panic(err)
-	}
-	configMap, err := NewInferenceServicesConfig(clientSet)
-=======
-		return err
-	}
-	clientSet, err := kubernetes.NewForConfig(cfg)
->>>>>>> 213b89fe
-	if err != nil {
-		mutatorLogger.Error(err, "unable to create clientSet")
-		return err
-	}
-<<<<<<< HEAD
-	deployConfig, err := NewDeployConfig(clientSet)
-=======
+		return err
+	}
 	// Todo: call api server only once to get all configs
 	configMap, err := NewInferenceServicesConfig(clientSet)
->>>>>>> 213b89fe
 	if err != nil {
 		return err
 	}
