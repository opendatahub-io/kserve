--- conflicted
+++ resolved
@@ -217,11 +217,8 @@
 	InvalidPredictorSpec FailureReason = "InvalidPredictorSpec"
 	// When WorkerSpec is set in InferenceService with a ServingRuntime that does not have a WorkerSpec.
 	InvalidWorkerSpecNotSet = "InvalidWorkerSpecNotSet"
-<<<<<<< HEAD
-=======
 	// InvalidGPUAllocation indicates an incorrect GPU allocation for the Ray cluster.
 	InvalidGPUAllocation = "InvalidGPUAllocation"
->>>>>>> 3b6d478f
 )
 
 type FailureInfo struct {
@@ -309,7 +306,32 @@
 }
 
 func (ss *InferenceServiceStatus) PropagateRawStatusWithMessages(
-<<<<<<< HEAD
+	component ComponentType,
+	reason string,
+	msg string,
+	targetStatus corev1.ConditionStatus,
+) {
+	if len(ss.Components) == 0 {
+		ss.Components = make(map[ComponentType]ComponentStatusSpec)
+	}
+
+	statusSpec, ok := ss.Components[component]
+	if !ok {
+		ss.Components[component] = ComponentStatusSpec{}
+	}
+
+	condition := &apis.Condition{
+		Reason:  reason,
+		Message: msg,
+		Status:  targetStatus,
+	}
+
+	readyCondition := readyConditionsMap[component]
+	ss.SetCondition(readyCondition, condition)
+	ss.Components[component] = statusSpec
+}
+
+func (ss *InferenceServiceStatus) PropagateRawStatusWithMessages(
 	component ComponentType,
 	reason string,
 	msg string,
@@ -323,39 +345,6 @@
 		ss.Components[component] = ComponentStatusSpec{}
 	}
 
-	condition := &apis.Condition{
-		Reason:  reason,
-		Message: msg,
-		Status:  targetStatus,
-	}
-
-	readyCondition := readyConditionsMap[component]
-	ss.SetCondition(readyCondition, condition)
-	ss.Components[component] = statusSpec
-}
-
-func (ss *InferenceServiceStatus) PropagateRawStatus(
-	component ComponentType,
-	deploymentList []*appsv1.Deployment,
-	url *apis.URL) {
-=======
-	component ComponentType,
-	reason string,
-	msg string,
-	targetStatus corev1.ConditionStatus,
-) {
->>>>>>> 3b6d478f
-	if len(ss.Components) == 0 {
-		ss.Components = make(map[ComponentType]ComponentStatusSpec)
-	}
-
-	statusSpec, ok := ss.Components[component]
-	if !ok {
-		ss.Components[component] = ComponentStatusSpec{}
-	}
-
-<<<<<<< HEAD
-=======
 	condition := &apis.Condition{
 		Reason:  reason,
 		Message: msg,
@@ -380,7 +369,6 @@
 		ss.Components[component] = ComponentStatusSpec{}
 	}
 
->>>>>>> 3b6d478f
 	condition := getDeploymentCondition(deploymentList, appsv1.DeploymentAvailable)
 	// currently the component url is disabled as this url generated based on ingressConfig. This is incompatible with
 	// rawdeployment changes as the url depends on the route creation, if a route is requested.
@@ -394,18 +382,11 @@
 	ss.ObservedGeneration = deploymentList[0].Status.ObservedGeneration
 }
 
-<<<<<<< HEAD
-func getDeploymentCondition(deploymentList []*appsv1.Deployment, conditionType appsv1.DeploymentConditionType) *apis.Condition {
-	condition := apis.Condition{}
-	var messages, reasons []string
-	var statuses []v1.ConditionStatus
-=======
 //nolint:unparam
 func getDeploymentCondition(deploymentList []*appsv1.Deployment, conditionType appsv1.DeploymentConditionType) *apis.Condition {
 	condition := apis.Condition{}
 	var messages, reasons []string
 	var statuses []corev1.ConditionStatus
->>>>>>> 3b6d478f
 	var lastTransitionTime []apis.VolatileTime
 	// Multi Node case
 	if len(deploymentList) > 1 {
@@ -453,16 +434,6 @@
 }
 
 // allStatusesTrue check all status are true or not
-<<<<<<< HEAD
-func allStatusesTrue(statuses []v1.ConditionStatus) v1.ConditionStatus {
-	for _, status := range statuses {
-		if status != v1.ConditionTrue {
-			return v1.ConditionFalse
-		}
-	}
-
-	return v1.ConditionTrue
-=======
 func allStatusesTrue(statuses []corev1.ConditionStatus) corev1.ConditionStatus {
 	for _, status := range statuses {
 		if status != corev1.ConditionTrue {
@@ -471,7 +442,6 @@
 	}
 
 	return corev1.ConditionTrue
->>>>>>> 3b6d478f
 }
 
 // PropagateCrossComponentStatus aggregates the RoutesReady or ConfigurationsReady condition across all available components
@@ -633,11 +603,7 @@
 	return true
 }
 
-<<<<<<< HEAD
-func (ss *InferenceServiceStatus) PropagateModelStatus(statusSpec ComponentStatusSpec, podList *v1.PodList, rawDeployment bool, serviceStatus *knservingv1.ServiceStatus) bool {
-=======
 func (ss *InferenceServiceStatus) PropagateModelStatus(statusSpec ComponentStatusSpec, podList *corev1.PodList, rawDeployment bool, serviceStatus *knservingv1.ServiceStatus) bool {
->>>>>>> 3b6d478f
 	// Check at least one pod is running for the latest revision of inferenceservice
 	totalCopies := len(podList.Items)
 	if totalCopies == 0 {
