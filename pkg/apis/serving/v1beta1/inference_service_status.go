/*
Copyright 2021 The KServe Authors.

Licensed under the Apache License, Version 2.0 (the "License");
you may not use this file except in compliance with the License.
You may obtain a copy of the License at

    http://www.apache.org/licenses/LICENSE-2.0

Unless required by applicable law or agreed to in writing, software
distributed under the License is distributed on an "AS IS" BASIS,
WITHOUT WARRANTIES OR CONDITIONS OF ANY KIND, either express or implied.
See the License for the specific language governing permissions and
limitations under the License.
*/

package v1beta1

import (
	"reflect"
	"strings"

	appsv1 "k8s.io/api/apps/v1"
	corev1 "k8s.io/api/core/v1"
	metav1 "k8s.io/apimachinery/pkg/apis/meta/v1"
	"knative.dev/pkg/apis"
	duckv1 "knative.dev/pkg/apis/duck/v1"
	knservingv1 "knative.dev/serving/pkg/apis/serving/v1"

	"github.com/kserve/kserve/pkg/constants"
)

// InferenceServiceStatus defines the observed state of InferenceService
type InferenceServiceStatus struct {
	// Conditions for the InferenceService <br/>
	// - PredictorReady: predictor readiness condition; <br/>
	// - TransformerReady: transformer readiness condition; <br/>
	// - ExplainerReady: explainer readiness condition; <br/>
	// - RoutesReady (serverless mode only): aggregated routing condition, i.e. endpoint readiness condition; <br/>
	// - LatestDeploymentReady (serverless mode only): aggregated configuration condition, i.e. latest deployment readiness condition; <br/>
	// - Ready: aggregated condition; <br/>
	duckv1.Status `json:",inline"`
	// Addressable endpoint for the InferenceService
	// +optional
	Address *duckv1.Addressable `json:"address,omitempty"`
	// URL holds the url that will distribute traffic over the provided traffic targets.
	// It generally has the form http[s]://{route-name}.{route-namespace}.{cluster-level-suffix}
	// +optional
	URL *apis.URL `json:"url,omitempty"`
	// Statuses for the components of the InferenceService
	Components map[ComponentType]ComponentStatusSpec `json:"components,omitempty"`
	// Model related statuses
	ModelStatus ModelStatus `json:"modelStatus,omitempty"`
	// InferenceService DeploymentMode
	DeploymentMode string `json:"deploymentMode,omitempty"`
	// ServingRuntimeName is the name of the ServingRuntime that the InferenceService is using
	ServingRuntimeName string `json:"servingRuntimeName,omitempty"`
	// ClusterServingRuntimeName is the name of the ClusterServingRuntime that the InferenceService is using
	ClusterServingRuntimeName string `json:"clusterServingRuntimeName,omitempty"`
}

// ComponentStatusSpec describes the state of the component
type ComponentStatusSpec struct {
	// Latest revision name that is in ready state
	// +optional
	LatestReadyRevision string `json:"latestReadyRevision,omitempty"`
	// Latest revision name that is created
	// +optional
	LatestCreatedRevision string `json:"latestCreatedRevision,omitempty"`
	// Previous revision name that is rolled out with 100 percent traffic
	// +optional
	PreviousRolledoutRevision string `json:"previousRolledoutRevision,omitempty"`
	// Latest revision name that is rolled out with 100 percent traffic
	// +optional
	LatestRolledoutRevision string `json:"latestRolledoutRevision,omitempty"`
	// Traffic holds the configured traffic distribution for latest ready revision and previous rolled out revision.
	// +optional
	Traffic []knservingv1.TrafficTarget `json:"traffic,omitempty"`
	// URL holds the primary url that will distribute traffic over the provided traffic targets.
	// This will be one the REST or gRPC endpoints that are available.
	// It generally has the form http[s]://{route-name}.{route-namespace}.{cluster-level-suffix}
	// +optional
	URL *apis.URL `json:"url,omitempty"`
	// REST endpoint of the component if available.
	// +optional
	RestURL *apis.URL `json:"restUrl,omitempty"`
	// gRPC endpoint of the component if available.
	// +optional
	GrpcURL *apis.URL `json:"grpcUrl,omitempty"`
	// Addressable endpoint for the InferenceService
	// +optional
	Address *duckv1.Addressable `json:"address,omitempty"`
}

// ComponentType contains the different types of components of the service
type ComponentType string

// ComponentType Enum
const (
	PredictorComponent   ComponentType = "predictor"
	ExplainerComponent   ComponentType = "explainer"
	TransformerComponent ComponentType = "transformer"
)

// ConditionType represents a Service condition value
const (
	// PredictorRouteReady  is set when network configuration has completed.
	PredictorRouteReady apis.ConditionType = "PredictorRouteReady"
	// TransformerRouteReady is set when network configuration has completed.
	TransformerRouteReady apis.ConditionType = "TransformerRouteReady"
	// ExplainerRoutesReady is set when network configuration has completed.
	ExplainerRoutesReady apis.ConditionType = "ExplainerRoutesReady"
	// PredictorConfigurationReady is set when predictor pods are ready.
	PredictorConfigurationReady apis.ConditionType = "PredictorConfigurationReady"
	// TransformerConfigurationReady is set when transformer pods are ready.
	TransformerConfigurationReady apis.ConditionType = "TransformerConfigurationReady"
	// ExplainerConfigurationReady is set when explainer pods are ready.
	ExplainerConfigurationReady apis.ConditionType = "ExplainerConfigurationReady"
	// PredictorReady is set when predictor has reported readiness.
	PredictorReady apis.ConditionType = "PredictorReady"
	// TransformerReady is set when transformer has reported readiness.
	TransformerReady apis.ConditionType = "TransformerReady"
	// ExplainerReady is set when explainer has reported readiness.
	ExplainerReady apis.ConditionType = "ExplainerReady"
	// IngressReady is set when Ingress is created
	IngressReady apis.ConditionType = "IngressReady"
	// RoutesReady is set when underlying routes for all components have reported readiness.
	RoutesReady apis.ConditionType = "RoutesReady"
	// LatestDeploymentReady is set when underlying configurations for all components have reported readiness.
	LatestDeploymentReady apis.ConditionType = "LatestDeploymentReady"
	// Stopped is set when the inference service has been stopped and all related objects are deleted
	Stopped apis.ConditionType = "Stopped"
)

type ModelStatus struct {
	// Whether the available predictor endpoints reflect the current Spec or is in transition
	// +kubebuilder:default=UpToDate
	TransitionStatus TransitionStatus `json:"transitionStatus"`

	// State information of the predictor's model.
	// +optional
	ModelRevisionStates *ModelRevisionStates `json:"states,omitempty"`

	// Details of last failure, when load of target model is failed or blocked.
	// +optional
	LastFailureInfo *FailureInfo `json:"lastFailureInfo,omitempty"`

	// Model copy information of the predictor's model.
	// +optional
	ModelCopies *ModelCopies `json:"copies,omitempty"`
}

type ModelRevisionStates struct {
	// High level state string: Pending, Standby, Loading, Loaded, FailedToLoad
	// +kubebuilder:default=Pending
	ActiveModelState ModelState `json:"activeModelState"`
	// +kubebuilder:default=""
	TargetModelState ModelState `json:"targetModelState,omitempty"`
}

type ModelCopies struct {
	// How many copies of this predictor's models failed to load recently
	// +kubebuilder:default=0
	FailedCopies int `json:"failedCopies"`
	// Total number of copies of this predictor's models across all states (Pending, Loading, Loaded, FailedToLoad).
	// +optional
	TotalCopies int `json:"totalCopies,omitempty"`
}

// TransitionStatus enum
// +kubebuilder:validation:Enum="";UpToDate;InProgress;BlockedByFailedLoad;InvalidSpec
type TransitionStatus string

// TransitionStatus Enum values
const (
	// Predictor is up-to-date (reflects current spec)
	UpToDate TransitionStatus = "UpToDate"
	// Waiting for target model to reach state of active model
	InProgress TransitionStatus = "InProgress"
	// Target model failed to load
	BlockedByFailedLoad TransitionStatus = "BlockedByFailedLoad"
	// Target predictor spec failed validation
	InvalidSpec TransitionStatus = "InvalidSpec"
)

// ModelState enum
// +kubebuilder:validation:Enum="";Pending;Standby;Loading;Loaded;FailedToLoad
type ModelState string

// ModelState Enum values
const (
	// Model is not yet registered
	Pending ModelState = "Pending"
	// Model is available but not loaded (will load when used)
	Standby ModelState = "Standby"
	// Model is loading
	Loading ModelState = "Loading"
	// At least one copy of the model is loaded
	Loaded ModelState = "Loaded"
	// All copies of the model failed to load
	FailedToLoad ModelState = "FailedToLoad"
)

// Stopped Inference Service reason
const StoppedISVCReason = "Stopped"

// FailureReason enum
// +kubebuilder:validation:Enum=ModelLoadFailed;RuntimeUnhealthy;RuntimeDisabled;NoSupportingRuntime;RuntimeNotRecognized;InvalidPredictorSpec
type FailureReason string

// FailureReason enum values
const (
	// The model failed to load within a ServingRuntime container
	ModelLoadFailed FailureReason = "ModelLoadFailed"
	// Corresponding ServingRuntime containers failed to start or are unhealthy
	RuntimeUnhealthy FailureReason = "RuntimeUnhealthy"
	// The ServingRuntime is disabled
	RuntimeDisabled FailureReason = "RuntimeDisabled"
	// There are no ServingRuntime which support the specified model type
	NoSupportingRuntime FailureReason = "NoSupportingRuntime"
	// There is no ServingRuntime defined with the specified runtime name
	RuntimeNotRecognized FailureReason = "RuntimeNotRecognized"
	// The current Predictor Spec is invalid or unsupported
	InvalidPredictorSpec FailureReason = "InvalidPredictorSpec"
	// When WorkerSpec is set in InferenceService with a ServingRuntime that does not have a WorkerSpec.
	InvalidWorkerSpecNotSet = "InvalidWorkerSpecNotSet"
	// InvalidGPUAllocation indicates an incorrect GPU allocation for the Ray cluster.
	InvalidGPUAllocation = "InvalidGPUAllocation"
)

type FailureInfo struct {
	// Name of component to which the failure relates (usually Pod name)
	//+optional
	Location string `json:"location,omitempty"`
	// High level class of failure
	//+optional
	Reason FailureReason `json:"reason,omitempty"`
	// Detailed error message
	//+optional
	Message string `json:"message,omitempty"`
	// Internal Revision/ID of model, tied to specific Spec contents
	//+optional
	ModelRevisionName string `json:"modelRevisionName,omitempty"`
	// Time failure occurred or was discovered
	//+optional
	Time *metav1.Time `json:"time,omitempty"`
	// Exit status from the last termination of the container
	//+optional
	ExitCode int32 `json:"exitCode,omitempty"`
}

var readyConditionsMap = map[ComponentType]apis.ConditionType{
	PredictorComponent:   PredictorReady,
	ExplainerComponent:   ExplainerReady,
	TransformerComponent: TransformerReady,
}

var routeConditionsMap = map[ComponentType]apis.ConditionType{
	PredictorComponent:   PredictorRouteReady,
	ExplainerComponent:   ExplainerRoutesReady,
	TransformerComponent: TransformerRouteReady,
}

var configurationConditionsMap = map[ComponentType]apis.ConditionType{
	PredictorComponent:   PredictorConfigurationReady,
	ExplainerComponent:   ExplainerConfigurationReady,
	TransformerComponent: TransformerConfigurationReady,
}

var conditionsMapIndex = map[apis.ConditionType]map[ComponentType]apis.ConditionType{
	RoutesReady:           routeConditionsMap,
	LatestDeploymentReady: configurationConditionsMap,
}

// InferenceService Ready condition is depending on predictor and route readiness condition
var conditionSet = apis.NewLivingConditionSet(
	PredictorReady,
	IngressReady,
)

var _ apis.ConditionsAccessor = (*InferenceServiceStatus)(nil)

func (ss *InferenceServiceStatus) InitializeConditions() {
	conditionSet.Manage(ss).InitializeConditions()
}

// IsReady returns the overall readiness for the inference service.
func (ss *InferenceServiceStatus) IsReady() bool {
	return conditionSet.Manage(ss).IsHappy()
}

// GetCondition returns the condition by name.
func (ss *InferenceServiceStatus) GetCondition(t apis.ConditionType) *apis.Condition {
	return conditionSet.Manage(ss).GetCondition(t)
}

// IsConditionReady returns the readiness for a given condition
func (ss *InferenceServiceStatus) IsConditionReady(t apis.ConditionType) bool {
	condition := conditionSet.Manage(ss).GetCondition(t)
	return condition != nil && condition.Status == corev1.ConditionTrue
}

// IsConditionFalse returns if a given condition is False
func (ss *InferenceServiceStatus) IsConditionFalse(t apis.ConditionType) bool {
	condition := conditionSet.Manage(ss).GetCondition(t)
	return condition != nil && condition.Status == corev1.ConditionFalse
}

// IsConditionUnknown returns if a given condition is Unknown
func (ss *InferenceServiceStatus) IsConditionUnknown(t apis.ConditionType) bool {
	condition := conditionSet.Manage(ss).GetCondition(t)
	return condition == nil || condition.Status == corev1.ConditionUnknown
}

func (ss *InferenceServiceStatus) PropagateRawStatusWithMessages(
	component ComponentType,
	reason string,
	msg string,
	targetStatus corev1.ConditionStatus,
) {
	if len(ss.Components) == 0 {
		ss.Components = make(map[ComponentType]ComponentStatusSpec)
	}

	statusSpec, ok := ss.Components[component]
	if !ok {
		ss.Components[component] = ComponentStatusSpec{}
	}

	condition := &apis.Condition{
		Reason:  reason,
		Message: msg,
		Status:  targetStatus,
	}

	readyCondition := readyConditionsMap[component]
	ss.SetCondition(readyCondition, condition)
	ss.Components[component] = statusSpec
}

func (ss *InferenceServiceStatus) PropagateRawStatus(
	component ComponentType,
	deploymentList []*appsv1.Deployment,
	url *apis.URL,
) {
	if len(ss.Components) == 0 {
		ss.Components = make(map[ComponentType]ComponentStatusSpec)
	}
	statusSpec, ok := ss.Components[component]
	if !ok {
		ss.Components[component] = ComponentStatusSpec{}
	}
	readyCondition := readyConditionsMap[component]
	componentReadyCondition := &apis.Condition{
		Type:   readyCondition,
		Status: corev1.ConditionFalse,
		Reason: "",
	}

	availableCondition := getDeploymentCondition(deploymentList, appsv1.DeploymentAvailable)
	if availableCondition != nil && availableCondition.Status == corev1.ConditionTrue {
		componentReadyCondition = &apis.Condition{
			Type:    readyCondition,
			Status:  corev1.ConditionTrue,
			Reason:  availableCondition.Reason,
			Message: availableCondition.Message,
		}
	}

	progressingCondition := getDeploymentCondition(deploymentList, appsv1.DeploymentProgressing)
	if progressingCondition != nil {
		if progressingCondition.IsFalse() {
			if len(progressingCondition.Message) > 0 {
				// If there is a message, we assume there was a problem, often the time ProgressDeadlineExceeded
				componentReadyCondition = &apis.Condition{
					Type:    readyCondition,
					Status:  corev1.ConditionFalse,
					Reason:  progressingCondition.Reason,
					Message: progressingCondition.Message,
				}
			}
		} else {
			// If progressing condition is True, and the reason is set to NewReplicaSetAvailable, override component as ready.
			// This is because progressing condition doesn't get set to false when deployment is complete.
			// See https://kubernetes.io/docs/concepts/workloads/controllers/deployment/#complete-deployment
			if progressingCondition.IsTrue() {
				if progressingCondition.Reason == "NewReplicaSetAvailable" {
					componentReadyCondition = &apis.Condition{
						Type:    readyCondition,
						Status:  corev1.ConditionTrue,
						Reason:  progressingCondition.Reason,
						Message: progressingCondition.Message,
					}
				} else {
					componentReadyCondition = &apis.Condition{
						Type:    readyCondition,
						Status:  corev1.ConditionUnknown,
						Reason:  progressingCondition.Reason,
						Message: progressingCondition.Message,
					}
				}
			}
		}
	}

	// The availableCondition being false is a critical signal that your application is not running as expected.
	if availableCondition != nil && availableCondition.Status == corev1.ConditionFalse {
		componentReadyCondition = &apis.Condition{
			Type:    readyCondition,
			Status:  corev1.ConditionFalse,
			Reason:  availableCondition.Reason,
			Message: availableCondition.Message,
		}
	}

<<<<<<< HEAD
	condition := getDeploymentCondition(deploymentList, appsv1.DeploymentAvailable)
	// currently the component url is disabled as this url generated based on ingressConfig. This is incompatible with
	// rawdeployment changes as the url depends on the route creation, if a route is requested.
	// TODO: add back component url deterministicly
	// if condition != nil && condition.Status == v1.ConditionTrue {
	//	 statusSpec.URL = url
	//}
	readyCondition := readyConditionsMap[component]
	ss.SetCondition(readyCondition, condition)
=======
	replicaFailureCondition := getDeploymentCondition(deploymentList, appsv1.DeploymentReplicaFailure)
	if replicaFailureCondition != nil && replicaFailureCondition.Status == corev1.ConditionTrue {
		componentReadyCondition = &apis.Condition{
			Type:    readyCondition,
			Status:  corev1.ConditionFalse,
			Reason:  replicaFailureCondition.Reason,
			Message: replicaFailureCondition.Message,
		}
	}
	if componentReadyCondition != nil && componentReadyCondition.Status == corev1.ConditionTrue {
		statusSpec.URL = url
	}

	ss.SetCondition(readyCondition, componentReadyCondition)
>>>>>>> b4afaa43
	ss.Components[component] = statusSpec
	ss.ObservedGeneration = deploymentList[0].Status.ObservedGeneration
}

func getDeploymentCondition(deploymentList []*appsv1.Deployment, conditionType appsv1.DeploymentConditionType) *apis.Condition {
	condition := apis.Condition{}
	var messages, reasons []string
	var statuses []corev1.ConditionStatus
	var lastTransitionTime []apis.VolatileTime
	// Multi Node case
	if len(deploymentList) > 1 {
		for _, deployment := range deploymentList {
			containerName := "predictor-container: "
			if strings.Contains(deployment.Name, constants.WorkerNodeSuffix) {
				containerName = "worker-container: "
			}
			for _, con := range deployment.Status.Conditions {
				if con.Type == conditionType {
					statuses = append(statuses, con.Status)
					messages = append(messages, containerName+con.Message)
					lastTransitionTime = append(lastTransitionTime, apis.VolatileTime{
						Inner: con.LastTransitionTime,
					})
					break
				}
				reasons = append(reasons, containerName+con.Reason)
			}
		}
		// If the status of both the head node and worker node deployments matches the conditionType
		if len(statuses) == 2 {
			condition.Type = apis.ConditionType(conditionType)
			condition.Status = allStatusesTrue(statuses)
			condition.Message = strings.Join(messages, ", ")
			condition.LastTransitionTime = lastTransitionTime[0] // used head node one
		}
		condition.Reason = strings.Join(reasons, ", ")
	} else {
		// Usual rawDeployment case
		for _, con := range deploymentList[0].Status.Conditions {
			if con.Type == conditionType {
				condition.Type = apis.ConditionType(conditionType)
				condition.Status = con.Status
				condition.Message = con.Message
				condition.LastTransitionTime = apis.VolatileTime{
					Inner: con.LastTransitionTime,
				}
				condition.Reason = con.Reason
				break
			}
		}
	}
	return &condition
}

// allStatusesTrue check all status are true or not
func allStatusesTrue(statuses []corev1.ConditionStatus) corev1.ConditionStatus {
	for _, status := range statuses {
		if status != corev1.ConditionTrue {
			return corev1.ConditionFalse
		}
	}

	return corev1.ConditionTrue
}

// PropagateCrossComponentStatus aggregates the RoutesReady or ConfigurationsReady condition across all available components
// and propagates the RoutesReady or LatestDeploymentReady status accordingly.
func (ss *InferenceServiceStatus) PropagateCrossComponentStatus(componentList []ComponentType, conditionType apis.ConditionType) {
	conditionsMap, ok := conditionsMapIndex[conditionType]
	if !ok {
		return
	}
	crossComponentCondition := &apis.Condition{
		Type:   conditionType,
		Status: corev1.ConditionTrue,
	}
	for _, component := range componentList {
		if !ss.IsConditionReady(conditionsMap[component]) {
			crossComponentCondition.Status = corev1.ConditionFalse
			if ss.IsConditionUnknown(conditionsMap[component]) { // include check for nil condition
				crossComponentCondition.Status = corev1.ConditionUnknown
			}
			crossComponentCondition.Reason = string(conditionsMap[component]) + " not ready"
		}
	}
	ss.SetCondition(conditionType, crossComponentCondition)
}

func (ss *InferenceServiceStatus) PropagateStatus(component ComponentType, serviceStatus *knservingv1.ServiceStatus) {
	if len(ss.Components) == 0 {
		ss.Components = make(map[ComponentType]ComponentStatusSpec)
	}
	statusSpec, ok := ss.Components[component]
	if !ok {
		ss.Components[component] = ComponentStatusSpec{}
	}
	statusSpec.LatestCreatedRevision = serviceStatus.LatestCreatedRevisionName
	revisionTraffic := map[string]int64{}
	for _, traffic := range serviceStatus.Traffic {
		if traffic.Percent != nil {
			revisionTraffic[traffic.RevisionName] += *traffic.Percent
		}
	}
	for _, traffic := range serviceStatus.Traffic {
		if traffic.RevisionName == serviceStatus.LatestReadyRevisionName && traffic.LatestRevision != nil &&
			*traffic.LatestRevision {
			if statusSpec.LatestRolledoutRevision != serviceStatus.LatestReadyRevisionName {
				if traffic.Percent != nil && *traffic.Percent == 100 {
					// track the last revision that's fully rolled out
					statusSpec.PreviousRolledoutRevision = statusSpec.LatestRolledoutRevision
					statusSpec.LatestRolledoutRevision = serviceStatus.LatestReadyRevisionName
				}
			} else {
				// This is to handle case when the latest ready revision is rolled out with 100% and then rolled back
				// so here we need to rollback the LatestRolledoutRevision to PreviousRolledoutRevision
				if serviceStatus.LatestReadyRevisionName == serviceStatus.LatestCreatedRevisionName {
					if traffic.Percent != nil && *traffic.Percent < 100 {
						// check the possibility that the traffic is split over the same revision
						if val, ok := revisionTraffic[traffic.RevisionName]; ok {
							if val == 100 && statusSpec.PreviousRolledoutRevision != "" {
								statusSpec.LatestRolledoutRevision = statusSpec.PreviousRolledoutRevision
							}
						}
					}
				}
			}
		}
	}

	if serviceStatus.LatestReadyRevisionName != statusSpec.LatestReadyRevision {
		statusSpec.LatestReadyRevision = serviceStatus.LatestReadyRevisionName
	}
	// propagate overall ready condition for each component
	readyCondition := serviceStatus.GetCondition(knservingv1.ServiceConditionReady)
	if readyCondition != nil && readyCondition.Status == corev1.ConditionTrue {
		if serviceStatus.Address != nil {
			statusSpec.Address = serviceStatus.Address
		}
		if serviceStatus.URL != nil {
			statusSpec.URL = serviceStatus.URL
		}
	}
	readyConditionType := readyConditionsMap[component]
	ss.SetCondition(readyConditionType, readyCondition)
	// propagate route condition for each component
	routeCondition := serviceStatus.GetCondition("RoutesReady")
	routeConditionType := routeConditionsMap[component]
	ss.SetCondition(routeConditionType, routeCondition)
	// propagate configuration condition for each component
	configurationCondition := serviceStatus.GetCondition("ConfigurationsReady")
	configurationConditionType := configurationConditionsMap[component]
	// propagate traffic status for each component
	statusSpec.Traffic = serviceStatus.Traffic
	ss.SetCondition(configurationConditionType, configurationCondition)

	ss.Components[component] = statusSpec
	ss.ObservedGeneration = serviceStatus.ObservedGeneration
}

func (ss *InferenceServiceStatus) SetCondition(conditionType apis.ConditionType, condition *apis.Condition) {
	switch {
	case condition == nil:
	case condition.Status == corev1.ConditionUnknown:
		conditionSet.Manage(ss).MarkUnknown(conditionType, condition.Reason, condition.Message)
	case condition.Status == corev1.ConditionTrue:
		conditionSet.Manage(ss).MarkTrue(conditionType)
	case condition.Status == corev1.ConditionFalse:
		conditionSet.Manage(ss).MarkFalse(conditionType, condition.Reason, condition.Message)
	}
}

func (ss *InferenceServiceStatus) ClearCondition(conditionType apis.ConditionType) {
	if conditionSet.Manage(ss).GetCondition(conditionType) != nil {
		if err := conditionSet.Manage(ss).ClearCondition(conditionType); err != nil {
			return
		}
	}
}

func (ss *InferenceServiceStatus) UpdateModelRevisionStates(modelState ModelState, info *FailureInfo) {
	if ss.ModelStatus.ModelRevisionStates == nil {
		ss.ModelStatus.ModelRevisionStates = &ModelRevisionStates{TargetModelState: modelState}
	} else {
		ss.ModelStatus.ModelRevisionStates.TargetModelState = modelState
	}
	// Update transition status, failure info based on new model state
	switch modelState {
	case Pending, Loading:
		ss.ModelStatus.TransitionStatus = InProgress
	case Loaded:
		ss.ModelStatus.TransitionStatus = UpToDate
		ss.ModelStatus.ModelRevisionStates.ActiveModelState = Loaded
	case FailedToLoad:
		ss.ModelStatus.TransitionStatus = BlockedByFailedLoad
	}
	if info != nil {
		ss.SetModelFailureInfo(info)
	}
}

func (ss *InferenceServiceStatus) UpdateModelTransitionStatus(status TransitionStatus, info *FailureInfo) {
	ss.ModelStatus.TransitionStatus = status
	// Update model state to 'FailedToLoad' in case of invalid spec provided
	if ss.ModelStatus.TransitionStatus == InvalidSpec {
		if ss.ModelStatus.ModelRevisionStates == nil {
			ss.ModelStatus.ModelRevisionStates = &ModelRevisionStates{TargetModelState: FailedToLoad}
		} else {
			ss.ModelStatus.ModelRevisionStates.TargetModelState = FailedToLoad
		}
	}
	if info != nil {
		ss.SetModelFailureInfo(info)
	}
}

func (ss *InferenceServiceStatus) SetModelFailureInfo(info *FailureInfo) bool {
	if reflect.DeepEqual(info, ss.ModelStatus.LastFailureInfo) {
		return false
	}
	ss.ModelStatus.LastFailureInfo = info
	return true
}

// countReadyPods counts the number of pods that are in Ready state and can serve inference requests
func countReadyPods(podList *corev1.PodList) int {
	if podList == nil {
		return 0
	}
	readyCount := 0
	for _, pod := range podList.Items {
		if pod.Status.Phase == corev1.PodRunning {
			for _, cond := range pod.Status.Conditions {
				if cond.Type == corev1.PodReady && cond.Status == corev1.ConditionTrue {
					readyCount++
					break
				}
			}
		}
	}
	return readyCount
}

func (ss *InferenceServiceStatus) PropagateModelStatus(statusSpec ComponentStatusSpec, podList *corev1.PodList, rawDeployment bool, serviceStatus *knservingv1.ServiceStatus) bool {
	// Check at least one pod is running for the latest revision of inferenceservice
	readyCopies := countReadyPods(podList)
	totalCopies := len(podList.Items)
	if ss.ModelStatus.ModelCopies == nil {
		ss.ModelStatus.ModelCopies = &ModelCopies{}
	}
	ss.ModelStatus.ModelCopies.TotalCopies = readyCopies
	if totalCopies == 0 {
		if !rawDeployment {
			// Make sure we haven't scaled down to 0 because of an error
			for _, knativeCond := range serviceStatus.Conditions {
				if knativeCond.Status == "False" {
					// If any of the knative statuses are False, the model failed
					// Hopefully the lastFailureInfo already has the info we need, so we don't update it here
					ss.UpdateModelRevisionStates(FailedToLoad, nil)
					return true
				}
			}
		}

		// If we made it here then hopefully there are 0 pods because we're just getting started and therefore Pending seems appropriate
		ss.UpdateModelRevisionStates(Pending, nil)

		return true
	}

	// Update model state to 'Loading' if storage initializer is running.
	// If the storage initializer is terminated due to error or crashloopbackoff, update model
	// state to 'ModelLoadFailed' with failure info.
	for _, cs := range podList.Items[0].Status.InitContainerStatuses {
		if cs.Name == constants.StorageInitializerContainerName {
			switch {
			case cs.State.Running != nil:
				// Double check that we aren't missing an error because the cs is looping between an error state and running
				if cs.LastTerminationState.Terminated != nil {
					// Requeue the Predictor reconcile loop if there was a previous error reported
					// to make sure we aren't just temporarily in the cs.State.Running case before moving to the cs.State.Terminated case
					return false
				} else {
					// If there is no previous error, we should be okay to move into the Loading state
					ss.UpdateModelRevisionStates(Loading, nil)
					return true
				}

			case cs.State.Terminated != nil && cs.State.Terminated.Reason == constants.StateReasonError:
				ss.UpdateModelRevisionStates(FailedToLoad, &FailureInfo{
					Reason:   ModelLoadFailed,
					Message:  cs.State.Terminated.Message,
					ExitCode: cs.State.Terminated.ExitCode,
				})
				return true
			case cs.State.Waiting != nil && cs.State.Waiting.Reason == constants.StateReasonCrashLoopBackOff:
				ss.UpdateModelRevisionStates(FailedToLoad, &FailureInfo{
					Reason:   ModelLoadFailed,
					Message:  cs.LastTerminationState.Terminated.Message,
					ExitCode: cs.LastTerminationState.Terminated.ExitCode,
				})
				return true
			}
		}
	}

	// Update model state to 'Loaded' if inferenceservice status is ready.
	// For serverless deployment, the latest created revision and the latest ready revision should be equal
	if ss.IsReady() {
		if rawDeployment {
			ss.UpdateModelRevisionStates(Loaded, nil)
			return true
		} else if statusSpec.LatestCreatedRevision == statusSpec.LatestReadyRevision {
			ss.UpdateModelRevisionStates(Loaded, nil)
			return true
		}
	}

	// If the kserve container is terminated due to error or crashloopbackoff, update model
	// state to 'ModelLoadFailed' with failure info.
	for _, cs := range podList.Items[0].Status.ContainerStatuses {
		if cs.Name == constants.InferenceServiceContainerName {
			switch {
			case cs.State.Terminated != nil && cs.State.Terminated.Reason == constants.StateReasonError:
				ss.UpdateModelRevisionStates(FailedToLoad, &FailureInfo{
					Reason:   ModelLoadFailed,
					Message:  cs.State.Terminated.Message,
					ExitCode: cs.State.Terminated.ExitCode,
				})
			case cs.State.Waiting != nil && cs.State.Waiting.Reason == constants.StateReasonCrashLoopBackOff:
				ss.UpdateModelRevisionStates(FailedToLoad, &FailureInfo{
					Reason:   ModelLoadFailed,
					Message:  cs.LastTerminationState.Terminated.Message,
					ExitCode: cs.LastTerminationState.Terminated.ExitCode,
				})
			default:
				ss.UpdateModelRevisionStates(Pending, nil)
			}
		}
	}
	return true
}<|MERGE_RESOLUTION|>--- conflicted
+++ resolved
@@ -413,17 +413,6 @@
 		}
 	}
 
-<<<<<<< HEAD
-	condition := getDeploymentCondition(deploymentList, appsv1.DeploymentAvailable)
-	// currently the component url is disabled as this url generated based on ingressConfig. This is incompatible with
-	// rawdeployment changes as the url depends on the route creation, if a route is requested.
-	// TODO: add back component url deterministicly
-	// if condition != nil && condition.Status == v1.ConditionTrue {
-	//	 statusSpec.URL = url
-	//}
-	readyCondition := readyConditionsMap[component]
-	ss.SetCondition(readyCondition, condition)
-=======
 	replicaFailureCondition := getDeploymentCondition(deploymentList, appsv1.DeploymentReplicaFailure)
 	if replicaFailureCondition != nil && replicaFailureCondition.Status == corev1.ConditionTrue {
 		componentReadyCondition = &apis.Condition{
@@ -438,7 +427,6 @@
 	}
 
 	ss.SetCondition(readyCondition, componentReadyCondition)
->>>>>>> b4afaa43
 	ss.Components[component] = statusSpec
 	ss.ObservedGeneration = deploymentList[0].Status.ObservedGeneration
 }
