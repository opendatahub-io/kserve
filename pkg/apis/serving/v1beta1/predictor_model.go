--- conflicted
+++ resolved
@@ -97,18 +97,6 @@
 	sortServingRuntimeList(runtimes)
 
 	// ODH does not support ClusterServingRuntimes
-<<<<<<< HEAD
-	//// List all cluster-scoped runtimes.
-	//clusterRuntimes := &v1alpha1.ClusterServingRuntimeList{}
-	//if err := cl.List(context.TODO(), clusterRuntimes); err != nil {
-	//	return nil, err
-	//}
-	//// Sort cluster-scoped runtimes by created timestamp desc and name asc.
-	//sortClusterServingRuntimeList(clusterRuntimes)
-
-	srSpecs := []v1alpha1.SupportedRuntime{}
-	//var clusterSrSpecs []v1alpha1.SupportedRuntime
-=======
 	// // List all cluster-scoped runtimes.
 	// clusterRuntimes := &v1alpha1.ClusterServingRuntimeList{}
 	// if err := cl.List(context.TODO(), clusterRuntimes); err != nil {
@@ -119,7 +107,6 @@
 
 	srSpecs := []v1alpha1.SupportedRuntime{}
 	// var clusterSrSpecs []v1alpha1.SupportedRuntime
->>>>>>> 213b89fe
 	for i := range runtimes.Items {
 		rt := &runtimes.Items[i]
 		if !rt.Spec.IsDisabled() && rt.Spec.IsMultiModelRuntime() == isMMS &&
@@ -128,17 +115,6 @@
 		}
 	}
 	sortSupportedRuntimeByPriority(srSpecs, m.ModelFormat)
-<<<<<<< HEAD
-	//for i := range clusterRuntimes.Items {
-	//	crt := &clusterRuntimes.Items[i]
-	//	if !crt.Spec.IsDisabled() && crt.Spec.IsMultiModelRuntime() == isMMS &&
-	//		m.RuntimeSupportsModel(&crt.Spec) && crt.Spec.IsProtocolVersionSupported(modelProtocolVersion) {
-	//		clusterSrSpecs = append(clusterSrSpecs, v1alpha1.SupportedRuntime{Name: crt.GetName(), Spec: crt.Spec})
-	//	}
-	//}
-	//sortSupportedRuntimeByPriority(clusterSrSpecs, m.ModelFormat)
-	//srSpecs = append(srSpecs, clusterSrSpecs...)
-=======
 
 	// for i := range clusterRuntimes.Items {
 	// 	crt := &clusterRuntimes.Items[i]
@@ -149,7 +125,6 @@
 	// }
 	// sortSupportedRuntimeByPriority(clusterSrSpecs, m.ModelFormat)
 	// srSpecs = append(srSpecs, clusterSrSpecs...)
->>>>>>> 213b89fe
 	return srSpecs, nil
 }
 
