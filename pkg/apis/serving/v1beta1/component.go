/*
Copyright 2021 The KServe Authors.

Licensed under the Apache License, Version 2.0 (the "License");
you may not use this file except in compliance with the License.
You may obtain a copy of the License at

    http://www.apache.org/licenses/LICENSE-2.0

Unless required by applicable law or agreed to in writing, software
distributed under the License is distributed on an "AS IS" BASIS,
WITHOUT WARRANTIES OR CONDITIONS OF ANY KIND, either express or implied.
See the License for the specific language governing permissions and
limitations under the License.
*/

package v1beta1

import (
	"errors"
	"fmt"
	"reflect"
	"strings"

	appsv1 "k8s.io/api/apps/v1"
	corev1 "k8s.io/api/core/v1"
	metav1 "k8s.io/apimachinery/pkg/apis/meta/v1"

	"k8s.io/apimachinery/pkg/api/resource"

	"github.com/kserve/kserve/pkg/constants"
	"github.com/kserve/kserve/pkg/utils"
)

// Known error messages
const (
	MinReplicasShouldBeLessThanMaxError              = "'MinReplicas' cannot be greater than MaxReplicas"
	MinReplicasLowerBoundExceededError               = "'MinReplicas' cannot be less than 0"
	MaxReplicasLowerBoundExceededError               = "'MaxReplicas' cannot be less than 0"
	ParallelismLowerBoundExceededError               = "parallelism cannot be less than 0"
	UnsupportedStorageURIFormatError                 = "storageUri, must be one of: [%s] or match https://{}.blob.core.windows.net/{}/{} or be an absolute or relative local path. StorageUri [%s] is not supported"
	UnsupportedStorageSpecFormatError                = "storage.spec.type, must be one of: [%s]. storage.spec.type [%s] is not supported"
	InvalidLoggerType                                = "invalid logger type"
	InvalidLoggerStorageConfigError                  = "invalid logger storage configuration"
	InvalidISVCNameFormatError                       = "the InferenceService \"%s\" is invalid: a InferenceService name must consist of lower case alphanumeric characters or '-', and must start with alphabetical character. (e.g. \"my-name\" or \"abc-123\", regex used for validation is '%s')"
	InvalidProtocol                                  = "invalid protocol %s. Must be one of [%s]"
	MissingStorageURI                                = "the InferenceService %q is invalid: StorageURI must be set for multinode enabled"
	InvalidAutoScalerError                           = "the InferenceService %q is invalid: Multinode only supports 'none' autoscaler(%s)"
	InvalidNotSupportedStorageURIProtocolError       = "the InferenceService %q is invalid: Multinode only supports 'pvc' and 'oci' Storage Protocol(%s)"
	InvalidUnknownGPUTypeError                       = "the InferenceService %q is invalid: Unknown GPU resource type. Set 'serving.kserve.io/gpu-resource-types' annotation to use custom gpu resource type"
	InvalidWorkerSpecPipelineParallelSizeValueError  = "the InferenceService %q is invalid: WorkerSpec.PipelineParallelSize cannot be less than 1(%s)"
	InvalidWorkerSpecTensorParallelSizeValueError    = "the InferenceService %q is invalid: WorkerSpec.TensorParallelSize cannot be less than 1(%s)"
	DisallowedMultipleContainersInWorkerSpecError    = "the InferenceService %q is invalid: setting multiple containers in workerSpec is not allowed"
	DisallowedWorkerSpecPipelineParallelSizeEnvError = "the InferenceService %q is invalid: setting PIPELINE_PARALLEL_SIZE in environment variables is not allowed"
	DisallowedWorkerSpecTensorParallelSizeEnvError   = "the InferenceService %q is invalid: setting TENSOR_PARALLEL_SIZE in environment variables is not allowed"
)

// SupportedStorageSpecURIPrefixList Constants
var (
	SupportedStorageSpecURIPrefixList = []string{"s3://", "hdfs://", "webhdfs://"}
)

// ComponentImplementation interface is implemented by predictor, transformer, and explainer implementations
// +kubebuilder:object:generate=false
type ComponentImplementation interface {
	Default(config *InferenceServicesConfig)
	Validate() error
	GetContainer(metadata metav1.ObjectMeta, extensions *ComponentExtensionSpec, config *InferenceServicesConfig, predictorHost ...string) *corev1.Container
	GetStorageUri() *string
	GetStorageSpec() *ModelStorageSpec
	GetProtocol() constants.InferenceServiceProtocol
}

// Component interface is implemented by all specs that contain component implementations, e.g. PredictorSpec, ExplainerSpec, TransformerSpec.
// +kubebuilder:object:generate=false
type Component interface {
	GetImplementation() ComponentImplementation
	GetImplementations() []ComponentImplementation
	GetExtensions() *ComponentExtensionSpec
}

// ComponentExtensionSpec defines the deployment configuration for a given InferenceService component
type ComponentExtensionSpec struct {
	// Minimum number of replicas, defaults to 1 but can be set to 0 to enable scale-to-zero.
	// +optional
	MinReplicas *int32 `json:"minReplicas,omitempty"`
	// Maximum number of replicas for autoscaling.
	// +optional
	MaxReplicas int32 `json:"maxReplicas,omitempty"`
	// ScaleTarget specifies the integer target value of the metric type the Autoscaler watches for.
	// concurrency and rps targets are supported by Knative Pod Autoscaler
	// (https://knative.dev/docs/serving/autoscaling/autoscaling-targets/).
	// +optional
	ScaleTarget *int32 `json:"scaleTarget,omitempty"`
	// ScaleMetric defines the scaling metric type watched by autoscaler.
	// possible values are concurrency, rps, cpu, memory. concurrency, rps are supported via
	// Knative Pod Autoscaler(https://knative.dev/docs/serving/autoscaling/autoscaling-metrics).
	// +optional
	ScaleMetric *ScaleMetric `json:"scaleMetric,omitempty"`
	// Type of metric to use. Options are Utilization, or AverageValue.
	// +optional
	ScaleMetricType *MetricTargetType `json:"scaleMetricType,omitempty"`
	// AutoScaling autoscaling spec which is backed up HPA or KEDA.
	// +optional
	AutoScaling *AutoScalingSpec `json:"autoScaling,omitempty"`
	// ContainerConcurrency specifies how many requests can be processed concurrently, this sets the hard limit of the container
	// concurrency(https://knative.dev/docs/serving/autoscaling/concurrency).
	// +optional
	ContainerConcurrency *int64 `json:"containerConcurrency,omitempty"`
	// TimeoutSeconds specifies the number of seconds to wait before timing out a request to the component.
	// +optional
	TimeoutSeconds *int64 `json:"timeout,omitempty"`
	// CanaryTrafficPercent defines the traffic split percentage between the candidate revision and the last ready revision
	// +optional
	CanaryTrafficPercent *int64 `json:"canaryTrafficPercent,omitempty"`
	// Activate request/response logging and logger configurations
	// +optional
	Logger *LoggerSpec `json:"logger,omitempty"`
	// Activate request batching and batching configurations
	// +optional
	Batcher *Batcher `json:"batcher,omitempty"`
	// Labels that will be added to the component pod.
	// More info: https://kubernetes.io/docs/concepts/overview/working-with-objects/labels/
	// +optional
	Labels map[string]string `json:"labels,omitempty"`
	// Annotations that will be added to the component pod.
	// More info: https://kubernetes.io/docs/concepts/overview/working-with-objects/annotations/
	// +optional
	Annotations map[string]string `json:"annotations,omitempty"`
	// The deployment strategy to use to replace existing pods with new ones. Only applicable for raw deployment mode.
	// +optional
	DeploymentStrategy *appsv1.DeploymentStrategy `json:"deploymentStrategy,omitempty"`
}

type AutoScalingSpec struct {
	// metrics is a list of metrics spec to be used for autoscaling
	Metrics []MetricsSpec `json:"metrics,omitempty"`
}

// MetricsSpec specifies how to scale based on a single metric
// (only `type` and one other matching field should be set at once).
type MetricsSpec struct {
	// type is the type of metric source.  It should be one of "Resource", "External", "PodMetric".
	// "Resource" or "External" each mapping to a matching field in the object.
	Type MetricSourceType `json:"type"`

	// resource refers to a resource metric (such as those specified in
	// requests and limits) known to Kubernetes describing each pod in the
	// current scale target (e.g. CPU or memory). Such metrics are built in to
	// Kubernetes, and have special scaling options on top of those available
	// to normal per-pod metrics using the "pods" source.
	// +optional
	Resource *ResourceMetricSource `json:"resource,omitempty"`

	// external refers to a global metric that is not associated
	// with any Kubernetes object. It allows autoscaling based on information
	// coming from components running outside of cluster
	// (for example length of queue in cloud messaging service, or
	// QPS from load balancer running outside of cluster).
	// +optional
	External *ExternalMetricSource `json:"external,omitempty"`

	// pods refers to a metric describing each pod in the current scale target
	// (for example, transactions-processed-per-second).  The values will be
	// averaged together before being compared to the target value.
	// +optional
	PodMetric *PodMetricSource `json:"podmetric,omitempty"`
}

// MetricSourceType indicates the type of metric.
// +kubebuilder:validation:Enum=Resource;External;PodMetric
type MetricSourceType string

const (
	// ResourceMetricSourceType is a resource metric known to Kubernetes, as
	// specified in requests and limits, describing each pod in the current
	// scale target (e.g. CPU or memory).  Such metrics are built in to
	// Kubernetes, and have special scaling options on top of those available
	// to normal per-pod metrics (the "pods" source).
	ResourceMetricSourceType MetricSourceType = "Resource"
	// ExternalMetricSourceType is a global metric that is not associated
	// with any Kubernetes object. It allows autoscaling based on information
	// coming from components running outside of cluster
	// (for example length of queue in cloud messaging service, or
	// QPS from loadbalancer running outside of cluster).
	ExternalMetricSourceType MetricSourceType = "External"
	// PodMetricSourceType indicates a metric describing each pod in the current
	// scale target (for example, transactions-processed-per-second).  The values
	// will be averaged together before being compared to the target value.
	PodMetricSourceType MetricSourceType = "PodMetric"
)

type ResourceMetricSource struct {
	// name is the name of the resource in question.
	Name ResourceMetric `json:"name"`

	// target specifies the target value for the given metric
	Target MetricTarget `json:"target"`
}

type ExternalMetricSource struct {
	// metric identifies the target metric by name and selector
	Metric ExternalMetrics `json:"metric"`

	// authenticationRef is a reference to the authentication information
	// for more information see: https://keda.sh/docs/2.17/scalers/prometheus/#authentication-parameters
	// +optional
<<<<<<< HEAD
	AuthenticationRef ExtMetricAuth `json:"authenticationRef"`
=======
	Authentication *ExtMetricAuthentication `json:"authenticationRef,omitempty"`
>>>>>>> 798600bc

	// target specifies the target value for the given metric
	Target MetricTarget `json:"target"`
}

// PodMetricSource indicates how to scale on a metric describing each pod in
// the current scale target (for example, transactions-processed-per-second).
// The values will be averaged together before being compared to the target
// value.
type PodMetricSource struct {
	// metric identifies the target metric by name and selector
	Metric PodMetrics `json:"metric"`

	// target specifies the target value for the given metric
	Target MetricTarget `json:"target"`
}

<<<<<<< HEAD
type ExtMetricAuth struct {
	Name string `json:"name"`
}

=======
type AuthenticationRef struct {
	// name is the name of the authentication secret
	Name string `json:"name"`
}

type ExtMetricAuthentication struct {
	// authenticationRef is a reference to the authentication information
	// for more information see: https://keda.sh/docs/2.17/scalers/prometheus/#authentication-parameters
	AuthenticationRef AuthenticationRef `json:"authenticationRef"`
	// authModes defines the authentication modes for the metrics backend
	// possible values are bearer, basic, tls.
	// for more information see: https://keda.sh/docs/2.17/scalers/prometheus/#authentication-parameters
	// +optional
	AuthModes string `json:"authModes,omitempty"`
}

>>>>>>> 798600bc
// MetricTarget defines the target value, average value, or average utilization of a specific metric
type MetricTarget struct {
	// type represents whether the metric type is Utilization, Value, or AverageValue
	// +optional
	Type MetricTargetType `json:"type"`

	// value is the target value of the metric (as a quantity).
	// +optional
	Value *resource.Quantity `json:"value,omitempty"`

	// averageValue is the target value of the average of the
	// metric across all relevant pods (as a quantity)
	// +optional
	AverageValue *resource.Quantity `json:"averageValue,omitempty"`

	// averageUtilization is the target value of the average of the
	// resource metric across all relevant pods, represented as a percentage of
	// the requested value of the resource for the pods.
	// Currently only valid for Resource metric source type
	// +optional
	AverageUtilization *int32 `json:"averageUtilization,omitempty"`
}

// MetricTargetType specifies the type of metric being targeted, and should be either
// "Value", "AverageValue", or "Utilization"
// +kubebuilder:validation:Enum=Utilization;Value;AverageValue
type MetricTargetType string

const (
	// UtilizationMetricType declares a MetricTarget is an AverageUtilization value
	UtilizationMetricType MetricTargetType = "Utilization"
	// ValueMetricType declares a MetricTarget is a raw value
	ValueMetricType MetricTargetType = "Value"
	// AverageValueMetricType declares a MetricTarget is an
	AverageValueMetricType MetricTargetType = "AverageValue"
)

type ExternalMetrics struct {
	// MetricsBackend defines the scaling metric type watched by autoscaler
	// possible values are prometheus, graphite.
	// +optional
	Backend MetricsBackend `json:"backend"`
	// Address of MetricsBackend server.
	// +optional
	ServerAddress string `json:"serverAddress,omitempty"`
	// Query to run to get metrics from MetricsBackend
	// +optional
	Query string `json:"query,omitempty"`
	// For namespaced query
	// +optional
	Namespace string `json:"namespace,omitempty"`
	// authModes defines the authentication modes for the metrics backend
	// +optional
	AuthModes string `json:"authModes,omitempty"`
}

type PodMetrics struct {
	// Backend defines the scaling metric type watched by the autoscaler.
	// Possible value: opentelemetry.
	// +optional
	Backend PodsMetricsBackend `json:"backend"`
	// ServerAddress specifies the address of the PodsMetricsBackend server.
	// +optional
	ServerAddress string `json:"serverAddress,omitempty"`
	// MetricNames is the list of metric names in the backend.
	// +optional
	MetricNames []string `json:"metricNames,omitempty"`
	// Query specifies the query to run to get metrics from the PodsMetricsBackend.
	// +optional
	Query string `json:"query,omitempty"`
	// OperationOverTime specifies the operation to aggregate the metrics over time.
	// Possible values are last_one, avg, max, min, rate, count. Default is 'last_one'.
	// +optional
	OperationOverTime string `json:"operationOverTime,omitempty"`
}

// ScaleMetric enum
// +kubebuilder:validation:Enum=cpu;memory;concurrency;rps
type ScaleMetric string

const (
	MetricCPU         ScaleMetric = "cpu"
	MetricMemory      ScaleMetric = "memory"
	MetricConcurrency ScaleMetric = "concurrency"
	MetricRPS         ScaleMetric = "rps"
)

// ResourceMetric enum
// +kubebuilder:validation:Enum=cpu;memory
type ResourceMetric string

const (
	ResourceMetricCPU    ResourceMetric = "cpu"
	ResourceMetricMemory ResourceMetric = "memory"
)

// Default the ComponentExtensionSpec
func (s *ComponentExtensionSpec) Default(config *InferenceServicesConfig) {}

// Validate the ComponentExtensionSpec
func (s *ComponentExtensionSpec) Validate() error {
	return utils.FirstNonNilError([]error{
		validateContainerConcurrency(s.ContainerConcurrency),
		validateReplicas(s.MinReplicas, s.MaxReplicas),
		validateLogger(s.Logger),
	})
}

func validateStorageSpec(storageSpec *ModelStorageSpec, storageURI *string) error {
	if storageSpec == nil {
		return nil
	}
	if storageURI != nil {
		if utils.IsPrefixSupported(*storageURI, SupportedStorageSpecURIPrefixList) {
			return nil
		} else {
			return fmt.Errorf(UnsupportedStorageURIFormatError, strings.Join(SupportedStorageSpecURIPrefixList, ", "), *storageURI)
		}
	}
	if storageSpec.Parameters != nil {
		for k, v := range *storageSpec.Parameters {
			if k == "type" {
				if utils.IsPrefixSupported(v+"://", SupportedStorageSpecURIPrefixList) {
					return nil
				} else {
					return fmt.Errorf(UnsupportedStorageSpecFormatError, strings.Join(SupportedStorageSpecURIPrefixList, ", "), v)
				}
			}
		}
	}
	return nil
}

func validateReplicas(minReplicas *int32, maxReplicas int32) error {
	if minReplicas == nil {
		minReplicas = &constants.DefaultMinReplicas
	}
	if *minReplicas < 0 {
		return errors.New(MinReplicasLowerBoundExceededError)
	}
	if maxReplicas < 0 {
		return errors.New(MaxReplicasLowerBoundExceededError)
	}
	if *minReplicas > maxReplicas && maxReplicas != 0 {
		return errors.New(MinReplicasShouldBeLessThanMaxError)
	}
	return nil
}

func validateContainerConcurrency(containerConcurrency *int64) error {
	if containerConcurrency == nil {
		return nil
	}
	if *containerConcurrency < 0 {
		return errors.New(ParallelismLowerBoundExceededError)
	}
	return nil
}

func validateLogger(logger *LoggerSpec) error {
	if logger != nil {
		if !(logger.Mode == LogAll || logger.Mode == LogRequest || logger.Mode == LogResponse) {
			return errors.New(InvalidLoggerType)
		}
		if logger.Storage != nil {
			if logger.Storage.Path == nil || logger.Storage.Parameters == nil || logger.Storage.StorageKey == nil {
				return errors.New(InvalidLoggerStorageConfigError)
			}
		}
	}

	return nil
}

func validateExactlyOneImplementation(component Component) error {
	if len(component.GetImplementations()) != 1 {
		return ExactlyOneErrorFor(component)
	}
	return nil
}

// FirstNonNilComponent returns the first non nil object or returns nil
func FirstNonNilComponent(objects []ComponentImplementation) ComponentImplementation {
	if results := NonNilComponents(objects); len(results) > 0 {
		return results[0]
	}
	return nil
}

// NonNilComponents returns components that are not nil
func NonNilComponents(objects []ComponentImplementation) (results []ComponentImplementation) {
	for _, object := range objects {
		if !reflect.ValueOf(object).IsNil() {
			results = append(results, object)
		}
	}
	return results
}

// ExactlyOneErrorFor creates an error for the component's one-of semantic.
func ExactlyOneErrorFor(component Component) error {
	componentType := reflect.ValueOf(component).Type().Elem()
	implementationTypes := []string{}
	for i := range componentType.NumField() - 1 {
		implementationTypes = append(implementationTypes, componentType.Field(i).Name)
	}
	return fmt.Errorf(
		"exactly one of [%s] must be specified in %s",
		strings.Join(implementationTypes, ", "),
		componentType.Name(),
	)
}<|MERGE_RESOLUTION|>--- conflicted
+++ resolved
@@ -205,11 +205,7 @@
 	// authenticationRef is a reference to the authentication information
 	// for more information see: https://keda.sh/docs/2.17/scalers/prometheus/#authentication-parameters
 	// +optional
-<<<<<<< HEAD
-	AuthenticationRef ExtMetricAuth `json:"authenticationRef"`
-=======
 	Authentication *ExtMetricAuthentication `json:"authenticationRef,omitempty"`
->>>>>>> 798600bc
 
 	// target specifies the target value for the given metric
 	Target MetricTarget `json:"target"`
@@ -227,12 +223,6 @@
 	Target MetricTarget `json:"target"`
 }
 
-<<<<<<< HEAD
-type ExtMetricAuth struct {
-	Name string `json:"name"`
-}
-
-=======
 type AuthenticationRef struct {
 	// name is the name of the authentication secret
 	Name string `json:"name"`
@@ -249,7 +239,6 @@
 	AuthModes string `json:"authModes,omitempty"`
 }
 
->>>>>>> 798600bc
 // MetricTarget defines the target value, average value, or average utilization of a specific metric
 type MetricTarget struct {
 	// type represents whether the metric type is Utilization, Value, or AverageValue
