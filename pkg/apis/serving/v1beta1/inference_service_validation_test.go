--- conflicted
+++ resolved
@@ -17,10 +17,6 @@
 package v1beta1
 
 import (
-<<<<<<< HEAD
-	"context"
-=======
->>>>>>> 2f5ff73c
 	"fmt"
 	"testing"
 
@@ -32,11 +28,7 @@
 
 	"github.com/onsi/gomega"
 	appsv1 "k8s.io/api/apps/v1"
-<<<<<<< HEAD
-	v1 "k8s.io/api/core/v1"
-=======
 	corev1 "k8s.io/api/core/v1"
->>>>>>> 2f5ff73c
 	"k8s.io/apimachinery/pkg/api/resource"
 	metav1 "k8s.io/apimachinery/pkg/apis/meta/v1"
 	"k8s.io/utils/ptr"
@@ -1651,328 +1643,6 @@
 	}
 }
 
-<<<<<<< HEAD
-}
-
-func TestValidateMultiNodeVariables(t *testing.T) {
-	g := gomega.NewGomegaWithT(t)
-	s3StorageUri := "s3://test"
-	pvcStorageUri := "pvc://test"
-	scenarios := map[string]struct {
-		isvc     *InferenceService
-		expected gomega.OmegaMatcher
-	}{
-		"When TENSOR_PARALLEL_SIZE set in the environment, then it should return error": {
-			isvc: &InferenceService{
-				ObjectMeta: metav1.ObjectMeta{
-					Name:      "foo-1",
-					Namespace: "default",
-					Annotations: map[string]string{
-						constants.AutoscalerClass: string(constants.AutoscalerClassExternal),
-					},
-				},
-				Spec: InferenceServiceSpec{
-					Predictor: PredictorSpec{
-						Model: &ModelSpec{
-							ModelFormat: ModelFormat{
-								Name: "huggingface",
-							},
-							PredictorExtensionSpec: PredictorExtensionSpec{
-								StorageURI: &pvcStorageUri,
-								Container: v1.Container{
-									Env: []v1.EnvVar{
-										{Name: constants.TensorParallelSizeEnvName, Value: "2"},
-									},
-								},
-							},
-						},
-						WorkerSpec: &WorkerSpec{},
-					},
-				},
-			},
-			expected: gomega.Equal(fmt.Errorf(DisallowedWorkerSpecTensorParallelSizeEnvError, "foo-1")),
-		},
-		"When PIPELINE_PARALLEL_SIZE set in the environment, then it should return error": {
-			isvc: &InferenceService{
-				ObjectMeta: metav1.ObjectMeta{
-					Name:      "foo-2",
-					Namespace: "default",
-					Annotations: map[string]string{
-						constants.AutoscalerClass: string(constants.AutoscalerClassExternal),
-					},
-				},
-				Spec: InferenceServiceSpec{
-					Predictor: PredictorSpec{
-						Model: &ModelSpec{
-							ModelFormat: ModelFormat{
-								Name: "huggingface",
-							},
-							PredictorExtensionSpec: PredictorExtensionSpec{
-								StorageURI: &pvcStorageUri,
-								Container: v1.Container{
-									Env: []v1.EnvVar{
-										{Name: constants.PipelineParallelSizeEnvName, Value: "3"},
-									},
-								},
-							},
-						},
-						WorkerSpec: &WorkerSpec{},
-					},
-				},
-			},
-			expected: gomega.Equal(fmt.Errorf(DisallowedWorkerSpecPipelineParallelSizeEnvError, "foo-2")),
-		},
-		"When workerSpec.TensorParallelSize set less than 1, then it should return error": {
-			isvc: &InferenceService{
-				ObjectMeta: metav1.ObjectMeta{
-					Name:      "foo-3",
-					Namespace: "default",
-					Annotations: map[string]string{
-						constants.AutoscalerClass: string(constants.AutoscalerClassExternal),
-					},
-				},
-				Spec: InferenceServiceSpec{
-					Predictor: PredictorSpec{
-						Model: &ModelSpec{
-							ModelFormat: ModelFormat{
-								Name: "huggingface",
-							},
-							PredictorExtensionSpec: PredictorExtensionSpec{
-								StorageURI: &pvcStorageUri,
-							},
-						},
-						WorkerSpec: &WorkerSpec{
-							PodSpec:            PodSpec{},
-							TensorParallelSize: intPtr(0),
-						},
-					},
-				},
-			},
-			expected: gomega.Equal(fmt.Errorf(InvalidWorkerSpecTensorParallelSizeValueError, "foo-3", "0")),
-		},
-		"When WorkerSpec.PipelineParallelSize set less than 2, then it should return error": {
-			isvc: &InferenceService{
-				ObjectMeta: metav1.ObjectMeta{
-					Name:      "foo-4",
-					Namespace: "default",
-					Annotations: map[string]string{
-						constants.AutoscalerClass: string(constants.AutoscalerClassExternal),
-					},
-				},
-				Spec: InferenceServiceSpec{
-					Predictor: PredictorSpec{
-						Model: &ModelSpec{
-							ModelFormat: ModelFormat{
-								Name: "huggingface",
-							},
-							PredictorExtensionSpec: PredictorExtensionSpec{
-								StorageURI: &pvcStorageUri,
-							},
-						},
-						WorkerSpec: &WorkerSpec{
-							PodSpec:              PodSpec{},
-							PipelineParallelSize: intPtr(1),
-						},
-					},
-				},
-			},
-			expected: gomega.Equal(fmt.Errorf(InvalidWorkerSpecPipelineParallelSizeValueError, "foo-4", "1")),
-		},
-		"When unknownGPUResource set in Predictor.Model, then it should return error": {
-			isvc: &InferenceService{
-				ObjectMeta: metav1.ObjectMeta{
-					Name:      "foo-5",
-					Namespace: "default",
-					Annotations: map[string]string{
-						constants.AutoscalerClass: string(constants.AutoscalerClassExternal),
-					},
-				},
-				Spec: InferenceServiceSpec{
-					Predictor: PredictorSpec{
-						Model: &ModelSpec{
-							ModelFormat: ModelFormat{
-								Name: "huggingface",
-							},
-							PredictorExtensionSpec: PredictorExtensionSpec{
-								StorageURI: &pvcStorageUri,
-								Container: v1.Container{
-									Resources: v1.ResourceRequirements{
-										Limits: v1.ResourceList{
-											"unknownGPU.com/gpu": resource.MustParse("1"),
-										},
-										Requests: v1.ResourceList{
-											"unknownGPU.com/gpu": resource.MustParse("1"),
-										},
-									},
-								},
-							},
-						},
-						WorkerSpec: &WorkerSpec{},
-					},
-				},
-			},
-			expected: gomega.Equal(fmt.Errorf(InvalidUnknownGPUTypeError, "foo-5")),
-		},
-		"When unknownGPUResource set in Predictor.WorkerSpec, then it should return error": {
-			isvc: &InferenceService{
-				ObjectMeta: metav1.ObjectMeta{
-					Name:      "foo-6",
-					Namespace: "default",
-					Annotations: map[string]string{
-						constants.AutoscalerClass: string(constants.AutoscalerClassExternal),
-					},
-				},
-				Spec: InferenceServiceSpec{
-					Predictor: PredictorSpec{
-						Model: &ModelSpec{
-							ModelFormat: ModelFormat{
-								Name: "huggingface",
-							},
-							PredictorExtensionSpec: PredictorExtensionSpec{
-								StorageURI: &pvcStorageUri,
-							},
-						},
-						WorkerSpec: &WorkerSpec{
-							PodSpec: PodSpec{
-								Containers: []v1.Container{
-									{
-										Resources: v1.ResourceRequirements{
-											Limits: v1.ResourceList{
-												"unknownGPU.com/gpu": resource.MustParse("1"),
-											},
-											Requests: v1.ResourceList{
-												"unknownGPU.com/gpu": resource.MustParse("1"),
-											},
-										},
-									},
-								},
-							},
-						},
-					},
-				},
-			},
-			expected: gomega.Equal(fmt.Errorf(InvalidUnknownGPUTypeError, "foo-6")),
-		},
-		"When unsupported storageURI set, then it should return error": {
-			isvc: &InferenceService{
-				ObjectMeta: metav1.ObjectMeta{
-					Name:      "foo-7",
-					Namespace: "default",
-					Annotations: map[string]string{
-						constants.AutoscalerClass: string(constants.AutoscalerClassExternal),
-					},
-				},
-				Spec: InferenceServiceSpec{
-					Predictor: PredictorSpec{
-						Model: &ModelSpec{
-							ModelFormat: ModelFormat{
-								Name: "huggingface",
-							},
-							PredictorExtensionSpec: PredictorExtensionSpec{
-								StorageURI: &s3StorageUri,
-							},
-						},
-						WorkerSpec: &WorkerSpec{},
-					},
-				},
-			},
-			expected: gomega.Equal(fmt.Errorf(InvalidNotSupportedStorageURIProtocolError, "foo-7", "s3")),
-		},
-		"When external autoscaler is not set, then it should return error": {
-			isvc: &InferenceService{
-				ObjectMeta: metav1.ObjectMeta{
-					Name:      "foo-8",
-					Namespace: "default",
-					Annotations: map[string]string{
-						constants.AutoscalerClass: string(constants.AutoscalerClassHPA),
-					},
-				},
-				Spec: InferenceServiceSpec{
-					Predictor: PredictorSpec{
-						Model: &ModelSpec{
-							ModelFormat: ModelFormat{
-								Name: "huggingface",
-							},
-							PredictorExtensionSpec: PredictorExtensionSpec{
-								StorageURI: &pvcStorageUri,
-							},
-						},
-						WorkerSpec: &WorkerSpec{},
-					},
-				},
-			},
-			expected: gomega.Equal(fmt.Errorf(InvalidAutoScalerError, "foo-8", constants.AutoscalerClassHPA)),
-		},
-		"When multiple containers set in WorkerSpec, then it should return error": {
-			isvc: &InferenceService{
-				ObjectMeta: metav1.ObjectMeta{
-					Name:      "foo-9",
-					Namespace: "default",
-					Annotations: map[string]string{
-						constants.AutoscalerClass: string(constants.AutoscalerClassExternal),
-					},
-				},
-				Spec: InferenceServiceSpec{
-					Predictor: PredictorSpec{
-						Model: &ModelSpec{
-							ModelFormat: ModelFormat{
-								Name: "huggingface",
-							},
-							PredictorExtensionSpec: PredictorExtensionSpec{
-								StorageURI: &pvcStorageUri,
-							},
-						},
-						WorkerSpec: &WorkerSpec{
-							PodSpec: PodSpec{
-								Containers: []v1.Container{
-									{},
-									{},
-								},
-							},
-						},
-					},
-				},
-			},
-			expected: gomega.Equal(fmt.Errorf(DisallowedMultipleContainersInWorkerSpecError, "foo-9")),
-		},
-	}
-
-	for name, scenario := range scenarios {
-		t.Run(name, func(t *testing.T) {
-			err := validateMultiNodeVariables(scenario.isvc)
-			g.Expect(err).To(scenario.expected)
-		})
-	}
-}
-
-func TestDeploymentModeUpdate(t *testing.T) {
-	g := gomega.NewGomegaWithT(t)
-	oldIsvc := makeTestInferenceService()
-	oldIsvc.Status = InferenceServiceStatus{
-		DeploymentMode: "Serverless",
-	}
-	updatedIsvc := oldIsvc.DeepCopy()
-	updatedIsvc.Annotations = map[string]string{
-		constants.DeploymentMode: "RawDeployment",
-	}
-	validator := InferenceServiceValidator{}
-	warnings, err := validator.ValidateUpdate(context.Background(), &oldIsvc, updatedIsvc)
-	// Annotation does not match status, update should be rejected
-	g.Expect(warnings).Should(gomega.BeEmpty())
-	g.Expect(err).ShouldNot(gomega.Succeed())
-
-	updatedIsvc1 := oldIsvc.DeepCopy()
-	updatedIsvc1.Annotations = map[string]string{
-		constants.DeploymentMode: "Serverless",
-	}
-	warnings, err = validator.ValidateUpdate(context.Background(), &oldIsvc, updatedIsvc1)
-	// Annotation matches status, update is accepted
-	g.Expect(warnings).Should(gomega.BeEmpty())
-	g.Expect(err).Should(gomega.Succeed())
-}
-
-=======
->>>>>>> 2f5ff73c
 func intPtr(i int) *int {
 	return &i
 }