#!/usr/bin/env bash
#
# Licensed under the Apache License, Version 2.0 (the "License");
# you may not use this file except in compliance with the License.
# You may obtain a copy of the License at
#
#    http://www.apache.org/licenses/LICENSE-2.0
#
# Unless required by applicable law or agreed to in writing, software
# distributed under the License is distributed on an "AS IS" BASIS,
# WITHOUT WARRANTIES OR CONDITIONS OF ANY KIND, either express or implied.
# See the License for the specific language governing permissions and
# limitations under the License.

# This is a helper script to run E2E tests on the openshift-ci operator.
# This script assumes to be run inside a container/machine that has
# python pre-installed and the `oc` command available. Additional tooling,
# like kustomize and the minio client are installed by the script if not available.
# The oc CLI is assumed to be configured with the credentials of the
# target cluster. The target cluster is assumed to be a clean cluster.
set -o errexit
set -o nounset
set -o pipefail

SCRIPT_DIR="$(cd "$(dirname "${BASH_SOURCE[0]}")" && pwd)"
source "$SCRIPT_DIR/common.sh"
PROJECT_ROOT="$(find_project_root "$SCRIPT_DIR")"

readonly MARKERS="${1:-raw}"
readonly PARALLELISM="${2:-1}"

readonly DEPLOYMENT_PROFILE="${3:-serverless}"
validate_deployment_profile "${DEPLOYMENT_PROFILE}"

: "${NS:=opendatahub}"
: "${SKLEARN_IMAGE:=kserve/sklearnserver:latest}"
: "${KSERVE_CONTROLLER_IMAGE:=quay.io/opendatahub/kserve-controller:latest}"
: "${KSERVE_AGENT_IMAGE:=quay.io/opendatahub/kserve-agent:latest}"
: "${KSERVE_ROUTER_IMAGE:=quay.io/opendatahub/kserve-router:latest}"
: "${STORAGE_INITIALIZER_IMAGE:=quay.io/opendatahub/kserve-storage-initializer:latest}"
: "${ODH_MODEL_CONTROLLER_IMAGE:=quay.io/opendatahub/odh-model-controller:fast}"
: "${ERROR_404_ISVC_IMAGE:=error-404-isvc:latest}"
: "${SUCCESS_200_ISVC_IMAGE:=success-200-isvc:latest}"

echo "NS=$NS"
echo "SKLEARN_IMAGE=$SKLEARN_IMAGE"
echo "KSERVE_CONTROLLER_IMAGE=$KSERVE_CONTROLLER_IMAGE"
echo "KSERVE_AGENT_IMAGE=$KSERVE_AGENT_IMAGE"
echo "KSERVE_ROUTER_IMAGE=$KSERVE_ROUTER_IMAGE"
echo "STORAGE_INITIALIZER_IMAGE=$STORAGE_INITIALIZER_IMAGE"
echo "ERROR_404_ISVC_IMAGE=$ERROR_404_ISVC_IMAGE"
echo "SUCCESS_200_ISVC_IMAGE=$SUCCESS_200_ISVC_IMAGE"

# Create directory for installing tooling
mkdir -p $HOME/.local/bin
export PATH="$HOME/.local/bin:$PATH"

# If Kustomize is not installed, install it
if ! command -v kustomize &>/dev/null; then
  echo "⏳ Installing Kustomize"
  curl -s "https://raw.githubusercontent.com/kubernetes-sigs/kustomize/master/hack/install_kustomize.sh" | bash -s -- 5.7.1 $HOME/.local/bin
fi

# If minio CLI is not installed, install it
if ! command -v mc &>/dev/null; then
  echo "⏳ Installing Minio CLI"
  curl https://dl.min.io/client/mc/release/linux-amd64/mc --create-dirs -o $HOME/.local/bin/mc
  chmod +x $HOME/.local/bin/mc
fi

echo "⏳ Installing KServe Python SDK ..."
pushd $PROJECT_ROOT >/dev/null
  ./test/scripts/gh-actions/setup-poetry.sh
popd
pushd $PROJECT_ROOT/python/kserve >/dev/null
  poetry install --with=test --no-interaction
popd

if [[ "${DEPLOYMENT_PROFILE}" == "raw" ]]; then 
  $SCRIPT_DIR/infra/deploy.cma.sh
fi

# Install KServe stack
if [[ "${DEPLOYMENT_PROFILE}" == "serverless" ]]; then
  echo "⏳ Installing OSSM"
  $SCRIPT_DIR/infra/deploy.ossm.sh
  echo "⏳ Installing Serverless"
  $SCRIPT_DIR/infra/deploy.serverless.sh
fi

if [[ "${DEPLOYMENT_PROFILE}" == "llm-d" ]]; then
  echo "⏳ Installing llm-d prerequisites"
  $SCRIPT_DIR/infra/deploy.cert-manager.sh
  $SCRIPT_DIR/infra/deploy.lws.sh
  source $SCRIPT_DIR/infra/deploy.istio-exp.sh
  install_upstream_istio "${PROJECT_ROOT}"
fi

echo "⏳ Waiting for KServe CRDs"
kustomize build $PROJECT_ROOT/config/crd | oc apply --server-side=true -f -

wait_for_crd llminferenceserviceconfigs.serving.kserve.io 90s

echo "⏳ Installing KServe with Minio"
kustomize build $PROJECT_ROOT/config/overlays/odh-test |
  sed "s|kserve/storage-initializer:latest|${STORAGE_INITIALIZER_IMAGE}|" |
  sed "s|kserve/agent:latest|${KSERVE_AGENT_IMAGE}|" |
  sed "s|kserve/router:latest|${KSERVE_ROUTER_IMAGE}|" |
  sed "s|kserve/kserve-controller:latest|${KSERVE_CONTROLLER_IMAGE}|" |
  oc apply --server-side=true -f -

wait_for_crd datascienceclusters.datasciencecluster.opendatahub.io 90s
wait_for_crd dscinitializations.dscinitialization.opendatahub.io 90s
             
oc create -f ${PROJECT_ROOT}/config/overlays/odh-test/dsci.yaml
oc create -f ${PROJECT_ROOT}/config/overlays/odh-test/dsc.yaml

export OPENSHIFT_INGRESS_DOMAIN=$(oc get ingresses.config cluster -o jsonpath='{.spec.domain}')

# Patch the inferenceservice-config ConfigMap, when running RawDeployment tests
if [[ "${MARKERS}" == *"raw"* ]]; then
  oc patch configmap inferenceservice-config -n ${NS} --patch-file <(cat ${PROJECT_ROOT}/config/overlays/odh-test/configmap/inferenceservice-openshift-ci-raw.yaml | envsubst)
  oc delete pod -n ${NS} -l control-plane=kserve-controller-manager

  oc patch DataScienceCluster test-dsc --type='json' -p='[{"op": "replace", "path": "/spec/components/kserve/defaultDeploymentMode", "value": "RawDeployment"}]'
fi

if [[ "${MARKERS}" == *"graph"* ]]; then
    oc patch configmap inferenceservice-config -n ${NS} --patch-file <(cat ${PROJECT_ROOT}/config/overlays/odh-test/configmap/inferenceservice-openshift-ci-serverless.yaml | envsubst)
fi

if [[ "${MARKERS}" == *"predictor"* || "${MARKERS}" == *"path"* ]]; then
    oc patch configmap inferenceservice-config -n ${NS} --patch-file <(cat ${PROJECT_ROOT}/config/overlays/odh-test/configmap/inferenceservice-openshift-ci-serverless-predictor.yaml | envsubst)
fi

if [[ "${DEPLOYMENT_PROFILE}" == "llm-d" ]]; then
  oc patch configmap inferenceservice-config -n ${NS} --patch-file <(cat ${PROJECT_ROOT}/config/overlays/odh-test/configmap/inferenceservice-openshift-ci-llm.yaml | envsubst)
fi

wait_for_pod_ready "${NS}" "control-plane=kserve-controller-manager"

if [ "${DEPLOYMENT_PROFILE}" == "serverless" ]; then
  echo "⏳ Installing authorino and kserve gateways"
  curl -sL https://raw.githubusercontent.com/Kuadrant/authorino-operator/main/utils/install.sh | sed "s|kubectl|oc|" | 
    bash -s -- -v 0.16.0
fi

# TODO can be moved to odh-test overlays
echo "⏳ Installing ODH Model Controller"
kustomize build $PROJECT_ROOT/test/scripts/openshift-ci |
    sed "s|quay.io/opendatahub/odh-model-controller:fast|${ODH_MODEL_CONTROLLER_IMAGE}|" |
    oc apply -n ${NS} -f -

wait_for_pod_ready "${NS}" "app=odh-model-controller"

<<<<<<< HEAD
echo "Add testing models to minio storage ..." # Reference: config/overlays/test/minio/minio-init-job.yaml

# Wait for minio pod to be ready
echo "Waiting for minio pod to be ready..."
oc wait --for=condition=ready pod -l app=minio -n kserve --timeout=300s

# Expose minio service and get route
=======
echo "Add testing models to minio storage ..." # Reference: config/overlays/odh-test/minio/minio-init-job.yaml
>>>>>>> c51abe6a
oc expose service minio-service -n ${NS} && sleep 5
MINIO_ROUTE=$(oc get routes -n ${NS} minio-service -o jsonpath="{.spec.host}")

# Wait for minio endpoint to be accessible
echo "Waiting for minio endpoint to be accessible..."
timeout=60
counter=0
while [ $counter -lt $timeout ]; do
  if curl -f -s "http://$MINIO_ROUTE/minio/health/live" >/dev/null 2>&1; then
    echo "Minio is ready!"
    break
  fi
  echo "Waiting for minio to be ready... ($counter/$timeout)"
  sleep 2
  counter=$((counter + 2))
done

if [ $counter -ge $timeout ]; then
  echo "Timeout waiting for minio to be ready"
  exit 1
fi

mc alias set storage http://$MINIO_ROUTE minio minio123

if ! mc ls storage/example-models >/dev/null 2>&1; then
  mc mb storage/example-models
else
  echo "Bucket 'example-models' already exists."
fi

if [[ $(mc ls storage/example-models/sklearn/model.joblib | wc -l) == "1" ]]; then
  echo "Test model exists"
else
  echo "Copy test model"
  curl -L https://storage.googleapis.com/kfserving-examples/models/sklearn/1.0/model/model.joblib -o /tmp/sklearn-model.joblib
  mc cp /tmp/sklearn-model.joblib storage/example-models/sklearn/model.joblib
fi

oc delete route -n ${NS} minio-service

echo "Prepare CI namespace and install ServingRuntimes"
oc create ns kserve-ci-e2e-test || true

if [ "${DEPLOYMENT_PROFILE}" == "serverless" ]; then
  cat <<EOF | oc apply -f -
apiVersion: maistra.io/v1
kind: ServiceMeshMember
metadata:
  name: default
  namespace: kserve-ci-e2e-test
spec:
  controlPlaneRef:
    namespace: istio-system
    name: basic
EOF
fi

oc apply -n kserve-ci-e2e-test -f <(
  sed "s|http://minio-service\.kserve:9000|http://minio-service.${NS}:9000|g" \
      "$PROJECT_ROOT/config/overlays/test/minio/minio-user-secret.yaml"
)

kustomize build $PROJECT_ROOT/config/overlays/odh-test/clusterresources |
  sed "s|kserve/sklearnserver:latest|${SKLEARN_IMAGE}|" |
  sed "s|kserve/storage-initializer:latest|${STORAGE_INITIALIZER_IMAGE}|" |
  oc apply -n kserve-ci-e2e-test -f -

# Add the enablePassthrough annotation to the ServingRuntimes, to let Knative to
# generate passthrough routes.
if [ "${DEPLOYMENT_PROFILE}" == "serverless" ]; then
  oc annotate servingruntimes -n kserve-ci-e2e-test --all serving.knative.openshift.io/enablePassthrough=true
fi

# Allow all traffic to the kserve namespace. Without this networkpolicy, webhook will return 500
# error msg: 'http: server gave HTTP response to HTTPS client"}]},"code":500}'
{
cat <<EOF | oc apply -f -
apiVersion: networking.k8s.io/v1
kind: NetworkPolicy
metadata:
  name: allow-all
  namespace: ${NS}
spec:
  podSelector: {} 
  ingress:
  - {}  
  egress:
  - {}  
  policyTypes:
  - Ingress
  - Egress
EOF
} || true

if [[ $1 =~ "kserve_on_openshift" ]]; then
  echo "Configuring minio tls"
  ${PROJECT_ROOT}/test/scripts/openshift-ci/tls/setup-minio-tls-custom-cert.sh
  ${PROJECT_ROOT}/test/scripts/openshift-ci/tls/setup-minio-tls-serving-cert.sh
fi

echo "✅ Setup complete"<|MERGE_RESOLUTION|>--- conflicted
+++ resolved
@@ -153,7 +153,6 @@
 
 wait_for_pod_ready "${NS}" "app=odh-model-controller"
 
-<<<<<<< HEAD
 echo "Add testing models to minio storage ..." # Reference: config/overlays/test/minio/minio-init-job.yaml
 
 # Wait for minio pod to be ready
@@ -161,9 +160,6 @@
 oc wait --for=condition=ready pod -l app=minio -n kserve --timeout=300s
 
 # Expose minio service and get route
-=======
-echo "Add testing models to minio storage ..." # Reference: config/overlays/odh-test/minio/minio-init-job.yaml
->>>>>>> c51abe6a
 oc expose service minio-service -n ${NS} && sleep 5
 MINIO_ROUTE=$(oc get routes -n ${NS} minio-service -o jsonpath="{.spec.host}")
 
