#!/usr/bin/env bash
#
# Licensed under the Apache License, Version 2.0 (the "License");
# you may not use this file except in compliance with the License.
# You may obtain a copy of the License at
#
#    http://www.apache.org/licenses/LICENSE-2.0
#
# Unless required by applicable law or agreed to in writing, software
# distributed under the License is distributed on an "AS IS" BASIS,
# WITHOUT WARRANTIES OR CONDITIONS OF ANY KIND, either express or implied.
# See the License for the specific language governing permissions and
# limitations under the License.

# This is a helper script to run E2E tests on the openshift-ci operator.
# This script assumes to be run inside a container/machine that has
# python pre-installed and the `oc` command available. Additional tooling,
# like kustomize and the minio client are installed by the script if not available.
# The oc CLI is assumed to be configured with the credentials of the
# target cluster. The target cluster is assumed to be a clean cluster.
set -o errexit
set -o nounset
set -o pipefail

SCRIPT_DIR="$(cd "$(dirname "${BASH_SOURCE[0]}")" && pwd)"
source "$SCRIPT_DIR/common.sh"
PROJECT_ROOT="$(find_project_root "$SCRIPT_DIR")"

readonly MARKERS="${1:-raw}"
readonly PARALLELISM="${2:-1}"

readonly DEPLOYMENT_PROFILE="${3:-raw}"
validate_deployment_profile "${DEPLOYMENT_PROFILE}"


: "${NS:=opendatahub}"
: "${SKLEARN_IMAGE:=kserve/sklearnserver:latest}"
: "${KSERVE_CONTROLLER_IMAGE:=quay.io/opendatahub/kserve-controller:latest}"
: "${KSERVE_AGENT_IMAGE:=quay.io/opendatahub/kserve-agent:latest}"
: "${KSERVE_ROUTER_IMAGE:=quay.io/opendatahub/kserve-router:latest}"
: "${STORAGE_INITIALIZER_IMAGE:=quay.io/opendatahub/kserve-storage-initializer:latest}"
: "${ODH_MODEL_CONTROLLER_IMAGE:=quay.io/opendatahub/odh-model-controller:fast}"
: "${ERROR_404_ISVC_IMAGE:=error-404-isvc:latest}"
: "${SUCCESS_200_ISVC_IMAGE:=success-200-isvc:latest}"

echo "NS=$NS"
echo "SKLEARN_IMAGE=$SKLEARN_IMAGE"
echo "KSERVE_CONTROLLER_IMAGE=$KSERVE_CONTROLLER_IMAGE"
echo "KSERVE_AGENT_IMAGE=$KSERVE_AGENT_IMAGE"
echo "KSERVE_ROUTER_IMAGE=$KSERVE_ROUTER_IMAGE"
echo "STORAGE_INITIALIZER_IMAGE=$STORAGE_INITIALIZER_IMAGE"
echo "ERROR_404_ISVC_IMAGE=$ERROR_404_ISVC_IMAGE"
echo "SUCCESS_200_ISVC_IMAGE=$SUCCESS_200_ISVC_IMAGE"

# Create directory for installing tooling
mkdir -p $HOME/.local/bin
export PATH="$HOME/.local/bin:$PATH"

# If Kustomize is not installed, install it
if ! command -v kustomize &>/dev/null; then
  echo "⏳ Installing Kustomize"
  curl -s "https://raw.githubusercontent.com/kubernetes-sigs/kustomize/master/hack/install_kustomize.sh" | bash -s -- 5.7.1 $HOME/.local/bin
fi

# If minio CLI is not installed, install it
if ! command -v mc &>/dev/null; then
  echo "⏳ Installing Minio CLI"
  curl https://dl.min.io/client/mc/release/linux-amd64/mc --create-dirs -o $HOME/.local/bin/mc
  chmod +x $HOME/.local/bin/mc
fi

echo "⏳ Installing KServe Python SDK ..."
pushd $PROJECT_ROOT >/dev/null
  ./test/scripts/gh-actions/setup-poetry.sh
popd
pushd $PROJECT_ROOT/python/kserve >/dev/null
  poetry install --with=test --no-interaction
popd

if [[ "${DEPLOYMENT_PROFILE}" == "raw" ]]; then
  $SCRIPT_DIR/infra/deploy.cma.sh
  # Add CA certificate extraction for raw deployments
  echo "⏳ Extracting OpenShift CA certificates for raw deployment"

  # Create minimal cluster CA bundle for internal communications
  {
    # Cluster root CA bundle
    oc get configmap kube-root-ca.crt -o jsonpath='{.data.ca\.crt}' 2>/dev/null && echo ""

    # OpenShift service CA
    oc get configmap openshift-service-ca.crt -n openshift-config-managed -o jsonpath='{.data.service-ca\.crt}' 2>/dev/null || \
    oc get secret service-ca -n openshift-service-ca -o jsonpath='{.data.service-ca\.crt}' 2>/dev/null | base64 -d || true
  } > /tmp/ca_cluster.crt

  # Create comprehensive CA bundle for external routes
  {
    # System trusted CA bundle (includes public CAs like Let's Encrypt, Amazon Root CAs, etc.)
    oc get configmap trusted-ca-bundle -n openshift-config-managed -o jsonpath='{.data.ca-bundle\.crt}' 2>/dev/null && echo ""

    # Add cluster CAs to ensure internal communications still work
    cat /tmp/ca_cluster.crt
  } > /tmp/ca.crt

  # Verify we got valid CA bundles
  if [ -s "/tmp/ca.crt" ] && grep -q "BEGIN CERTIFICATE" "/tmp/ca.crt"; then
    total_certs=$(grep -c "BEGIN CERTIFICATE" /tmp/ca.crt)
    cluster_certs=$(grep -c "BEGIN CERTIFICATE" /tmp/ca_cluster.crt)
    echo "✅ CA certificate bundles created:"
    echo "   - Comprehensive bundle: $total_certs certificates (system + cluster CAs)"
    echo "   - Cluster-only bundle: $cluster_certs certificates"
  else
    echo "❌ Failed to extract CA certificates"
  fi
fi

# Install KServe stack
if [[ "${DEPLOYMENT_PROFILE}" == "serverless" ]]; then
  echo "⏳ Installing OSSM"
  $SCRIPT_DIR/infra/deploy.ossm.sh
  echo "⏳ Installing Serverless"
  $SCRIPT_DIR/infra/deploy.serverless.sh
fi

if [[ "${DEPLOYMENT_PROFILE}" == "llm-d" ]]; then
  echo "⏳ Installing llm-d prerequisites"
  $SCRIPT_DIR/setup-llm.sh --skip-kserve --deploy-kuadrant
fi

echo "⏳ Waiting for KServe CRDs"
kustomize build $PROJECT_ROOT/config/crd | oc apply --server-side=true -f -

wait_for_crd llminferenceserviceconfigs.serving.kserve.io 90s

echo "⏳ Installing KServe with Minio"

# Update params.env with current image env variables
cp "$PROJECT_ROOT/config/overlays/odh/params.env" "$PROJECT_ROOT/config/overlays/odh/params.env.bak"
sed -i "s|^kserve-controller=.*$|kserve-controller=${KSERVE_CONTROLLER_IMAGE}|" "$PROJECT_ROOT/config/overlays/odh/params.env"
sed -i "s|^kserve-agent=.*$|kserve-agent=${KSERVE_AGENT_IMAGE}|" "$PROJECT_ROOT/config/overlays/odh/params.env"
sed -i "s|^kserve-router=.*$|kserve-router=${KSERVE_ROUTER_IMAGE}|" "$PROJECT_ROOT/config/overlays/odh/params.env"
sed -i "s|^kserve-storage-initializer=.*$|kserve-storage-initializer=${STORAGE_INITIALIZER_IMAGE}|" "$PROJECT_ROOT/config/overlays/odh/params.env"
sed -i "s|^sklearn=.*$|sklearn=${SKLEARN_IMAGE}|" "$PROJECT_ROOT/config/overlays/odh/params.env"

# Disable namespace removal patch for CI.
echo "⏳ Temporarily disabling namespace removal patch for CI"
cp "$PROJECT_ROOT/config/overlays/odh/kustomization.yaml" "$PROJECT_ROOT/config/overlays/odh/kustomization.yaml.bak"
sed -i 's|^- path: patches/remove-namespace.yaml|# - path: patches/remove-namespace.yaml|' "$PROJECT_ROOT/config/overlays/odh/kustomization.yaml"

kustomize build $PROJECT_ROOT/config/overlays/odh-test | oc apply --force-conflicts --server-side=true -f -

# Restore original files
echo "⏳ Restoring original configuration files"
mv "$PROJECT_ROOT/config/overlays/odh/kustomization.yaml.bak" "$PROJECT_ROOT/config/overlays/odh/kustomization.yaml"
mv "$PROJECT_ROOT/config/overlays/odh/params.env.bak" "$PROJECT_ROOT/config/overlays/odh/params.env"

wait_for_crd datascienceclusters.datasciencecluster.opendatahub.io 90s
wait_for_crd dscinitializations.dscinitialization.opendatahub.io 90s

oc apply -f ${PROJECT_ROOT}/config/overlays/odh-test/dsci.yaml
oc apply -f ${PROJECT_ROOT}/config/overlays/odh-test/dsc.yaml

export OPENSHIFT_INGRESS_DOMAIN=$(oc get ingresses.config cluster -o jsonpath='{.spec.domain}')

# Patch the inferenceservice-config ConfigMap, when running RawDeployment tests
if [ "${DEPLOYMENT_PROFILE}" == "raw" ]; then
  echo "✅ Patching RAW, markers: ${MARKERS}"
  oc patch configmap inferenceservice-config -n ${NS} --patch-file <(cat ${PROJECT_ROOT}/config/overlays/odh-test/configmap/inferenceservice-openshift-ci-raw.yaml | envsubst)
  oc delete pod -n ${NS} -l control-plane=kserve-controller-manager

  oc patch DataScienceCluster test-dsc --type='json' -p='[{"op": "replace", "path": "/spec/components/kserve/defaultDeploymentMode", "value": "RawDeployment"}]'
fi

if [ "${DEPLOYMENT_PROFILE}" == "serverless" ]; then
    oc patch configmap inferenceservice-config -n ${NS} --patch-file <(cat ${PROJECT_ROOT}/config/overlays/odh-test/configmap/inferenceservice-openshift-ci-serverless-predictor.yaml | envsubst)
fi

if [[ "${DEPLOYMENT_PROFILE}" == "llm-d" ]]; then
  oc patch configmap inferenceservice-config -n ${NS} --patch-file <(cat ${PROJECT_ROOT}/config/overlays/odh-test/configmap/inferenceservice-openshift-ci-llm.yaml | envsubst)
fi

wait_for_pod_ready "${NS}" "control-plane=kserve-controller-manager"

if [ "${DEPLOYMENT_PROFILE}" == "serverless" ]; then
  echo "⏳ Installing authorino and kserve gateways"
  curl -sL https://raw.githubusercontent.com/Kuadrant/authorino-operator/main/utils/install.sh | sed "s|kubectl|oc|" |
    bash -s -- -v 0.16.0
fi

# TODO can be moved to odh-test overlays
echo "⏳ Installing ODH Model Controller"
kustomize build $PROJECT_ROOT/test/scripts/openshift-ci |
    sed "s|quay.io/opendatahub/odh-model-controller:fast|${ODH_MODEL_CONTROLLER_IMAGE}|" |
    oc apply -n ${NS} -f -

wait_for_pod_ready "${NS}" "app=odh-model-controller"

echo "Add testing models to minio storage ..." # Reference: config/overlays/test/minio/minio-init-job.yaml
# Wait for MinIO pod to be ready
echo "⏳ Waiting for MinIO pod to be ready..."

echo "minio oc get events"
oc get events
oc wait --for=condition=ready pod -l app=minio -n ${NS} --timeout=300s

# Expose minio service and get route
oc expose service minio-service -n ${NS} && sleep 15 # increased from 5 to 15
MINIO_ROUTE=$(oc get routes -n ${NS} minio-service -o jsonpath="{.spec.host}")
echo "MinIO route: $MINIO_ROUTE"

# Wait for minio endpoint to be accessible
echo "Waiting for minio endpoint to be accessible..."
timeout=60
counter=0
while [ $counter -lt $timeout ]; do
  if curl -f -s "http://$MINIO_ROUTE/minio/health/live" >/dev/null 2>&1; then
    echo "Minio is ready!"
    break
  fi
  echo "Waiting for minio to be ready... ($counter/$timeout)"
  sleep 2
  counter=$((counter + 2))
done

if [ $counter -ge $timeout ]; then
  echo "Timeout waiting for minio to be ready"
  exit 1
fi

mc alias set storage http://$MINIO_ROUTE minio minio123

if ! mc ls storage/example-models >/dev/null 2>&1; then
  mc mb storage/example-models
else
  echo "Bucket 'example-models' already exists."
fi

if [[ $(mc ls storage/example-models/sklearn/model.joblib | wc -l) == "1" ]]; then
  echo "Test model exists"
else
  echo "Copy test model"
  curl -L https://storage.googleapis.com/kfserving-examples/models/sklearn/1.0/model/model.joblib -o /tmp/sklearn-model.joblib
  mc cp /tmp/sklearn-model.joblib storage/example-models/sklearn/model.joblib
fi

oc delete route -n ${NS} minio-service

echo "Prepare CI namespace and install ServingRuntimes"
oc create ns kserve-ci-e2e-test || true

if [ "${DEPLOYMENT_PROFILE}" == "serverless" ]; then
  cat <<EOF | oc apply -f -
apiVersion: maistra.io/v1
kind: ServiceMeshMember
metadata:
  name: default
  namespace: kserve-ci-e2e-test
spec:
  controlPlaneRef:
    namespace: istio-system
    name: basic
EOF
fi

oc apply -n kserve-ci-e2e-test -f <(
  sed "s|http://minio-service\.kserve:9000|http://minio-service.${NS}:9000|g" \
      "$PROJECT_ROOT/config/overlays/test/minio/minio-user-secret.yaml"
)

kustomize build $PROJECT_ROOT/config/overlays/odh-test/clusterresources |
  sed "s|kserve/sklearnserver:latest|${SKLEARN_IMAGE}|" |
  sed "s|kserve/storage-initializer:latest|${STORAGE_INITIALIZER_IMAGE}|" |
  oc apply -n kserve-ci-e2e-test -f -

# Add the enablePassthrough annotation to the ServingRuntimes, to let Knative to
# generate passthrough routes.
if [ "${DEPLOYMENT_PROFILE}" == "serverless" ]; then
  oc annotate servingruntimes -n kserve-ci-e2e-test --all serving.knative.openshift.io/enablePassthrough=true
fi

# Allow all traffic to the kserve namespace. Without this networkpolicy, webhook will return 500
# error msg: 'http: server gave HTTP response to HTTPS client"}]},"code":500}'
{
cat <<EOF | oc apply -f -
apiVersion: networking.k8s.io/v1
kind: NetworkPolicy
metadata:
  name: allow-all
  namespace: ${NS}
spec:
  podSelector: {}
  ingress:
  - {}
  egress:
  - {}
  policyTypes:
  - Ingress
  - Egress
EOF
} || true

<<<<<<< HEAD
if [[ $1 =~ "kserve_on_openshift" ]]; then
  echo "Configuring minio tls"
  ${PROJECT_ROOT}/test/scripts/openshift-ci/tls/setup-minio-tls-custom-cert.sh
  ${PROJECT_ROOT}/test/scripts/openshift-ci/tls/setup-minio-tls-serving-cert.sh
fi

echo "✅ Setup complete"
=======
echo "✅ Setup complete"
>>>>>>> 142fa9b3
<|MERGE_RESOLUTION|>--- conflicted
+++ resolved
@@ -298,7 +298,6 @@
 EOF
 } || true
 
-<<<<<<< HEAD
 if [[ $1 =~ "kserve_on_openshift" ]]; then
   echo "Configuring minio tls"
   ${PROJECT_ROOT}/test/scripts/openshift-ci/tls/setup-minio-tls-custom-cert.sh
@@ -306,6 +305,3 @@
 fi
 
 echo "✅ Setup complete"
-=======
-echo "✅ Setup complete"
->>>>>>> 142fa9b3
