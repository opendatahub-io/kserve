#!/usr/bin/env bash
#
# Licensed under the Apache License, Version 2.0 (the "License");
# you may not use this file except in compliance with the License.
# You may obtain a copy of the License at
#
#    http://www.apache.org/licenses/LICENSE-2.0
#
# Unless required by applicable law or agreed to in writing, software
# distributed under the License is distributed on an "AS IS" BASIS,
# WITHOUT WARRANTIES OR CONDITIONS OF ANY KIND, either express or implied.
# See the License for the specific language governing permissions and
# limitations under the License.

# This is a helper script to run E2E tests on the openshift-ci operator.
# This script assumes to be run inside a container/machine that has
# python pre-installed and the `oc` command available. Additional tooling,
# like kustomize and the mc client are installed by the script if not available.
# The oc CLI is assumed to be configured with the credentials of the
# target cluster. The target cluster is assumed to be a clean cluster.
set -o errexit
set -o nounset
set -o pipefail

MY_PATH=$(dirname "$0")
PROJECT_ROOT=$MY_PATH/../../../
export DOCKER_REPO=kserve
export SUCCESS_200_ISVC_IMG=success-200-isvc
export ERROR_404_ISVC_IMG=error-404-isvc
export DOCKER_IMAGES_PATH=/tmp/docker-images

<<<<<<< HEAD
BUILD_IMAGES="${3:-false}"
if $BUILD_IMAGES; then
  export BUILDER=podman
  export BUILDER_TYPE=local
  echo "Building images"
  pushd $PROJECT_ROOT >/dev/null
  ./test/scripts/gh-actions/build-graph-tests-images.sh | tee 2>&1 ./test/scripts/openshift-ci/build-graph-tests-images.log
  popd
fi

SETUP_E2E="${2:-true}"
if $SETUP_E2E; then
=======
: "${SETUP_E2E:=true}"

if [ "$SETUP_E2E" = "true" ]; then
>>>>>>> 7aeb1993
  echo "Installing on cluster"
  pushd $PROJECT_ROOT >/dev/null
  ./test/scripts/openshift-ci/setup-e2e-tests.sh "$1" | tee 2>&1 ./test/scripts/openshift-ci/setup-e2e-tests-$1.log
  popd
fi

echo "Run E2E tests: $1"
pushd $PROJECT_ROOT >/dev/null
# Note: The following images are set by openshift-ci. Uncomment if you are running on your own machine.
#export CUSTOM_MODEL_GRPC_IMG_TAG=kserve/custom-model-grpc:latest
#export IMAGE_TRANSFORMER_IMG_TAG=kserve/image-transformer:latest

export GITHUB_SHA=$(git rev-parse HEAD)
export CI_USE_ISVC_HOST="1"
./test/scripts/gh-actions/run-e2e-tests.sh "$1" | tee 2>&1 ./test/scripts/openshift-ci/run-e2e-tests-$1.log
popd<|MERGE_RESOLUTION|>--- conflicted
+++ resolved
@@ -29,9 +29,8 @@
 export ERROR_404_ISVC_IMG=error-404-isvc
 export DOCKER_IMAGES_PATH=/tmp/docker-images
 
-<<<<<<< HEAD
-BUILD_IMAGES="${3:-false}"
 if $BUILD_IMAGES; then
+: "${BUILD_IMAGES:=false}"
   export BUILDER=podman
   export BUILDER_TYPE=local
   echo "Building images"
@@ -40,13 +39,10 @@
   popd
 fi
 
-SETUP_E2E="${2:-true}"
 if $SETUP_E2E; then
-=======
 : "${SETUP_E2E:=true}"
 
 if [ "$SETUP_E2E" = "true" ]; then
->>>>>>> 7aeb1993
   echo "Installing on cluster"
   pushd $PROJECT_ROOT >/dev/null
   ./test/scripts/openshift-ci/setup-e2e-tests.sh "$1" | tee 2>&1 ./test/scripts/openshift-ci/setup-e2e-tests-$1.log
