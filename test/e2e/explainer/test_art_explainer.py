#
# Licensed under the Apache License, Version 2.0 (the "License");
# you may not use this file except in compliance with the License.
# You may obtain a copy of the License at
#
#    http://www.apache.org/licenses/LICENSE-2.0
#
# Unless required by applicable law or agreed to in writing, software
# distributed under the License is distributed on an "AS IS" BASIS,
# WITHOUT WARRANTIES OR CONDITIONS OF ANY KIND, either express or implied.
# See the License for the specific language governing permissions and
# limitations under the License.


import logging
import os
import uuid

from kubernetes import client
from kubernetes.client import V1ResourceRequirements
import pytest

from kserve import KServeClient
from kserve import constants
from kserve import V1beta1PredictorSpec
from kserve import V1beta1InferenceServiceSpec
from kserve import V1beta1ExplainerSpec
from kserve import V1beta1SKLearnSpec
from kserve import V1beta1ARTExplainerSpec
from kserve import V1beta1InferenceService

from ..common.utils import predict_isvc
from ..common.utils import explain_art
from ..common.utils import KSERVE_TEST_NAMESPACE

kserve_client = KServeClient(config_file=os.environ.get("KUBECONFIG", "~/.kube/config"))

pytest.skip("ODH does not support art explainer at the moment", allow_module_level=True)


@pytest.mark.path_based_routing
@pytest.mark.explainer
@pytest.mark.asyncio(scope="session")
async def test_tabular_explainer(rest_v1_client):
    service_name = "art-explainer"
    isvc = V1beta1InferenceService(
        api_version=constants.KSERVE_V1BETA1,
        kind=constants.KSERVE_KIND_INFERENCESERVICE,
        metadata=client.V1ObjectMeta(
            name=service_name, namespace=KSERVE_TEST_NAMESPACE
        ),
        spec=V1beta1InferenceServiceSpec(
            predictor=V1beta1PredictorSpec(
                sklearn=V1beta1SKLearnSpec(
                    storage_uri="gs://kfserving-examples/models/sklearn/mnist/art",
                    resources=V1ResourceRequirements(
                        requests={"cpu": "10m", "memory": "128Mi"},
                        limits={"cpu": "100m", "memory": "256Mi"},
                    ),
                ),
                timeout=180,
            ),
            explainer=V1beta1ExplainerSpec(
                min_replicas=1,
                art=V1beta1ARTExplainerSpec(
                    type="SquareAttack",
                    name="explainer",
                    resources=V1ResourceRequirements(
                        requests={"cpu": "10m", "memory": "256Mi"},
                        limits={"cpu": "100m", "memory": "512Mi"},
                    ),
                    config={"nb_classes": "10"},
                ),
                timeout=180,
            ),
        ),
    )

    kserve_client.create(isvc)
    try:
        kserve_client.wait_isvc_ready(
            service_name, namespace=KSERVE_TEST_NAMESPACE, timeout_seconds=720
        )
    except RuntimeError as e:
        logging.info(
            kserve_client.api_instance.get_namespaced_custom_object(
                "serving.knative.dev",
                "v1",
                KSERVE_TEST_NAMESPACE,
                "services",
                service_name + "-predictor",
            )
        )
        pods = kserve_client.core_api.list_namespaced_pod(
            KSERVE_TEST_NAMESPACE,
            label_selector="serving.kserve.io/inferenceservice={}".format(service_name),
        )
        for pod in pods.items:
            logging.info(pod)
        raise e

    res = await predict_isvc(
        rest_v1_client, service_name, "./data/mnist_input_bw_flat.json"
    )
    assert res["predictions"] == [3]

    adv_prediction = await explain_art(
        rest_v1_client, service_name, "./data/mnist_input_bw.json"
    )
    assert adv_prediction != 3
    kserve_client.delete(service_name, KSERVE_TEST_NAMESPACE)


@pytest.mark.raw
@pytest.mark.asyncio(scope="session")
async def test_raw_tabular_explainer(rest_v1_client, network_layer):
    suffix = str(uuid.uuid4())[1:6]
    service_name = "art-explainer-raw-" + suffix
    isvc = V1beta1InferenceService(
        api_version=constants.KSERVE_V1BETA1,
        kind=constants.KSERVE_KIND_INFERENCESERVICE,
        metadata=client.V1ObjectMeta(
            name=service_name,
            namespace=KSERVE_TEST_NAMESPACE,
<<<<<<< HEAD
            annotations={"serving.kserve.io/deploymentMode": "RawDeployment"},
            labels={"networking.kserve.io/visibility": "exposed"},
=======
            annotations={"serving.kserve.io/deploymentMode": "Standard"},
>>>>>>> b42d7126
        ),
        spec=V1beta1InferenceServiceSpec(
            predictor=V1beta1PredictorSpec(
                sklearn=V1beta1SKLearnSpec(
                    storage_uri="gs://kfserving-examples/models/sklearn/mnist/art",
                    resources=V1ResourceRequirements(
                        requests={"cpu": "10m", "memory": "128Mi"},
                        limits={"cpu": "100m", "memory": "256Mi"},
                    ),
                ),
                timeout=180,
            ),
            explainer=V1beta1ExplainerSpec(
                min_replicas=1,
                art=V1beta1ARTExplainerSpec(
                    type="SquareAttack",
                    name="explainer",
                    resources=V1ResourceRequirements(
                        requests={"cpu": "10m", "memory": "256Mi"},
                        limits={"cpu": "100m", "memory": "512Mi"},
                    ),
                    config={"nb_classes": "10"},
                ),
                timeout=180,
            ),
        ),
    )

    kserve_client.create(isvc)
    try:
        kserve_client.wait_isvc_ready(
            service_name, namespace=KSERVE_TEST_NAMESPACE, timeout_seconds=720
        )
    except RuntimeError as e:
        logging.info(
            kserve_client.api_instance.get_namespaced_custom_object(
                "serving.knative.dev",
                "v1",
                KSERVE_TEST_NAMESPACE,
                "services",
                service_name + "-predictor",
            )
        )
        pods = kserve_client.core_api.list_namespaced_pod(
            KSERVE_TEST_NAMESPACE,
            label_selector="serving.kserve.io/inferenceservice={}".format(service_name),
        )
        for pod in pods.items:
            logging.info(pod)
        raise e

    res = await predict_isvc(
        rest_v1_client,
        service_name,
        "./data/mnist_input_bw_flat.json",
        network_layer=network_layer,
    )
    assert res["predictions"] == [3]

    adv_prediction = await explain_art(
        rest_v1_client,
        service_name,
        "./data/mnist_input_bw.json",
        network_layer=network_layer,
    )
    assert adv_prediction != 3
    kserve_client.delete(service_name, KSERVE_TEST_NAMESPACE)<|MERGE_RESOLUTION|>--- conflicted
+++ resolved
@@ -122,12 +122,8 @@
         metadata=client.V1ObjectMeta(
             name=service_name,
             namespace=KSERVE_TEST_NAMESPACE,
-<<<<<<< HEAD
-            annotations={"serving.kserve.io/deploymentMode": "RawDeployment"},
+            annotations={"serving.kserve.io/deploymentMode": "Standard"},
             labels={"networking.kserve.io/visibility": "exposed"},
-=======
-            annotations={"serving.kserve.io/deploymentMode": "Standard"},
->>>>>>> b42d7126
         ),
         spec=V1beta1InferenceServiceSpec(
             predictor=V1beta1PredictorSpec(
