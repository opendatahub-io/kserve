import os
import uuid

import pytest
import yaml
from jinja2 import Template
from kserve import (
    V1beta1PredictorSpec,
    V1beta1SKLearnSpec,
    V1beta1InferenceServiceSpec,
    V1beta1InferenceService,
    constants,
    KServeClient,
    V1alpha1InferenceGraphSpec,
    V1alpha1InferenceRouter,
    V1alpha1InferenceGraph,
    V1alpha1InferenceStep,
    V1beta1XGBoostSpec,
)
from kserve.logging import trace_logger as logger
from kubernetes import client, config
from kubernetes.client import V1Container
from kubernetes.client import V1ResourceRequirements
from httpx import HTTPStatusError

from ..common.utils import KSERVE_TEST_NAMESPACE, predict_ig

if os.environ.get("SUCCESS_200_ISVC_IMAGE") is not None:
    SUCCESS_ISVC_IMAGE = os.environ.get("SUCCESS_200_ISVC_IMAGE")
else:
    SUCCESS_ISVC_IMAGE = "kserve/success-200-isvc:" + os.environ.get("GITHUB_SHA")
if os.environ.get("ERROR_404_ISVC_IMAGE") is not None:
    ERROR_ISVC_IMAGE = os.environ.get("ERROR_404_ISVC_IMAGE")
else:
    ERROR_ISVC_IMAGE = "kserve/error-404-isvc:" + os.environ.get("GITHUB_SHA")
IG_TEST_RESOURCES_BASE_LOCATION = "graph/test-resources"


@pytest.mark.graph
@pytest.mark.kourier
@pytest.mark.asyncio(scope="session")
async def test_inference_graph(rest_v1_client):
    logger.info("Starting test test_inference_graph")
    sklearn_name_1 = "isvc-sklearn-graph-1"
    sklearn_name_2 = "isvc-sklearn-graph-2"
    xgb_name = "isvc-xgboost-graph"
    graph_name = "model-chainer"

    sklearn_predictor_1 = V1beta1PredictorSpec(
        min_replicas=1,
        sklearn=V1beta1SKLearnSpec(
            storage_uri="gs://kfserving-examples/models/sklearn/1.0/model",
            resources=V1ResourceRequirements(
                requests={"cpu": "50m", "memory": "128Mi"},
                limits={"cpu": "100m", "memory": "256Mi"},
            ),
            args=["--model_name=sklearn"],
        ),
    )
    sklearn_predictor_2 = V1beta1PredictorSpec(
        min_replicas=1,
        sklearn=V1beta1SKLearnSpec(
            storage_uri="gs://kfserving-examples/models/sklearn/1.0/model",
            resources=V1ResourceRequirements(
                requests={"cpu": "50m", "memory": "128Mi"},
                limits={"cpu": "100m", "memory": "256Mi"},
            ),
            args=["--model_name", "iris"],
        ),
    )
    sklearn_isvc_1 = V1beta1InferenceService(
        api_version=constants.KSERVE_V1BETA1,
        kind=constants.KSERVE_KIND_INFERENCESERVICE,
        metadata=client.V1ObjectMeta(
            name=sklearn_name_1, namespace=KSERVE_TEST_NAMESPACE
        ),
        spec=V1beta1InferenceServiceSpec(predictor=sklearn_predictor_1),
    )
    sklearn_isvc_2 = V1beta1InferenceService(
        api_version=constants.KSERVE_V1BETA1,
        kind=constants.KSERVE_KIND_INFERENCESERVICE,
        metadata=client.V1ObjectMeta(
            name=sklearn_name_2, namespace=KSERVE_TEST_NAMESPACE
        ),
        spec=V1beta1InferenceServiceSpec(predictor=sklearn_predictor_2),
    )

    xgb_predictor = V1beta1PredictorSpec(
        min_replicas=1,
        xgboost=V1beta1XGBoostSpec(
            storage_uri="gs://kfserving-examples/models/xgboost/1.5/model",
            resources=V1ResourceRequirements(
                requests={"cpu": "50m", "memory": "128Mi"},
                limits={"cpu": "100m", "memory": "256Mi"},
            ),
        ),
    )
    xgb_isvc = V1beta1InferenceService(
        api_version=constants.KSERVE_V1BETA1,
        kind=constants.KSERVE_KIND_INFERENCESERVICE,
        metadata=client.V1ObjectMeta(name=xgb_name, namespace=KSERVE_TEST_NAMESPACE),
        spec=V1beta1InferenceServiceSpec(predictor=xgb_predictor),
    )

    nodes = {
        "root": V1alpha1InferenceRouter(
            router_type="Sequence",
            steps=[
                V1alpha1InferenceStep(
                    service_name=sklearn_name_1,
                    dependency="Hard",
                ),
                V1alpha1InferenceStep(
                    service_name=xgb_name,
                    data="$request",
                    dependency="Hard",
                ),
                V1alpha1InferenceStep(
                    service_name=sklearn_name_2,
                    data="$request",
                    dependency="Hard",
                ),
            ],
        )
    }
    graph_spec = V1alpha1InferenceGraphSpec(
        nodes=nodes,
    )
    ig = V1alpha1InferenceGraph(
        api_version=constants.KSERVE_V1ALPHA1,
        kind=constants.KSERVE_KIND_INFERENCEGRAPH,
        metadata=client.V1ObjectMeta(name=graph_name, namespace=KSERVE_TEST_NAMESPACE),
        spec=graph_spec,
    )

    kserve_client = KServeClient(
        config_file=os.environ.get("KUBECONFIG", "~/.kube/config")
    )
    kserve_client.create(sklearn_isvc_1)
    kserve_client.create(xgb_isvc)
    kserve_client.create(sklearn_isvc_2)
    kserve_client.wait_isvc_ready(sklearn_name_1, namespace=KSERVE_TEST_NAMESPACE)
    kserve_client.wait_isvc_ready(xgb_name, namespace=KSERVE_TEST_NAMESPACE)
    kserve_client.wait_isvc_ready(sklearn_name_2, namespace=KSERVE_TEST_NAMESPACE)

    kserve_client.create_inference_graph(ig)
    kserve_client.wait_ig_ready(graph_name, namespace=KSERVE_TEST_NAMESPACE)

    res = await predict_ig(
        rest_v1_client,
        graph_name,
        os.path.join(IG_TEST_RESOURCES_BASE_LOCATION, "iris_input.json"),
    )
    assert res["predictions"] == [1, 1]

    kserve_client.delete_inference_graph(graph_name, KSERVE_TEST_NAMESPACE)
    kserve_client.delete(sklearn_name_1, KSERVE_TEST_NAMESPACE)
    kserve_client.delete(xgb_name, KSERVE_TEST_NAMESPACE)
    kserve_client.delete(sklearn_name_2, KSERVE_TEST_NAMESPACE)


def create_ig_using_custom_object_api(resource_body):
    config.load_kube_config()
    k8s_client_custom_object = client.CustomObjectsApi()
    try:
        resource = k8s_client_custom_object.create_namespaced_custom_object(
            group="serving.kserve.io",
            version="v1alpha1",
            plural="inferencegraphs",
            namespace="kserve-ci-e2e-test",
            body=resource_body,
        )
    except Exception as e:
        raise e

    return resource


def construct_isvc_to_submit(service_name, image, model_name):
    predictor = V1beta1PredictorSpec(
        containers=[
            V1Container(
                name="kserve-container",
                image=image,
                resources=V1ResourceRequirements(
                    requests={"cpu": "50m", "memory": "128Mi"},
                    limits={"cpu": "100m", "memory": "1Gi"},
                ),
                args=["--model_name", model_name],
            )
        ]
    )

    isvc = V1beta1InferenceService(
        api_version=constants.KSERVE_V1BETA1,
        kind=constants.KSERVE_KIND_INFERENCESERVICE,
        metadata=client.V1ObjectMeta(
            name=service_name, namespace=KSERVE_TEST_NAMESPACE
        ),
        spec=V1beta1InferenceServiceSpec(predictor=predictor),
    )

    return isvc


def setup_isvcs_for_test(suffix):
    logger.info(f"SUCCESS_ISVC_IMAGE is {SUCCESS_ISVC_IMAGE}")
    logger.info(f"ERROR_ISVC_IMAGE is {ERROR_ISVC_IMAGE}")

    # construct_isvc_to_submit
    model_name = success_isvc_name = ("-").join(["success-200-isvc", suffix])
    success_isvc = construct_isvc_to_submit(
        success_isvc_name, image=SUCCESS_ISVC_IMAGE, model_name=model_name
    )

    # construct_isvc_to_submit
    model_name = error_isvc_name = ("-").join(["error-404-isvc", suffix])
    error_isvc = construct_isvc_to_submit(
        error_isvc_name, image=ERROR_ISVC_IMAGE, model_name=model_name
    )

    return success_isvc_name, error_isvc_name, success_isvc, error_isvc


@pytest.mark.graph
@pytest.mark.kourier
@pytest.mark.asyncio(scope="session")
async def test_ig_scenario1(rest_v1_client):
    """
    Scenario: Sequence graph with 2 steps that are both soft dependencies.
     success_isvc(soft) -> error_isvc (soft)

    We are not marking steps as soft or hard explicitly so this will test that default behavior of steps being soft
    is as expected.
    Expectation: IG will return response of error_isvc and predict_ig will raise exception
    :return:
    """

    logger.info("Starting test test_ig_scenario1")
    suffix = str(uuid.uuid4())[1:6]
    success_isvc_name, error_isvc_name, success_isvc, error_isvc = setup_isvcs_for_test(
        suffix
    )
    logger.info(f"success_isvc_name is {success_isvc_name}")
    logger.info(f"error_isvc_name is {error_isvc_name}")

    # Create graph
    graph_name = "-".join(["sequence-graph", suffix])

    nodes = {
        "root": V1alpha1InferenceRouter(
            router_type="Sequence",
            steps=[
                V1alpha1InferenceStep(
                    service_name=success_isvc_name,
                ),
                V1alpha1InferenceStep(
                    service_name=error_isvc_name,
                    data="$request",
                ),
            ],
        )
    }
    graph_spec = V1alpha1InferenceGraphSpec(
        nodes=nodes,
    )
    ig = V1alpha1InferenceGraph(
        api_version=constants.KSERVE_V1ALPHA1,
        kind=constants.KSERVE_KIND_INFERENCEGRAPH,
        metadata=client.V1ObjectMeta(name=graph_name, namespace=KSERVE_TEST_NAMESPACE),
        spec=graph_spec,
    )

    kserve_client = KServeClient(
        config_file=os.environ.get("KUBECONFIG", "~/.kube/config")
    )
    kserve_client.create(success_isvc)
    kserve_client.create(error_isvc)
    kserve_client.wait_isvc_ready(success_isvc_name, namespace=KSERVE_TEST_NAMESPACE)
    kserve_client.wait_isvc_ready(error_isvc_name, namespace=KSERVE_TEST_NAMESPACE)

    kserve_client.create_inference_graph(ig)
    kserve_client.wait_ig_ready(graph_name, namespace=KSERVE_TEST_NAMESPACE)

    with pytest.raises(HTTPStatusError) as exc_info:
        await predict_ig(
            rest_v1_client,
            graph_name,
            os.path.join(
                IG_TEST_RESOURCES_BASE_LOCATION, "custom_predictor_input.json"
            ),
        )

    assert exc_info.value.response.json() == {"detail": "Intentional 404 code"}
    assert exc_info.value.response.status_code == 404

    kserve_client.delete_inference_graph(graph_name, KSERVE_TEST_NAMESPACE)
    kserve_client.delete(success_isvc_name, KSERVE_TEST_NAMESPACE)
    kserve_client.delete(error_isvc_name, KSERVE_TEST_NAMESPACE)


@pytest.mark.graph
@pytest.mark.kourier
@pytest.mark.asyncio(scope="session")
async def test_ig_scenario2(rest_v1_client):
    """
    Scenario: Sequence graph with 2 steps that are both soft dependencies.
       error_isvc (soft) -> success_isvc(soft)

    Expectation: IG will return response of success_isvc and predict_ig will not raise any exception
    :return:
    """

    logger.info("Starting test test_ig_scenario2")
    suffix = str(uuid.uuid4())[1:6]
    success_isvc_name, error_isvc_name, success_isvc, error_isvc = setup_isvcs_for_test(
        suffix
    )
    logger.info(f"success_isvc_name is {success_isvc_name}")
    logger.info(f"error_isvc_name is {error_isvc_name}")

    # Create graph
    graph_name = "-".join(["sequence-graph", suffix])

    nodes = {
        "root": V1alpha1InferenceRouter(
            router_type="Sequence",
            steps=[
                V1alpha1InferenceStep(
                    service_name=error_isvc_name,
                ),
                V1alpha1InferenceStep(
                    service_name=success_isvc_name,
                    data="$request",
                ),
            ],
        )
    }
    graph_spec = V1alpha1InferenceGraphSpec(
        nodes=nodes,
    )
    ig = V1alpha1InferenceGraph(
        api_version=constants.KSERVE_V1ALPHA1,
        kind=constants.KSERVE_KIND_INFERENCEGRAPH,
        metadata=client.V1ObjectMeta(name=graph_name, namespace=KSERVE_TEST_NAMESPACE),
        spec=graph_spec,
    )

    kserve_client = KServeClient(
        config_file=os.environ.get("KUBECONFIG", "~/.kube/config")
    )
    kserve_client.create(success_isvc)
    kserve_client.create(error_isvc)
    kserve_client.wait_isvc_ready(success_isvc_name, namespace=KSERVE_TEST_NAMESPACE)
    kserve_client.wait_isvc_ready(error_isvc_name, namespace=KSERVE_TEST_NAMESPACE)

    kserve_client.create_inference_graph(ig)
    kserve_client.wait_ig_ready(graph_name, namespace=KSERVE_TEST_NAMESPACE)

    response = await predict_ig(
        rest_v1_client,
        graph_name,
        os.path.join(IG_TEST_RESOURCES_BASE_LOCATION, "custom_predictor_input.json"),
    )
    assert response == {"predictions": [{"message": "SUCCESS"}]}

    kserve_client.delete_inference_graph(graph_name, KSERVE_TEST_NAMESPACE)
    kserve_client.delete(success_isvc_name, KSERVE_TEST_NAMESPACE)
    kserve_client.delete(error_isvc_name, KSERVE_TEST_NAMESPACE)


@pytest.mark.graph
@pytest.mark.kourier
@pytest.mark.asyncio(scope="session")
async def test_ig_scenario3(rest_v1_client):
    """
     Scenario: Sequence graph with 2 steps - first is hard (and returns non-200) and second is soft dependency.
     error_isvc(hard) -> success_isvc (soft)

    Expectation: IG will return response of error_isvc and predict_ig will raise exception
    """
    logger.info("Starting test test_ig_scenario3")
    suffix = str(uuid.uuid4())[1:6]
    success_isvc_name, error_isvc_name, success_isvc, error_isvc = setup_isvcs_for_test(
        suffix
    )
    logger.info(f"success_isvc_name is {success_isvc_name}")
    logger.info(f"error_isvc_name is {error_isvc_name}")

    kserve_client = KServeClient(
        config_file=os.environ.get("KUBECONFIG", "~/.kube/config")
    )
    kserve_client.create(success_isvc)
    kserve_client.create(error_isvc)

    # Create graph
    graph_name = "-".join(["sequence-graph", suffix])

    # Because we run from test/e2e location in run-e2e-tests.sh
    deployment_yaml_path = os.path.join(
        IG_TEST_RESOURCES_BASE_LOCATION, "ig_test_seq_scenario_3.yaml"
    )

    # Read YAML file
    with open(deployment_yaml_path, "r") as stream:
        file_content = stream.read()
        resource_template = Template(file_content)
        substitutions = {
            "graph_name": graph_name,
            "error_404_isvc_id": error_isvc_name,
            "success_200_isvc_id": success_isvc_name,
        }
        resource_body_after_rendering = yaml.safe_load(
            resource_template.render(substitutions)
        )

    kserve_client.wait_isvc_ready(success_isvc_name, namespace=KSERVE_TEST_NAMESPACE)
    kserve_client.wait_isvc_ready(error_isvc_name, namespace=KSERVE_TEST_NAMESPACE)

    create_ig_using_custom_object_api(resource_body_after_rendering)
    kserve_client.wait_ig_ready(graph_name, namespace=KSERVE_TEST_NAMESPACE)

    with pytest.raises(HTTPStatusError) as exc_info:
        await predict_ig(
            rest_v1_client,
            graph_name,
            os.path.join(
                IG_TEST_RESOURCES_BASE_LOCATION, "custom_predictor_input.json"
            ),
        )

    assert exc_info.value.response.json() == {"detail": "Intentional 404 code"}
    assert exc_info.value.response.status_code == 404

    kserve_client.delete_inference_graph(graph_name, KSERVE_TEST_NAMESPACE)
    kserve_client.delete(success_isvc_name, KSERVE_TEST_NAMESPACE)
    kserve_client.delete(error_isvc_name, KSERVE_TEST_NAMESPACE)


@pytest.mark.graph
@pytest.mark.kourier
@pytest.mark.asyncio(scope="session")
async def test_ig_scenario4(rest_v1_client):
    """
    Scenario: Switch graph with 1 step as hard dependency and other one as soft dependency.
    Will be testing 3 cases in this test case:
    Expectation:
    Case 1. IG will return response of error_isvc when condition for that step matches
    Case 2. IG will return response of success_isvc when condition for that step matches
    Case 3. IG will return 404 with error message when no condition matches
       {
               "error": "Failed to process request",
               "cause": "None of the routes matched with the switch condition",
       }
    """
    logger.info("Starting test test_ig_scenario4")
    suffix = str(uuid.uuid4())[1:6]
    success_isvc_name, error_isvc_name, success_isvc, error_isvc = setup_isvcs_for_test(
        suffix
    )
    logger.info(f"success_isvc_name is {success_isvc_name}")
    logger.info(f"error_isvc_name is {error_isvc_name}")

    kserve_client = KServeClient(
        config_file=os.environ.get("KUBECONFIG", "~/.kube/config")
    )
    kserve_client.create(success_isvc)
    kserve_client.create(error_isvc)

    # Create graph
    graph_name = "-".join(["switch-graph", suffix])

    # Because we run from test/e2e location in run-e2e-tests.sh
    deployment_yaml_path = os.path.join(
        IG_TEST_RESOURCES_BASE_LOCATION, "ig_test_switch_scenario_4.yaml"
    )

    # Read YAML file
    with open(deployment_yaml_path, "r") as stream:
        file_content = stream.read()
        resource_template = Template(file_content)
        substitutions = {
            "graph_name": graph_name,
            "error_404_isvc_id": error_isvc_name,
            "success_200_isvc_id": success_isvc_name,
        }
        resource_body_after_rendering = yaml.safe_load(
            resource_template.render(substitutions)
        )
    kserve_client.wait_isvc_ready(success_isvc_name, namespace=KSERVE_TEST_NAMESPACE)
    kserve_client.wait_isvc_ready(error_isvc_name, namespace=KSERVE_TEST_NAMESPACE)

    create_ig_using_custom_object_api(resource_body_after_rendering)
    kserve_client.wait_ig_ready(graph_name, namespace=KSERVE_TEST_NAMESPACE)

    # Case 1
    with pytest.raises(HTTPStatusError) as exc_info:
        await predict_ig(
            rest_v1_client,
            graph_name,
            os.path.join(
                IG_TEST_RESOURCES_BASE_LOCATION, "switch_call_error_picker_input.json"
            ),
        )

    assert exc_info.value.response.json() == {"detail": "Intentional 404 code"}
    assert exc_info.value.response.status_code == 404

    # Case 2
    response = await predict_ig(
        rest_v1_client,
        graph_name,
        os.path.join(
            IG_TEST_RESOURCES_BASE_LOCATION, "switch_call_success_picker_input.json"
        ),
    )
    assert response == {"predictions": [{"message": "SUCCESS"}]}

    # Case 3
    with pytest.raises(HTTPStatusError) as exc_info:
        await predict_ig(
            rest_v1_client,
            graph_name,
            os.path.join(
                IG_TEST_RESOURCES_BASE_LOCATION, "switch_call_no_match_input.json"
            ),
        )

    assert exc_info.value.response.json() == {
        "error": "Failed to process request",
        "cause": "None of the routes matched with the switch condition",
    }
    assert exc_info.value.response.status_code == 404

    kserve_client.delete_inference_graph(graph_name, KSERVE_TEST_NAMESPACE)
    kserve_client.delete(success_isvc_name, KSERVE_TEST_NAMESPACE)
    kserve_client.delete(error_isvc_name, KSERVE_TEST_NAMESPACE)


@pytest.mark.graph
@pytest.mark.kourier
@pytest.mark.asyncio(scope="session")
async def test_ig_scenario5(rest_v1_client):
    """
    Scenario: Switch graph where a match would happen for error node and then error would return but IG will continue
    execution and call the next step in the flow as error step will be a soft dependency.
    Expectation: IG will return response of success_isvc.
    """
    logger.info("Starting test test_ig_scenario5")
    suffix = str(uuid.uuid4())[1:6]
    success_isvc_name, error_isvc_name, success_isvc, error_isvc = setup_isvcs_for_test(
        suffix
    )
    logger.info(f"success_isvc_name is {success_isvc_name}")
    logger.info(f"error_isvc_name is {error_isvc_name}")

    kserve_client = KServeClient(
        config_file=os.environ.get("KUBECONFIG", "~/.kube/config")
    )
    kserve_client.create(success_isvc)
    kserve_client.create(error_isvc)

    # Create graph
    graph_name = "-".join(["switch-graph", suffix])

    # Because we run from test/e2e location in run-e2e-tests.sh
    deployment_yaml_path = os.path.join(
        IG_TEST_RESOURCES_BASE_LOCATION, "ig_test_switch_scenario_5.yaml"
    )

    # Read YAML file
    with open(deployment_yaml_path, "r") as stream:
        file_content = stream.read()
        resource_template = Template(file_content)
        substitutions = {
            "graph_name": graph_name,
            "error_404_isvc_id": error_isvc_name,
            "success_200_isvc_id": success_isvc_name,
        }
        resource_body_after_rendering = yaml.safe_load(
            resource_template.render(substitutions)
        )

    kserve_client.wait_isvc_ready(success_isvc_name, namespace=KSERVE_TEST_NAMESPACE)
    kserve_client.wait_isvc_ready(error_isvc_name, namespace=KSERVE_TEST_NAMESPACE)

    create_ig_using_custom_object_api(resource_body_after_rendering)
    kserve_client.wait_ig_ready(graph_name, namespace=KSERVE_TEST_NAMESPACE)

    response = await predict_ig(
        rest_v1_client,
        graph_name,
        os.path.join(
            IG_TEST_RESOURCES_BASE_LOCATION, "switch_call_error_picker_input.json"
        ),
    )
    assert response == {"predictions": [{"message": "SUCCESS"}]}

    kserve_client.delete_inference_graph(graph_name, KSERVE_TEST_NAMESPACE)
    kserve_client.delete(success_isvc_name, KSERVE_TEST_NAMESPACE)
    kserve_client.delete(error_isvc_name, KSERVE_TEST_NAMESPACE)


@pytest.mark.graph
@pytest.mark.kourier
@pytest.mark.asyncio(scope="session")
async def test_ig_scenario6(rest_v1_client):
    """
    Scenario: Switch graph where a match would happen for error node and then error would return and IG will NOT
    continue execution and call the next step in the flow as error step will be a HARD dependency.
    Expectation: IG will return response of success_isvc.
    """
    logger.info("Starting test test_ig_scenario6")
    suffix = str(uuid.uuid4())[1:6]
    success_isvc_name, error_isvc_name, success_isvc, error_isvc = setup_isvcs_for_test(
        suffix
    )
    logger.info(f"success_isvc_name is {success_isvc_name}")
    logger.info(f"error_isvc_name is {error_isvc_name}")

    kserve_client = KServeClient(
        config_file=os.environ.get("KUBECONFIG", "~/.kube/config")
    )
    kserve_client.create(success_isvc)
    kserve_client.create(error_isvc)

    # Create graph
    graph_name = "-".join(["switch-graph", suffix])

    # Because we run from test/e2e location in run-e2e-tests.sh
    deployment_yaml_path = os.path.join(
        IG_TEST_RESOURCES_BASE_LOCATION, "ig_test_switch_scenario_6.yaml"
    )

    # Read YAML file
    with open(deployment_yaml_path, "r") as stream:
        file_content = stream.read()
        resource_template = Template(file_content)
        substitutions = {
            "graph_name": graph_name,
            "error_404_isvc_id": error_isvc_name,
            "success_200_isvc_id": success_isvc_name,
        }
        resource_body_after_rendering = yaml.safe_load(
            resource_template.render(substitutions)
        )

    kserve_client.wait_isvc_ready(success_isvc_name, namespace=KSERVE_TEST_NAMESPACE)
    kserve_client.wait_isvc_ready(error_isvc_name, namespace=KSERVE_TEST_NAMESPACE)

    create_ig_using_custom_object_api(resource_body_after_rendering)
    kserve_client.wait_ig_ready(graph_name, namespace=KSERVE_TEST_NAMESPACE)

    with pytest.raises(HTTPStatusError) as exc_info:
        await predict_ig(
            rest_v1_client,
            graph_name,
            os.path.join(
                IG_TEST_RESOURCES_BASE_LOCATION, "switch_call_error_picker_input.json"
            ),
        )

    assert exc_info.value.response.json() == {"detail": "Intentional 404 code"}
    assert exc_info.value.response.status_code == 404

    kserve_client.delete_inference_graph(graph_name, KSERVE_TEST_NAMESPACE)
    kserve_client.delete(success_isvc_name, KSERVE_TEST_NAMESPACE)
    kserve_client.delete(error_isvc_name, KSERVE_TEST_NAMESPACE)


@pytest.mark.graph
@pytest.mark.kourier
@pytest.mark.asyncio(scope="session")
async def test_ig_scenario7(rest_v1_client):
    """
    Scenario: Ensemble graph with 2 steps, where both the steps are soft deps.

    Expectation: IG will return combined response of both the steps.
    """
    logger.info("Starting test test_ig_scenario7")
    suffix = str(uuid.uuid4())[1:6]
    success_isvc_name, error_isvc_name, success_isvc, error_isvc = setup_isvcs_for_test(
        suffix
    )
    logger.info(f"success_isvc_name is {success_isvc_name}")
    logger.info(f"error_isvc_name is {error_isvc_name}")

    kserve_client = KServeClient(
        config_file=os.environ.get("KUBECONFIG", "~/.kube/config")
    )
    kserve_client.create(success_isvc)
    kserve_client.create(error_isvc)

    # Create graph
    graph_name = "-".join(["ensemble-graph", suffix])

    # Because we run from test/e2e location in run-e2e-tests.sh
    deployment_yaml_path = os.path.join(
        IG_TEST_RESOURCES_BASE_LOCATION, "ig_test_ensemble_scenario_7.yaml"
    )

    # Read YAML file
    with open(deployment_yaml_path, "r") as stream:
        file_content = stream.read()
        resource_template = Template(file_content)
        substitutions = {
            "graph_name": graph_name,
            "error_404_isvc_id": error_isvc_name,
            "success_200_isvc_id": success_isvc_name,
        }
        resource_body_after_rendering = yaml.safe_load(
            resource_template.render(substitutions)
        )

    kserve_client.wait_isvc_ready(success_isvc_name, namespace=KSERVE_TEST_NAMESPACE)
    kserve_client.wait_isvc_ready(error_isvc_name, namespace=KSERVE_TEST_NAMESPACE)

    create_ig_using_custom_object_api(resource_body_after_rendering)
    kserve_client.wait_ig_ready(graph_name, namespace=KSERVE_TEST_NAMESPACE)

    response = await predict_ig(
        rest_v1_client,
        graph_name,
        os.path.join(
            IG_TEST_RESOURCES_BASE_LOCATION, "switch_call_success_picker_input.json"
        ),
    )
    assert response == {
        "rootStep1": {"predictions": [{"message": "SUCCESS"}]},
        "rootStep2": {"detail": "Intentional 404 code"},
    }

    kserve_client.delete_inference_graph(graph_name, KSERVE_TEST_NAMESPACE)
    kserve_client.delete(success_isvc_name, KSERVE_TEST_NAMESPACE)
    kserve_client.delete(error_isvc_name, KSERVE_TEST_NAMESPACE)


@pytest.mark.graph
@pytest.mark.kourier
@pytest.mark.asyncio(scope="session")
async def test_ig_scenario8(rest_v1_client):
    """
    Scenario: Ensemble graph with 3 steps, where 2 steps are soft and 1 step is hard and returns non-200

    Expectation: Since HARD step will return non-200, so IG will return that step's output as IG's output
    """
    logger.info("Starting test test_ig_scenario8")
    suffix = str(uuid.uuid4())[1:6]
    success_isvc_name, error_isvc_name, success_isvc, error_isvc = setup_isvcs_for_test(
        suffix
    )
    logger.info(f"success_isvc_name is {success_isvc_name}")
    logger.info(f"error_isvc_name is {error_isvc_name}")

    kserve_client = KServeClient(
        config_file=os.environ.get("KUBECONFIG", "~/.kube/config")
    )
    kserve_client.create(success_isvc)
    kserve_client.create(error_isvc)

    # Create graph
    graph_name = "-".join(["ensemble-graph", suffix])

    # Because we run from test/e2e location in run-e2e-tests.sh
    deployment_yaml_path = os.path.join(
        IG_TEST_RESOURCES_BASE_LOCATION, "ig_test_ensemble_scenario_8.yaml"
    )

    # Read YAML file
    with open(deployment_yaml_path, "r") as stream:
        file_content = stream.read()
        resource_template = Template(file_content)
        substitutions = {
            "graph_name": graph_name,
            "error_404_isvc_id": error_isvc_name,
            "success_200_isvc_id": success_isvc_name,
        }
        resource_body_after_rendering = yaml.safe_load(
            resource_template.render(substitutions)
        )

    kserve_client.wait_isvc_ready(success_isvc_name, namespace=KSERVE_TEST_NAMESPACE)
    kserve_client.wait_isvc_ready(error_isvc_name, namespace=KSERVE_TEST_NAMESPACE)

    create_ig_using_custom_object_api(resource_body_after_rendering)
    kserve_client.wait_ig_ready(graph_name, namespace=KSERVE_TEST_NAMESPACE)

    with pytest.raises(HTTPStatusError) as exc_info:
        await predict_ig(
            rest_v1_client,
            graph_name,
            os.path.join(
                IG_TEST_RESOURCES_BASE_LOCATION, "switch_call_success_picker_input.json"
            ),
        )

    assert exc_info.value.response.json() == {"detail": "Intentional 404 code"}

    kserve_client.delete_inference_graph(graph_name, KSERVE_TEST_NAMESPACE)
    kserve_client.delete(success_isvc_name, KSERVE_TEST_NAMESPACE)
    kserve_client.delete(error_isvc_name, KSERVE_TEST_NAMESPACE)


@pytest.mark.graph
@pytest.mark.kourier
@pytest.mark.asyncio(scope="session")
async def test_ig_scenario9(rest_v1_client):
    """
    Scenario: Splitter graph where a match would happen for error node and then error would return but IG will continue
    execution and call the next step in the flow as error step will be a soft dependency.
    Expectation: IG will return response of success_isvc.
    """
    logger.info("Starting test test_ig_scenario9")
    suffix = str(uuid.uuid4())[1:6]
    success_isvc_name, error_isvc_name, success_isvc, error_isvc = setup_isvcs_for_test(
        suffix
    )
    logger.info(f"success_isvc_name is {success_isvc_name}")
    logger.info(f"error_isvc_name is {error_isvc_name}")

    kserve_client = KServeClient(
        config_file=os.environ.get("KUBECONFIG", "~/.kube/config")
    )
    kserve_client.create(success_isvc)
    kserve_client.create(error_isvc)

    # Create graph
    graph_name = "-".join(["splitter-graph", suffix])

    # Because we run from test/e2e location in run-e2e-tests.sh
    deployment_yaml_path = os.path.join(
        IG_TEST_RESOURCES_BASE_LOCATION, "ig_test_switch_scenario_9.yaml"
    )

    # Read YAML file
    with open(deployment_yaml_path, "r") as stream:
        file_content = stream.read()
        resource_template = Template(file_content)
        substitutions = {
            "graph_name": graph_name,
            "error_404_isvc_id": error_isvc_name,
            "success_200_isvc_id": success_isvc_name,
        }
        resource_body_after_rendering = yaml.safe_load(
            resource_template.render(substitutions)
        )

    kserve_client.wait_isvc_ready(success_isvc_name, namespace=KSERVE_TEST_NAMESPACE)
    kserve_client.wait_isvc_ready(error_isvc_name, namespace=KSERVE_TEST_NAMESPACE)

    create_ig_using_custom_object_api(resource_body_after_rendering)
    kserve_client.wait_ig_ready(graph_name, namespace=KSERVE_TEST_NAMESPACE)

    response = await predict_ig(
        rest_v1_client,
        graph_name,
        os.path.join(IG_TEST_RESOURCES_BASE_LOCATION, "iris_input.json"),
    )
    assert response == {"predictions": [{"message": "SUCCESS"}]}

    kserve_client.delete_inference_graph(graph_name, KSERVE_TEST_NAMESPACE)
    kserve_client.delete(success_isvc_name, KSERVE_TEST_NAMESPACE)
    kserve_client.delete(error_isvc_name, KSERVE_TEST_NAMESPACE)


@pytest.mark.graph
@pytest.mark.kourier
@pytest.mark.asyncio(scope="session")
async def test_ig_scenario10(rest_v1_client):
    """
    Scenario: Splitter graph where a match would happen for error node and then error would return and IG will NOT
    continue execution and call the next step in the flow as error step will be a HARD dependency.
    Expectation: IG will return response of success_isvc.
    """
    logger.info("Starting test test_ig_scenario10")
    suffix = str(uuid.uuid4())[1:6]
    success_isvc_name, error_isvc_name, success_isvc, error_isvc = setup_isvcs_for_test(
        suffix
    )
    logger.info(f"success_isvc_name is {success_isvc_name}")
    logger.info(f"error_isvc_name is {error_isvc_name}")

    kserve_client = KServeClient(
        config_file=os.environ.get("KUBECONFIG", "~/.kube/config")
    )
    kserve_client.create(success_isvc)
    kserve_client.create(error_isvc)

    # Create graph
    graph_name = "-".join(["splitter-graph", suffix])

    # Because we run from test/e2e location in run-e2e-tests.sh
    deployment_yaml_path = os.path.join(
        IG_TEST_RESOURCES_BASE_LOCATION, "ig_test_switch_scenario_10.yaml"
    )

    # Read YAML file
    with open(deployment_yaml_path, "r") as stream:
        file_content = stream.read()
        resource_template = Template(file_content)
        substitutions = {
            "graph_name": graph_name,
            "error_404_isvc_id": error_isvc_name,
            "success_200_isvc_id": success_isvc_name,
        }
        resource_body_after_rendering = yaml.safe_load(
            resource_template.render(substitutions)
        )

    kserve_client.wait_isvc_ready(success_isvc_name, namespace=KSERVE_TEST_NAMESPACE)
    kserve_client.wait_isvc_ready(error_isvc_name, namespace=KSERVE_TEST_NAMESPACE)

    create_ig_using_custom_object_api(resource_body_after_rendering)
    kserve_client.wait_ig_ready(graph_name, namespace=KSERVE_TEST_NAMESPACE)

    with pytest.raises(HTTPStatusError) as exc_info:
        await predict_ig(
            rest_v1_client,
            graph_name,
            os.path.join(IG_TEST_RESOURCES_BASE_LOCATION, "iris_input.json"),
        )

    assert exc_info.value.response.json() == {"detail": "Intentional 404 code"}
    assert exc_info.value.response.status_code == 404

    kserve_client.delete_inference_graph(graph_name, KSERVE_TEST_NAMESPACE)
    kserve_client.delete(success_isvc_name, KSERVE_TEST_NAMESPACE)
    kserve_client.delete(error_isvc_name, KSERVE_TEST_NAMESPACE)


@pytest.mark.raw
@pytest.mark.asyncio(scope="session")
async def test_inference_graph_raw_mode(rest_v1_client, network_layer):
    logger.info("Starting test test_inference_graph_raw_mode")
    suffix = str(uuid.uuid4())[1:6]
    sklearn_name = "isvc-sklearn-graph-raw-" + suffix
    xgb_name = "isvc-xgboost-graph-raw-" + suffix
    graph_name = "model-chainer-raw-" + suffix

    annotations = dict()
<<<<<<< HEAD
    annotations["serving.kserve.io/deploymentMode"] = "RawDeployment"
    labels = dict()
    labels["networking.kserve.io/visibility"] = "exposed"
=======
    annotations["serving.kserve.io/deploymentMode"] = "Standard"
>>>>>>> b42d7126

    sklearn_predictor = V1beta1PredictorSpec(
        min_replicas=1,
        sklearn=V1beta1SKLearnSpec(
            storage_uri="gs://kfserving-examples/models/sklearn/1.0/model",
            resources=V1ResourceRequirements(
                requests={"cpu": "50m", "memory": "128Mi"},
                limits={"cpu": "100m", "memory": "256Mi"},
            ),
        ),
    )
    sklearn_isvc = V1beta1InferenceService(
        api_version=constants.KSERVE_V1BETA1,
        kind=constants.KSERVE_KIND_INFERENCESERVICE,
        metadata=client.V1ObjectMeta(
            name=sklearn_name,
            namespace=KSERVE_TEST_NAMESPACE,
            annotations=annotations,
            labels=labels,
        ),
        spec=V1beta1InferenceServiceSpec(predictor=sklearn_predictor),
    )

    xgb_predictor = V1beta1PredictorSpec(
        min_replicas=1,
        xgboost=V1beta1XGBoostSpec(
            storage_uri="gs://kfserving-examples/models/xgboost/1.5/model",
            resources=V1ResourceRequirements(
                requests={"cpu": "50m", "memory": "128Mi"},
                limits={"cpu": "100m", "memory": "256Mi"},
            ),
        ),
    )
    xgb_isvc = V1beta1InferenceService(
        api_version=constants.KSERVE_V1BETA1,
        kind=constants.KSERVE_KIND_INFERENCESERVICE,
        metadata=client.V1ObjectMeta(
            name=xgb_name,
            namespace=KSERVE_TEST_NAMESPACE,
            annotations=annotations,
            labels=labels,
        ),
        spec=V1beta1InferenceServiceSpec(predictor=xgb_predictor),
    )

    nodes = {
        "root": V1alpha1InferenceRouter(
            router_type="Sequence",
            steps=[
                V1alpha1InferenceStep(
                    service_name=sklearn_name,
                ),
                V1alpha1InferenceStep(
                    service_name=xgb_name,
                    data="$request",
                ),
            ],
        )
    }
    graph_spec = V1alpha1InferenceGraphSpec(
        nodes=nodes,
    )
    ig = V1alpha1InferenceGraph(
        api_version=constants.KSERVE_V1ALPHA1,
        kind=constants.KSERVE_KIND_INFERENCEGRAPH,
        metadata=client.V1ObjectMeta(
            name=graph_name, namespace=KSERVE_TEST_NAMESPACE, annotations=annotations
        ),
        spec=graph_spec,
    )

    kserve_client = KServeClient(
        config_file=os.environ.get("KUBECONFIG", "~/.kube/config")
    )
    kserve_client.create(sklearn_isvc)
    kserve_client.create(xgb_isvc)
    kserve_client.wait_isvc_ready(sklearn_name, namespace=KSERVE_TEST_NAMESPACE)
    kserve_client.wait_isvc_ready(xgb_name, namespace=KSERVE_TEST_NAMESPACE)

    kserve_client.create_inference_graph(ig)
    kserve_client.wait_ig_ready(graph_name, namespace=KSERVE_TEST_NAMESPACE)

    # Below checks are raw deployment specific.  They ensure raw k8s resources created instead of knative resources
    dep = kserve_client.app_api.read_namespaced_deployment(
        graph_name, namespace=KSERVE_TEST_NAMESPACE
    )
    if not dep:
        raise RuntimeError(
            "Deployment doesn't exist for InferenceGraph {} in raw deployment mode".format(
                graph_name
            )
        )

    svc = kserve_client.core_api.read_namespaced_service(
        graph_name, namespace=KSERVE_TEST_NAMESPACE
    )
    if not svc:
        raise RuntimeError(
            "Service doesn't exist for InferenceGraph {} in raw deployment mode".format(
                graph_name
            )
        )

    try:
        knativeroute = kserve_client.api_instance.get_namespaced_custom_object(
            "serving.knative.dev", "v1", KSERVE_TEST_NAMESPACE, "routes", graph_name
        )
        if knativeroute:
            raise RuntimeError(
                "Knative route resource shouldn't exist for InferenceGraph {}".format(
                    graph_name
                )
                + "in raw deployment mode"
            )
    except client.rest.ApiException:
        logger.info("Expected error in finding knative route in raw deployment mode")

    try:
        knativesvc = kserve_client.api_instance.get_namespaced_custom_object(
            "serving.knative.dev", "v1", KSERVE_TEST_NAMESPACE, "services", graph_name
        )
        if knativesvc:
            raise RuntimeError(
                "Knative resources shouldn't exist for InferenceGraph {} ".format(
                    graph_name
                )
                + "in raw deployment mode"
            )
    except client.rest.ApiException:
        logger.info("Expected error in finding knative service in raw deployment mode")

    # TODO Fix this when we enable ALB creation for IG raw deployment mode. This is required for traffic ingress
    # for this predict api call to work
    #
    # res = await predict_ig(
    #    rest_v1_client,
    #     graph_name,
    #     os.path.join(IG_TEST_RESOURCES_BASE_LOCATION, "iris_input.json"),
    #     network_layer=network_layer,
    # )
    # assert res["predictions"] == [1, 1]

    kserve_client.delete_inference_graph(graph_name, KSERVE_TEST_NAMESPACE)
    kserve_client.delete(sklearn_name, KSERVE_TEST_NAMESPACE)
    kserve_client.delete(xgb_name, KSERVE_TEST_NAMESPACE)


@pytest.mark.raw
@pytest.mark.asyncio(scope="session")
async def test_inference_graph_raw_mode_with_hpa(rest_v1_client, network_layer):
    logger.info("Starting test test_inference_graph_raw_mode_with_hpa")
    suffix = str(uuid.uuid4())[1:6]
    sklearn_name = "isvc-sklearn-graph-raw-hpa-" + suffix
    xgb_name = "isvc-xgboost-graph-raw-hpa-" + suffix
    graph_name = "model-chainer-raw-hpa-" + suffix

    annotations = dict()
    annotations["serving.kserve.io/deploymentMode"] = "Standard"
    # annotations["serving.kserve.io/max-scale"] = '5'
    # annotations["serving.kserve.io/metric"] = 'rps'
    # annotations["serving.kserve.io/min-scale"] = '2'
    # annotations["serving.kserve.io/target"] = '30'
    labels = dict()
    labels["networking.kserve.io/visibility"] = "exposed"

    sklearn_predictor = V1beta1PredictorSpec(
        min_replicas=1,
        sklearn=V1beta1SKLearnSpec(
            storage_uri="gs://kfserving-examples/models/sklearn/1.0/model",
            resources=V1ResourceRequirements(
                requests={"cpu": "50m", "memory": "128Mi"},
                limits={"cpu": "100m", "memory": "256Mi"},
            ),
        ),
    )
    sklearn_isvc = V1beta1InferenceService(
        api_version=constants.KSERVE_V1BETA1,
        kind=constants.KSERVE_KIND_INFERENCESERVICE,
        metadata=client.V1ObjectMeta(
            name=sklearn_name,
            namespace=KSERVE_TEST_NAMESPACE,
            annotations=annotations,
            labels=labels,
        ),
        spec=V1beta1InferenceServiceSpec(predictor=sklearn_predictor),
    )

    xgb_predictor = V1beta1PredictorSpec(
        min_replicas=1,
        xgboost=V1beta1XGBoostSpec(
            storage_uri="gs://kfserving-examples/models/xgboost/1.5/model",
            resources=V1ResourceRequirements(
                requests={"cpu": "50m", "memory": "128Mi"},
                limits={"cpu": "100m", "memory": "256Mi"},
            ),
        ),
    )
    xgb_isvc = V1beta1InferenceService(
        api_version=constants.KSERVE_V1BETA1,
        kind=constants.KSERVE_KIND_INFERENCESERVICE,
        metadata=client.V1ObjectMeta(
            name=xgb_name,
            namespace=KSERVE_TEST_NAMESPACE,
            annotations=annotations,
            labels=labels,
        ),
        spec=V1beta1InferenceServiceSpec(predictor=xgb_predictor),
    )

    nodes = {
        "root": V1alpha1InferenceRouter(
            router_type="Sequence",
            steps=[
                V1alpha1InferenceStep(
                    service_name=sklearn_name,
                ),
                V1alpha1InferenceStep(
                    service_name=xgb_name,
                    data="$request",
                ),
            ],
        )
    }
    graph_spec = V1alpha1InferenceGraphSpec(
        nodes=nodes,
    )
    ig = V1alpha1InferenceGraph(
        api_version=constants.KSERVE_V1ALPHA1,
        kind=constants.KSERVE_KIND_INFERENCEGRAPH,
        metadata=client.V1ObjectMeta(
            name=graph_name, namespace=KSERVE_TEST_NAMESPACE, annotations=annotations
        ),
        spec=graph_spec,
    )

    kserve_client = KServeClient(
        config_file=os.environ.get("KUBECONFIG", "~/.kube/config")
    )
    kserve_client.create(sklearn_isvc)
    kserve_client.create(xgb_isvc)
    kserve_client.wait_isvc_ready(sklearn_name, namespace=KSERVE_TEST_NAMESPACE)
    kserve_client.wait_isvc_ready(xgb_name, namespace=KSERVE_TEST_NAMESPACE)

    kserve_client.create_inference_graph(ig)
    kserve_client.wait_ig_ready(graph_name, namespace=KSERVE_TEST_NAMESPACE)

    # Below checks are raw deployment specific.  They ensure raw k8s resources created instead of knative resources
    dep = kserve_client.app_api.read_namespaced_deployment(
        graph_name, namespace=KSERVE_TEST_NAMESPACE
    )
    if not dep:
        raise RuntimeError(
            "Deployment doesn't exist for InferenceGraph {} in raw deployment mode".format(
                graph_name
            )
        )

    svc = kserve_client.core_api.read_namespaced_service(
        graph_name, namespace=KSERVE_TEST_NAMESPACE
    )
    if not svc:
        raise RuntimeError(
            "Service doesn't exist for InferenceGraph {} in raw deployment mode".format(
                graph_name
            )
        )

    # hpa = kserve_client.hpa_v2_api.read_namespaced_horizontal_pod_autoscaler(graph_name,
    #                                                                          namespace=KSERVE_TEST_NAMESPACE)
    # if not hpa:
    #     raise RuntimeError("HPA doesn't exist for InferenceGraph {} in raw deployment mode".format(graph_name))

    try:
        knativeroute = kserve_client.api_instance.get_namespaced_custom_object(
            "serving.knative.dev", "v1", KSERVE_TEST_NAMESPACE, "routes", graph_name
        )
        if knativeroute:
            raise RuntimeError(
                "Knative route resource shouldn't exist for InferenceGraph {} ".format(
                    graph_name
                )
                + "in raw deployment mode"
            )
    except client.rest.ApiException:
        logger.info("Expected error in finding knative route in raw deployment mode")

    try:
        knativesvc = kserve_client.api_instance.get_namespaced_custom_object(
            "serving.knative.dev", "v1", KSERVE_TEST_NAMESPACE, "services", graph_name
        )
        if knativesvc:
            raise RuntimeError(
                "Knative resources shouldn't exist for InferenceGraph {} ".format(
                    graph_name
                )
                + "in raw deployment mode"
            )
    except client.rest.ApiException:
        logger.info("Expected error in finding knative route in raw deployment mode")

    # TODO Fix this when we enable ALB creation for IG raw deployment mode. This is required for traffic ingress
    # for this predict api call to work
    #
    # res = await predict_ig(
    #     rest_v1_client,
    #     graph_name,
    #     os.path.join(IG_TEST_RESOURCES_BASE_LOCATION, "iris_input.json"),
    #     network_layer=network_layer,
    # )
    # assert res["predictions"] == [1, 1]

    kserve_client.delete_inference_graph(graph_name, KSERVE_TEST_NAMESPACE)
    kserve_client.delete(sklearn_name, KSERVE_TEST_NAMESPACE)
    kserve_client.delete(xgb_name, KSERVE_TEST_NAMESPACE)<|MERGE_RESOLUTION|>--- conflicted
+++ resolved
@@ -938,13 +938,9 @@
     graph_name = "model-chainer-raw-" + suffix
 
     annotations = dict()
-<<<<<<< HEAD
-    annotations["serving.kserve.io/deploymentMode"] = "RawDeployment"
+    annotations["serving.kserve.io/deploymentMode"] = "Standard"
     labels = dict()
     labels["networking.kserve.io/visibility"] = "exposed"
-=======
-    annotations["serving.kserve.io/deploymentMode"] = "Standard"
->>>>>>> b42d7126
 
     sklearn_predictor = V1beta1PredictorSpec(
         min_replicas=1,
