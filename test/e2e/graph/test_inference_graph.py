--- conflicted
+++ resolved
@@ -25,28 +25,11 @@
 
 from ..common.utils import KSERVE_TEST_NAMESPACE, predict_ig
 
-<<<<<<< HEAD
-<<<<<<< HEAD
-if os.environ.get("SUCCESS_200_ISVC_IMAGE") is not None:
-    SUCCESS_ISVC_IMAGE = os.environ.get("SUCCESS_200_ISVC_IMAGE")
-else:
-    SUCCESS_ISVC_IMAGE = "kserve/success-200-isvc:" + os.environ.get("GITHUB_SHA")
-if os.environ.get("ERROR_404_ISVC_IMAGE") is not None:
-    ERROR_ISVC_IMAGE = os.environ.get("ERROR_404_ISVC_IMAGE")
-else:
-    ERROR_ISVC_IMAGE = "kserve/error-404-isvc:" + os.environ.get("GITHUB_SHA")
-=======
-=======
->>>>>>> 865d4f00
 img_version = os.environ.get("GITHUB_SHA", "latest")
 
 SUCCESS_ISVC_IMAGE = f"kserve/success-200-isvc:{img_version}"
 ERROR_ISVC_IMAGE = f"kserve/error-404-isvc:{img_version}"
 
-<<<<<<< HEAD
->>>>>>> 3f717560a (fix: defaults GITHUB_SHA for graph images (#4620))
-=======
->>>>>>> 865d4f00
 IG_TEST_RESOURCES_BASE_LOCATION = "graph/test-resources"
 
 
