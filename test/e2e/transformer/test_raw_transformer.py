#
# Licensed under the Apache License, Version 2.0 (the "License");
# you may not use this file except in compliance with the License.
# You may obtain a copy of the License at
#
#    http://www.apache.org/licenses/LICENSE-2.0
#
# Unless required by applicable law or agreed to in writing, software
# distributed under the License is distributed on an "AS IS" BASIS,
# WITHOUT WARRANTIES OR CONDITIONS OF ANY KIND, either express or implied.
# See the License for the specific language governing permissions and
# limitations under the License.

import os
import uuid

from kubernetes import client
from kubernetes.client import V1ResourceRequirements
from kubernetes.client import V1Container
from kubernetes.client import V1EnvVar
import pytest

from kserve import KServeClient
from kserve import constants
from kserve import V1beta1PredictorSpec
from kserve import V1beta1TransformerSpec
from kserve import V1beta1TorchServeSpec
from kserve import V1beta1InferenceServiceSpec
from kserve import V1beta1InferenceService

from ..common.utils import predict_isvc
from ..common.utils import KSERVE_TEST_NAMESPACE


@pytest.mark.raw
@pytest.mark.asyncio(scope="session")
<<<<<<< HEAD
@pytest.mark.skip(
    "The torchserve container fails in OpenShift with permission denied errors"
)
async def test_transformer(rest_v1_client):
    service_name = "raw-transformer"
=======
async def test_transformer(rest_v1_client, network_layer):
    suffix = str(uuid.uuid4())[1:6]
    service_name = "raw-transformer-" + suffix
>>>>>>> 7f2e4438
    predictor = V1beta1PredictorSpec(
        min_replicas=1,
        pytorch=V1beta1TorchServeSpec(
            storage_uri="gs://kfserving-examples/models/torchserve/image_classifier/v1",
            resources=V1ResourceRequirements(
                requests={"cpu": "50m", "memory": "128Mi"},
                limits={"cpu": "1", "memory": "1Gi"},
            ),
        ),
    )
    transformer = V1beta1TransformerSpec(
        min_replicas=1,
        containers=[
            V1Container(
                image=os.environ.get("IMAGE_TRANSFORMER_IMG_TAG"),
                name="kserve-container",
                resources=V1ResourceRequirements(
                    requests={"cpu": "50m", "memory": "128Mi"},
                    limits={"cpu": "100m", "memory": "1Gi"},
                ),
                args=["--model_name", "mnist"],
                env=[
                    V1EnvVar(
                        name="STORAGE_URI",
                        value="gs://kfserving-examples/models/torchserve/image_classifier/v1",
                    )
                ],
            )
        ],
    )

    annotations = dict()
    annotations["serving.kserve.io/deploymentMode"] = "RawDeployment"
    isvc = V1beta1InferenceService(
        api_version=constants.KSERVE_V1BETA1,
        kind=constants.KSERVE_KIND_INFERENCESERVICE,
        metadata=client.V1ObjectMeta(
            name=service_name, namespace=KSERVE_TEST_NAMESPACE, annotations=annotations
        ),
        spec=V1beta1InferenceServiceSpec(predictor=predictor, transformer=transformer),
    )

    kserve_client = KServeClient(
        config_file=os.environ.get("KUBECONFIG", "~/.kube/config")
    )
    kserve_client.create(isvc)
    try:
        kserve_client.wait_isvc_ready(service_name, namespace=KSERVE_TEST_NAMESPACE)
    except RuntimeError as e:
        print(
            kserve_client.api_instance.get_namespaced_custom_object(
                "serving.knative.dev",
                "v1",
                KSERVE_TEST_NAMESPACE,
                "services",
                service_name + "-predictor",
            )
        )
        raise e

    res = await predict_isvc(
        rest_v1_client,
        service_name,
        "./data/transformer.json",
        model_name="mnist",
        network_layer=network_layer,
    )
    assert res["predictions"][0] == 2
    kserve_client.delete(service_name, KSERVE_TEST_NAMESPACE)<|MERGE_RESOLUTION|>--- conflicted
+++ resolved
@@ -34,17 +34,12 @@
 
 @pytest.mark.raw
 @pytest.mark.asyncio(scope="session")
-<<<<<<< HEAD
 @pytest.mark.skip(
     "The torchserve container fails in OpenShift with permission denied errors"
 )
-async def test_transformer(rest_v1_client):
-    service_name = "raw-transformer"
-=======
 async def test_transformer(rest_v1_client, network_layer):
     suffix = str(uuid.uuid4())[1:6]
     service_name = "raw-transformer-" + suffix
->>>>>>> 7f2e4438
     predictor = V1beta1PredictorSpec(
         min_replicas=1,
         pytorch=V1beta1TorchServeSpec(
