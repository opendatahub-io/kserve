# Copyright 2025 The KServe Authors.
#
# Licensed under the Apache License, Version 2.0 (the "License");
# you may not use this file except in compliance with the License.
# You may obtain a copy of the License at
#
#    http://www.apache.org/licenses/LICENSE-2.0
#
# Unless required by applicable law or agreed to in writing, software
# distributed under the License is distributed on an "AS IS" BASIS,
# WITHOUT WARRANTIES OR CONDITIONS OF ANY KIND, either express or implied.
# See the License for the specific language governing permissions and
# limitations under the License.

import hashlib
import os
import pytest
from kserve import KServeClient, constants, V1alpha1LLMInferenceService
from kubernetes import client, config
from kubernetes.client.rest import ApiException
from typing import List

from .logging import logger

KSERVE_PLURAL_LLMINFERENCESERVICECONFIG = "llminferenceserviceconfigs"
KSERVE_TEST_NAMESPACE = "kserve-ci-e2e-test"

LLMINFERENCESERVICE_CONFIGS = {
    "workload-single-cpu": {
        "template": {
            "containers": [
                {
                    "name": "main",
                    "image": "quay.io/pierdipi/vllm-cpu:latest",
                    "env": [{"name": "VLLM_LOGGING_LEVEL", "value": "DEBUG"}],
                    "resources": {
                        "limits": {"cpu": "2", "memory": "10Gi"},
                        "requests": {"cpu": "1", "memory": "8Gi"},
                    },
                    "livenessProbe": {
                        "initialDelaySeconds": 30,
                        "periodSeconds": 30,
                        "timeoutSeconds": 30,
                        "failureThreshold": 5,
                    },
                }
            ]
        },
    },
    "workload-pd-cpu": {
        "template": {
            "containers": [
                {
                    "name": "main",
                    "image": "quay.io/pierdipi/vllm-cpu:latest",
                    "env": [{"name": "VLLM_LOGGING_LEVEL", "value": "DEBUG"}],
                    "resources": {
                        "limits": {"cpu": "2", "memory": "10Gi"},
                        "requests": {"cpu": "1", "memory": "8Gi"},
                    },
                }
            ]
        },
        "prefill": {
            "template": {
                "containers": [
                    {
                        "name": "main",
                        "image": "quay.io/pierdipi/vllm-cpu:latest",
                        "env": [{"name": "VLLM_LOGGING_LEVEL", "value": "DEBUG"}],
                        "resources": {
                            "limits": {"cpu": "2", "memory": "10Gi"},
                            "requests": {"cpu": "1", "memory": "8Gi"},
                        },
                    }
                ]
            }
        },
    },
    "model-fb-opt-125m": {
        "model": {"uri": "hf://facebook/opt-125m", "name": "facebook/opt-125m"},
    },
    "model-deepseek-v2-lite": {
        "model": {
            "uri": "hf://deepseek-ai/DeepSeek-V2-Lite-Chat",
            "name": "deepseek-ai/DeepSeek-V2-Lite-Chat",
        },
    },
    "workload-dp-ep-gpu": {
        "replicas": 2,
        "parallelism": {
            "data": 1,
            "dataLocal": 8,
            "expert": True,
            "tensor": 1,
        },
        "template": {
            "containers": [
                {
                    "name": "main",
                    "env": [
                        {"name": "VLLM_LOGGING_LEVEL", "value": "DEBUG"},
                        {"name": "TRITON_LIBCUDA_PATH", "value": "/usr/lib64"},
                        {"name": "HF_HUB_DISABLE_XET", "value": "1"},
                        {"name": "VLLM_SKIP_P2P_CHECK", "value": "1"},
                        {"name": "VLLM_RANDOMIZE_DP_DUMMY_INPUTS", "value": "1"},
                        {"name": "VLLM_USE_DEEP_GEMM", "value": "0"},
                        {
                            "name": "VLLM_ALL2ALL_BACKEND",
                            "value": "deepep_high_throughput",
                        },
                        {"name": "NVIDIA_GDRCOPY", "value": "enabled"},
                        {"name": "HF_HUB_CACHE", "value": "/huggingface-cache"},
                    ],
                    "resources": {
                        "limits": {
                            "cpu": "16",
                            "memory": "512Gi",
                            "nvidia.com/gpu": "8",
                        },
                        "requests": {
                            "cpu": "8",
                            "memory": "256Gi",
                            "nvidia.com/gpu": "8",
                        },
                    },
                    "livenessProbe": {
                        "httpGet": {"path": "/health", "port": 8001, "scheme": "HTTPS"},
                        "initialDelaySeconds": 400,
                        "periodSeconds": 10,
                        "timeoutSeconds": 10,
                        "failureThreshold": 3,
                    },
                }
            ]
        },
        "worker": {
            "containers": [
                {
                    "name": "main",
                    "env": [
                        {"name": "VLLM_LOGGING_LEVEL", "value": "DEBUG"},
                        {"name": "TRITON_LIBCUDA_PATH", "value": "/usr/lib64"},
                        {"name": "HF_HUB_DISABLE_XET", "value": "1"},
                        {"name": "VLLM_SKIP_P2P_CHECK", "value": "1"},
                        {"name": "VLLM_RANDOMIZE_DP_DUMMY_INPUTS", "value": "1"},
                        {"name": "VLLM_USE_DEEP_GEMM", "value": "0"},
                        {
                            "name": "VLLM_ALL2ALL_BACKEND",
                            "value": "deepep_high_throughput",
                        },
                        {"name": "NVIDIA_GDRCOPY", "value": "enabled"},
                        {"name": "HF_HUB_CACHE", "value": "/huggingface-cache"},
                    ],
                    "resources": {
                        "limits": {
                            "cpu": "16",
                            "memory": "512Gi",
                            "nvidia.com/gpu": "8",
                        },
                        "requests": {
                            "cpu": "8",
                            "memory": "256Gi",
                            "nvidia.com/gpu": "8",
                        },
                    },
                }
            ]
        },
    },
    "workload-dp-ep-prefill-gpu": {
        "prefill": {
            "parallelism": {
                "data": 1,
                "dataLocal": 8,
                "expert": True,
                "tensor": 1,
            },
            "template": {
                "containers": [
                    {
                        "name": "main",
                        "env": [
                            {"name": "VLLM_LOGGING_LEVEL", "value": "DEBUG"},
                            {"name": "TRITON_LIBCUDA_PATH", "value": "/usr/lib64"},
                            {"name": "HF_HUB_DISABLE_XET", "value": "1"},
                            {"name": "VLLM_SKIP_P2P_CHECK", "value": "1"},
                            {"name": "VLLM_RANDOMIZE_DP_DUMMY_INPUTS", "value": "1"},
                            {"name": "VLLM_USE_DEEP_GEMM", "value": "0"},
                            {
                                "name": "VLLM_ALL2ALL_BACKEND",
                                "value": "deepep_high_throughput",
                            },
                            {"name": "NVIDIA_GDRCOPY", "value": "enabled"},
                            {"name": "HF_HUB_CACHE", "value": "/huggingface-cache"},
                        ],
                        "resources": {
                            "limits": {
                                "cpu": "16",
                                "memory": "512Gi",
                                "nvidia.com/gpu": "8",
                            },
                            "requests": {
                                "cpu": "8",
                                "memory": "256Gi",
                                "nvidia.com/gpu": "8",
                            },
                        },
                        "livenessProbe": {
                            "httpGet": {
                                "path": "/health",
                                "port": 8000,
                                "scheme": "HTTPS",
                            },
                            "initialDelaySeconds": 400,
                            "periodSeconds": 10,
                            "timeoutSeconds": 10,
                            "failureThreshold": 3,
                        },
                    }
                ]
            },
            "worker": {
                "containers": [
                    {
                        "name": "main",
                        "env": [
                            {"name": "VLLM_LOGGING_LEVEL", "value": "DEBUG"},
                            {"name": "TRITON_LIBCUDA_PATH", "value": "/usr/lib64"},
                            {"name": "HF_HUB_DISABLE_XET", "value": "1"},
                            {"name": "VLLM_SKIP_P2P_CHECK", "value": "1"},
                            {"name": "VLLM_RANDOMIZE_DP_DUMMY_INPUTS", "value": "1"},
                            {"name": "VLLM_USE_DEEP_GEMM", "value": "0"},
                            {
                                "name": "VLLM_ALL2ALL_BACKEND",
                                "value": "deepep_high_throughput",
                            },
                            {"name": "NVIDIA_GDRCOPY", "value": "enabled"},
                            {"name": "HF_HUB_CACHE", "value": "/huggingface-cache"},
                        ],
                        "resources": {
                            "limits": {
                                "cpu": "16",
                                "memory": "512Gi",
                                "nvidia.com/gpu": "8",
                            },
                            "requests": {
                                "cpu": "8",
                                "memory": "256Gi",
                                "nvidia.com/gpu": "8",
                            },
                        },
                    }
                ]
            },
        },
    },
    "router-managed": {
        "router": {"scheduler": {}, "route": {}, "gateway": {}},
    },
<<<<<<< HEAD
    "router-custom-route": {
        "router": {"scheduler": {}, "route": {"http": {"spec": {"rules": [{"timeouts": {"request": "30s", "backendRequest": "30s"}, "retry": {"codes": [500, 502, 503, 504], "attempts": 3, "backoff": "10s"}}]}}}, "gateway": {}},
    },
    "router-references": {
        "router": {"scheduler": {}, "route": {"http": {"refs": [{"name": "llmisvc-route-1"}, {"name": "llmisvc-route-2"}]}}, "gateway": {"refs": [{"name": "llmisvc-gateway", "namespace": KSERVE_TEST_NAMESPACE}]}},
=======
    "router-no-scheduler": {
        "router": {"route": {}},
    },
    # This preset simulates DP+EP that can run on CPU, the idea is to test the LWS-based deployment
    # but without the resources requirements for DP+EP (GPUs and ROCe/IB)
    "workload-simulated-dp-ep-cpu": {
        "replicas": 2,
        "parallelism": {
            "data": 2,
            "dataLocal": 1,
            "expert": True,
            "tensor": 1,
        },
        "template": {
            "containers": [
                {
                    "name": "main",
                    "image": "quay.io/pierdipi/vllm-cpu:latest",
                    "command": ["vllm", "serve", "/mnt/models"],
                    "args": [
                        "--served-model-name",
                        "{{ .Spec.Model.Name }}",
                        "--port",
                        "8000",
                        "--disable-log-requests",
                        "--enable-ssl-refresh",
                        "--ssl-certfile",
                        "/etc/ssl/certs/tls.crt",
                        "--ssl-keyfile",
                        "/etc/ssl/certs/tls.key",
                    ],
                    "resources": {
                        "limits": {"cpu": "2", "memory": "16Gi"},
                        "requests": {"cpu": "1", "memory": "8Gi"},
                    },
                }
            ]
        },
        "worker": {
            "containers": [
                {
                    "name": "main",
                    "image": "quay.io/pierdipi/vllm-cpu:latest",
                    "command": ["vllm", "serve", "/mnt/models"],
                    "args": [
                        "--served-model-name",
                        "{{ .Spec.Model.Name }}",
                        "--port",
                        "8000",
                        "--disable-log-requests",
                        "--enable-ssl-refresh",
                        "--ssl-certfile",
                        "/etc/ssl/certs/tls.crt",
                        "--ssl-keyfile",
                        "/etc/ssl/certs/tls.key",
                    ],
                    "resources": {
                        "limits": {"cpu": "2", "memory": "16Gi"},
                        "requests": {"cpu": "1", "memory": "8Gi"},
                    },
                }
            ]
        },
>>>>>>> cf99d889
    },
}


@pytest.fixture(scope="function")
def router_resources(request):
    kserve_client = KServeClient(config_file=os.environ.get("KUBECONFIG", "~/.kube/config"))
    rr = request.param

    gateways_created = []
    routes_created = []

    try:
        for gateway in rr.gateways:
            _create_or_update_gateway(kserve_client, rr.gateway)
            gateways_created.append(gateway)
        for route in rr.routes:
            _create_or_update_route(kserve_client, rr.route)
            routes_created.append(route)
        yield
    except Exception as e:
        logger.warning(f"Failed to create LLMInferenceService router dependencies: {e}")
    finally:
        for route in routes_created:
            try:
                logger.info(f"Cleaning up HttpRoute {route.get("metadata", {}).get("name")}")
                _delete_route(kserve_client, route.get("metadata", {}).get("name"), route.get("metadata", {}).get("namespace", "default"))
                logger.info(f"✓ Deleted HttpRoute {route.get("metadata", {}).get("name")}")
            except Exception as e:
                logger.warning(f"Failed to cleanup HttpRoute {route.get("metadata", {}).get("name")}: {e}")

        for gateway in gateways_created:
            try:
                logger.info(f"Cleaning up Gateway {gateway.get("metadata", {}).get("name")}")
                _delete_gateway(kserve_client, gateway.get("metadata", {}).get("name"), gateway.get("metadata", {}).get("namespace", "default"))
                logger.info(f"✓ Deleted Gateway {gateway.get("metadata", {}).get("name")}")
            except Exception as e:
                logger.warning(f"Failed to cleanup Gateway {gateway.get("metadata", {}).get("name")}: {e}")


@pytest.fixture(scope="function")
def test_case(request):
    tc = request.param
    created_configs = []

    inject_k8s_proxy()

    kserve_client = KServeClient(
        config_file=os.environ.get("KUBECONFIG", "~/.kube/config"),
        client_configuration=client.Configuration(),
    )

    try:
        # Validate base_refs defined in the test fixture exist in LLMINFERENCESERVICE_CONFIGS
        missing_refs = [
            ref for ref in tc.base_refs if ref not in LLMINFERENCESERVICE_CONFIGS
        ]
        if missing_refs:
            raise ValueError(
                f"Missing base_refs in LLMINFERENCESERVICE_CONFIGS: {missing_refs}"
            )

        service_name = generate_service_name(request.node.name, tc.base_refs)
        tc.model_name = _get_model_name_from_configs(tc.base_refs)

        # Create unique configs for this test
        unique_base_refs = []
        for base_ref in tc.base_refs:
            unique_config_name = generate_k8s_safe_suffix(base_ref, [service_name])
            unique_base_refs.append(unique_config_name)

            original_spec = LLMINFERENCESERVICE_CONFIGS[base_ref]

            unique_config_body = {
                "apiVersion": "serving.kserve.io/v1alpha1",
                "kind": "LLMInferenceServiceConfig",
                "metadata": {
                    "name": unique_config_name,
                    "namespace": KSERVE_TEST_NAMESPACE,
                },
                "spec": original_spec,
            }

            _create_or_update_llmisvc_config(
                kserve_client, unique_config_body, KSERVE_TEST_NAMESPACE
            )
            created_configs.append(unique_config_name)

        tc.llm_service = V1alpha1LLMInferenceService(
            api_version="serving.kserve.io/v1alpha1",
            kind="LLMInferenceService",
            metadata=client.V1ObjectMeta(
                name=service_name, namespace=KSERVE_TEST_NAMESPACE
            ),
            spec={
                "baseRefs": [{"name": base_ref} for base_ref in unique_base_refs],
            },
        )

        yield tc

    finally:
        for config_name in created_configs:
            try:
                logger.info(
                    f"Cleaning up unique LLMInferenceServiceConfig {config_name}"
                )

                if os.getenv("SKIP_RESOURCE_DELETION", "False").lower() in (
                    "false",
                    "0",
                    "f",
                ):
                    _delete_llmisvc_config(
                        kserve_client, config_name, KSERVE_TEST_NAMESPACE
                    )
                logger.info(f"✓ Deleted unique LLMInferenceServiceConfig {config_name}")
            except Exception as e:
                logger.warning(
                    f"Failed to cleanup LLMInferenceServiceConfig {config_name}: {e}"
                )


def _get_model_name_from_configs(config_names):
    """Extract the model name from model config."""
    for config_name in config_names:
        if config_name.startswith("model-"):
            config = LLMINFERENCESERVICE_CONFIGS[config_name]
            if "model" in config and "name" in config["model"]:
                return config["model"]["name"]
    return "default-model"


def generate_k8s_safe_suffix(base_name: str, extra_parts: List[str] = None) -> str:
    """Generate a Kubernetes-safe name suffix with hash."""
    if extra_parts:
        full_name = f"{base_name}-{'-'.join(sorted(extra_parts))}"
    else:
        full_name = base_name

    full_name = full_name.lower().replace("_", "-")

    name_hash = hashlib.md5(full_name.encode()).hexdigest()[:8]

    # TODO: we can't use the real maximum (63), LWS and STS add additional suffixes (ie `-0`) and don't handle that case.
    max_total = 40
    sep = "-"
    max_base = max_total - len(sep) - len(name_hash)
    safe_base = full_name[:max_base].rstrip(sep)

    return f"{safe_base}{sep}{name_hash}"


def generate_service_name(test_name: str, base_refs: List[str]) -> str:
    base_name = test_name.split("[", 1)[0]
    base_name = base_name.replace("test_llm_inference_service", "llmisvc")
    return generate_k8s_safe_suffix(base_name, base_refs)


def generate_test_id(test_case) -> str:
    """Generate a test ID from base refs."""
    return "-".join(test_case.base_refs)


def _create_or_update_route(kserve_client, route, namespace=None):
    """Create or update a HttpRoute resource."""
    version = route["apiVersion"].split("/")[1]

    if namespace is None:
        namespace = route.get("metadata", {}).get("namespace", "default")

    name = route.get("metadata", {}).get("name")
    if not name:
        raise ValueError("HttpRoute must have a name in metadata")

    logger.info(f"Checking HttpRoute {name} in namespace {namespace}")

    try:
        existing_route = kserve_client.api_instance.get_namespaced_custom_object(
            "gateway.networking.k8s.io",
            version,
            namespace,
            "httproutes",
            name,
        )

        route["metadata"] = existing_route["metadata"]

        outputs = kserve_client.api_instance.replace_namespaced_custom_object(
            "gateway.networking.k8s.io",
            version,
            namespace,
            "httproutes",
            name,
            route,
        )
        logger.info(f"✓ Successfully updated HttpRoute {name}")
        return outputs

    except client.rest.ApiException as update_error:
        try:
            if update_error.status == 404:  # Not found - create it
                logger.info(f"Resource not found, creating HttpRoute {name}")
                kserve_client.api_instance.create_namespaced_custom_object(
                    "gateway.networking.k8s.io",
                    version,
                    namespace,
                    "httproutes",
                    route,
                )
                logger.info(f"✓ Successfully created HttpRoute {name}")
                return outputs
        except Exception as create_error:
            update_error = create_error
        raise RuntimeError(f"Failed to create or update HttpRoute {name}: {update_error}") from update_error


def _delete_route(
    kserve_client, name, namespace, version="v1"
):
    try:
        logger.info(f"Deleting HttpRoute {name} in namespace {namespace}")
        return kserve_client.api_instance.delete_namespaced_custom_object(
            "gateway.networking.k8s.io",
            version,
            namespace,
            "httproutes",
            name,
        )
    except client.rest.ApiException as e:
        raise RuntimeError(
            f"Exception when calling CustomObjectsApi->"
            f"delete_namespaced_custom_object for HttpRoute: {e}"
        ) from e


def _get_route(
    kserve_client, name, namespace, version="v1"
):
    try:
        return kserve_client.api_instance.get_namespaced_custom_object(
            "gateway.networking.k8s.io",
            version,
            namespace,
            "httproutes",
            name,
        )
    except client.rest.ApiException as e:
        raise RuntimeError(
            f"Exception when calling CustomObjectsApi->"
            f"get_namespaced_custom_object for HttpRoute: {e}"
        ) from e


def _create_or_update_gateway(kserve_client, gateway, namespace=None):
    """Create or update a Gateway resource."""
    version = gateway["apiVersion"].split("/")[1]

    if namespace is None:
        namespace = gateway.get("metadata", {}).get("namespace", "default")

    name = gateway.get("metadata", {}).get("name")
    if not name:
        raise ValueError("Gateway must have a name in metadata")

    logger.info(f"Checking Gateway {name} in namespace {namespace}")

    try:
        existing_route = kserve_client.api_instance.get_namespaced_custom_object(
            "gateway.networking.k8s.io",
            version,
            namespace,
            "gateways",
            name,
        )

        gateway["metadata"] = existing_route["metadata"]

        outputs = kserve_client.api_instance.replace_namespaced_custom_object(
            "gateway.networking.k8s.io",
            version,
            namespace,
            "gateways",
            name,
            gateway,
        )
        logger.info(f"✓ Successfully updated Gateway {name}")
        return outputs

    except client.rest.ApiException as update_error:
        try:
            if update_error.status == 404:  # Not found - create it
                logger.info(f"Resource not found, creating Gateway {name}")
                kserve_client.api_instance.create_namespaced_custom_object(
                    "gateway.networking.k8s.io",
                    version,
                    namespace,
                    "gateways",
                    gateway,
                )
                logger.info(f"✓ Successfully created Gateway {name}")
                return outputs
        except Exception as create_error:
            update_error = create_error
        raise RuntimeError(f"Failed to create or update Gateway {name}: {update_error}") from update_error


def _delete_gateway(
    kserve_client, name, namespace, version="v1"
):
    try:
        logger.info(f"Deleting Gateway {name} in namespace {namespace}")
        return kserve_client.api_instance.delete_namespaced_custom_object(
            "gateway.networking.k8s.io",
            version,
            namespace,
            "gateways",
            name,
        )
    except client.rest.ApiException as e:
        raise RuntimeError(
            f"Exception when calling CustomObjectsApi->"
            f"delete_namespaced_custom_object for Gateway: {e}"
        ) from e


def _get_gateway(
    kserve_client, name, namespace, version="v1"
):
    try:
        return kserve_client.api_instance.get_namespaced_custom_object(
            "gateway.networking.k8s.io",
            version,
            namespace,
            "gateways",
            name,
        )
    except client.rest.ApiException as e:
        raise RuntimeError(
            f"Exception when calling CustomObjectsApi->"
            f"get_namespaced_custom_object for Gateway: {e}"
        ) from e


def _create_or_update_llmisvc_config(kserve_client, llm_config, namespace=None):
    """Create or update an LLMInferenceServiceConfig resource."""
    version = llm_config["apiVersion"].split("/")[1]

    if namespace is None:
        namespace = llm_config.get("metadata", {}).get("namespace", "default")

    name = llm_config.get("metadata", {}).get("name")
    if not name:
        raise ValueError("LLMInferenceServiceConfig must have a name in metadata")

    logger.info(f"Checking LLMInferenceServiceConfig {name} in namespace {namespace}")

    try:
        existing_config = kserve_client.api_instance.get_namespaced_custom_object(
            constants.KSERVE_GROUP,
            version,
            namespace,
            KSERVE_PLURAL_LLMINFERENCESERVICECONFIG,
            name,
        )

        llm_config["metadata"] = existing_config["metadata"]

        outputs = kserve_client.api_instance.replace_namespaced_custom_object(
            constants.KSERVE_GROUP,
            version,
            namespace,
            KSERVE_PLURAL_LLMINFERENCESERVICECONFIG,
            name,
            llm_config,
        )
        logger.info(f"✓ Successfully updated LLMInferenceServiceConfig {name}")
        return outputs

    except client.rest.ApiException as e:
        if e.status == 404:  # Not found - create it
            logger.info(
                f"Resource not found, creating LLMInferenceServiceConfig {name}"
            )
            outputs = kserve_client.api_instance.create_namespaced_custom_object(
                constants.KSERVE_GROUP,
                version,
                namespace,
                KSERVE_PLURAL_LLMINFERENCESERVICECONFIG,
                llm_config,
            )
            logger.info(f"✓ Successfully created LLMInferenceServiceConfig {name}")
            return outputs
        else:
            raise RuntimeError(
                f"Failed to get/create LLMInferenceServiceConfig {name}: {e}"
            ) from e


def _delete_llmisvc_config(
    kserve_client, name, namespace, version=constants.KSERVE_V1ALPHA1_VERSION
):
    try:
        print(f"Deleting LLMInferenceServiceConfig {name} in namespace {namespace}")
        return kserve_client.api_instance.delete_namespaced_custom_object(
            constants.KSERVE_GROUP,
            version,
            namespace,
            KSERVE_PLURAL_LLMINFERENCESERVICECONFIG,
            name,
        )
    except client.rest.ApiException as e:
        raise RuntimeError(
            f"Exception when calling CustomObjectsApi->"
            f"delete_namespaced_custom_object for LLMInferenceServiceConfig: {e}"
        ) from e


def _get_llmisvc_config(
    kserve_client, name, namespace, version=constants.KSERVE_V1ALPHA1_VERSION
):
    try:
        return kserve_client.api_instance.get_namespaced_custom_object(
            constants.KSERVE_GROUP,
            version,
            namespace,
            KSERVE_PLURAL_LLMINFERENCESERVICECONFIG,
            name,
        )
    except client.rest.ApiException as e:
        raise RuntimeError(
            f"Exception when calling CustomObjectsApi->"
            f"get_namespaced_custom_object for LLMInferenceServiceConfig: {e}"
        ) from e


def inject_k8s_proxy():
    config.load_kube_config()
    proxy_url = os.getenv("HTTPS_PROXY", os.getenv("HTTP_PROXY", None))
    if proxy_url:
        logger.info(f"✅ Using Proxy URL: {proxy_url} for k8s client")
        client.Configuration._default.proxy = proxy_url
    else:
        logger.info("No HTTP proxy configured for k8s client")<|MERGE_RESOLUTION|>--- conflicted
+++ resolved
@@ -258,13 +258,11 @@
     "router-managed": {
         "router": {"scheduler": {}, "route": {}, "gateway": {}},
     },
-<<<<<<< HEAD
     "router-custom-route": {
         "router": {"scheduler": {}, "route": {"http": {"spec": {"rules": [{"timeouts": {"request": "30s", "backendRequest": "30s"}, "retry": {"codes": [500, 502, 503, 504], "attempts": 3, "backoff": "10s"}}]}}}, "gateway": {}},
     },
     "router-references": {
         "router": {"scheduler": {}, "route": {"http": {"refs": [{"name": "llmisvc-route-1"}, {"name": "llmisvc-route-2"}]}}, "gateway": {"refs": [{"name": "llmisvc-gateway", "namespace": KSERVE_TEST_NAMESPACE}]}},
-=======
     "router-no-scheduler": {
         "router": {"route": {}},
     },
@@ -328,7 +326,6 @@
                 }
             ]
         },
->>>>>>> cf99d889
     },
 }
 
