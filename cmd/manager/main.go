--- conflicted
+++ resolved
@@ -22,13 +22,8 @@
 	"net/http"
 	"os"
 
-<<<<<<< HEAD
-	"sigs.k8s.io/controller-runtime/pkg/webhook/admission"
-
-=======
 	kedav1alpha1 "github.com/kedacore/keda/v2/apis/keda/v1alpha1"
 	otelv1beta1 "github.com/open-telemetry/opentelemetry-operator/apis/v1beta1"
->>>>>>> 3b6d478f
 	istio_networking "istio.io/api/networking/v1alpha3"
 	istioclientv1beta1 "istio.io/client-go/pkg/apis/networking/v1beta1"
 	corev1 "k8s.io/api/core/v1"
@@ -200,22 +195,6 @@
 		}
 	}
 
-<<<<<<< HEAD
-	knServingFound, knServingCheckErr := utils.IsCrdAvailable(cfg, operatorv1beta1.SchemeGroupVersion.String(), constants.KnativeServingKind)
-	if knServingCheckErr != nil {
-		setupLog.Error(knServingCheckErr, "error when checking if Knative KnativeServing kind is available")
-		os.Exit(1)
-	}
-	if knServingFound {
-		setupLog.Info("Setting up Knative Operator scheme")
-		if err := operatorv1beta1.AddToScheme(mgr.GetScheme()); err != nil {
-			setupLog.Error(err, "unable to add Knative Operator APIs to scheme")
-			os.Exit(1)
-		}
-	}
-
-=======
->>>>>>> 3b6d478f
 	if !ingressConfig.DisableIstioVirtualHost {
 		vsFound, vsCheckErr := utils.IsCrdAvailable(cfg, istioclientv1beta1.SchemeGroupVersion.String(), constants.IstioVirtualServiceKind)
 		if vsCheckErr != nil {
@@ -234,8 +213,6 @@
 		setupLog.Error(err, "unable to add routev1 APIs to scheme")
 		os.Exit(1)
 	}
-<<<<<<< HEAD
-=======
 
 	kedaFound, kedaCheckErr := utils.IsCrdAvailable(cfg, kedav1alpha1.SchemeGroupVersion.String(), constants.KedaScaledObjectKind)
 	if kedaCheckErr != nil {
@@ -269,7 +246,6 @@
 		os.Exit(1)
 	}
 
->>>>>>> 3b6d478f
 	setupLog.Info("Setting up core scheme")
 	if err := corev1.AddToScheme(mgr.GetScheme()); err != nil {
 		setupLog.Error(err, "unable to add Core APIs to scheme")
