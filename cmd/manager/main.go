/*
Copyright 2023 The KServe Authors.

Licensed under the Apache License, Version 2.0 (the "License");
you may not use this file except in compliance with the License.
You may obtain a copy of the License at

    http://www.apache.org/licenses/LICENSE-2.0

Unless required by applicable law or agreed to in writing, software
distributed under the License is distributed on an "AS IS" BASIS,
WITHOUT WARRANTIES OR CONDITIONS OF ANY KIND, either express or implied.
See the License for the specific language governing permissions and
limitations under the License.
*/

package main

import (
	"flag"
	"net/http"
	"os"

	"github.com/kserve/kserve/pkg/webhook/admission/localmodelcache"
	"sigs.k8s.io/controller-runtime/pkg/webhook/admission"

	"github.com/kserve/kserve/pkg/utils"
	istio_networking "istio.io/api/networking/v1alpha3"
	istioclientv1beta1 "istio.io/client-go/pkg/apis/networking/v1beta1"
	v1 "k8s.io/api/core/v1"
	"k8s.io/apimachinery/pkg/runtime"
	"k8s.io/client-go/kubernetes"
	typedcorev1 "k8s.io/client-go/kubernetes/typed/core/v1"
	_ "k8s.io/client-go/plugin/pkg/client/auth/gcp"
	"k8s.io/client-go/tools/record"
	knservingv1 "knative.dev/serving/pkg/apis/serving/v1"
	ctrl "sigs.k8s.io/controller-runtime"
	"sigs.k8s.io/controller-runtime/pkg/client/config"
	"sigs.k8s.io/controller-runtime/pkg/log/zap"
	"sigs.k8s.io/controller-runtime/pkg/manager"
	"sigs.k8s.io/controller-runtime/pkg/manager/signals"
	metricsserver "sigs.k8s.io/controller-runtime/pkg/metrics/server"
	"sigs.k8s.io/controller-runtime/pkg/webhook"
	gatewayapiv1 "sigs.k8s.io/gateway-api/apis/v1"

	"github.com/kserve/kserve/pkg/apis/serving/v1alpha1"
	"github.com/kserve/kserve/pkg/apis/serving/v1beta1"
	"github.com/kserve/kserve/pkg/constants"
	graphcontroller "github.com/kserve/kserve/pkg/controller/v1alpha1/inferencegraph"
	trainedmodelcontroller "github.com/kserve/kserve/pkg/controller/v1alpha1/trainedmodel"
	"github.com/kserve/kserve/pkg/controller/v1alpha1/trainedmodel/reconcilers/modelconfig"
	v1beta1controller "github.com/kserve/kserve/pkg/controller/v1beta1/inferenceservice"
	"github.com/kserve/kserve/pkg/webhook/admission/pod"
	"github.com/kserve/kserve/pkg/webhook/admission/servingruntime"
	routev1 "github.com/openshift/api/route/v1"
)

var (
	scheme   = runtime.NewScheme() //nolint: unused
	setupLog = ctrl.Log.WithName("setup")
)

const (
	LeaderLockName = "kserve-controller-manager-leader-lock"
)

// Options defines the program configurable options that may be passed on the command line.
type Options struct {
	metricsAddr          string
	webhookPort          int
	enableLeaderElection bool
	probeAddr            string
	zapOpts              zap.Options
}

// DefaultOptions returns the default values for the program options.
func DefaultOptions() Options {
	return Options{
		metricsAddr:          ":8080",
		webhookPort:          9443,
		enableLeaderElection: false,
		probeAddr:            ":8081",
		zapOpts:              zap.Options{},
	}
}

// GetOptions parses the program flags and returns them as Options.
func GetOptions() Options {
	opts := DefaultOptions()
	flag.StringVar(&opts.metricsAddr, "metrics-addr", opts.metricsAddr, "The address the metric endpoint binds to.")
	flag.IntVar(&opts.webhookPort, "webhook-port", opts.webhookPort, "The port that the webhook server binds to.")
	flag.BoolVar(&opts.enableLeaderElection, "leader-elect", opts.enableLeaderElection,
		"Enable leader election for kserve controller manager. "+
			"Enabling this will ensure there is only one active kserve controller manager.")
	flag.StringVar(&opts.probeAddr, "health-probe-addr", opts.probeAddr, "The address the probe endpoint binds to.")
	opts.zapOpts.BindFlags(flag.CommandLine)
	flag.Parse()
	return opts
}

func init() {
	// Allow unknown fields in Istio API client for backwards compatibility if cluster has existing vs with deprecated fields.
	istio_networking.VirtualServiceUnmarshaler.AllowUnknownFields = true
	istio_networking.GatewayUnmarshaler.AllowUnknownFields = true
}

func main() {
	options := GetOptions()
	ctrl.SetLogger(zap.New(zap.UseFlagOptions(&options.zapOpts)))

	// Get a config to talk to the apiserver
	setupLog.Info("Setting up client for manager")
	cfg, err := config.GetConfig()
	if err != nil {
		setupLog.Error(err, "unable to set up client config")
		os.Exit(1)
	}

	// Setup clientset to directly talk to the api server
	clientSet, err := kubernetes.NewForConfig(cfg)
	if err != nil {
		setupLog.Error(err, "unable to create clientSet")
		os.Exit(1)
	}

	// Create a new Cmd to provide shared dependencies and start components
	setupLog.Info("Setting up manager")
	mgr, err := manager.New(cfg, manager.Options{
		Metrics: metricsserver.Options{
			BindAddress: options.metricsAddr},
		WebhookServer: webhook.NewServer(webhook.Options{
			Port: options.webhookPort}),
		LeaderElection:         options.enableLeaderElection,
		LeaderElectionID:       LeaderLockName,
		HealthProbeBindAddress: options.probeAddr,
	})
	if err != nil {
		setupLog.Error(err, "unable to set up overall controller manager")
		os.Exit(1)
	}

	setupLog.Info("Registering Components.")

	setupLog.Info("Setting up KServe v1alpha1 scheme")
	if err := v1alpha1.AddToScheme(mgr.GetScheme()); err != nil {
		setupLog.Error(err, "unable to add KServe v1alpha1 to scheme")
		os.Exit(1)
	}

	setupLog.Info("Setting up KServe v1beta1 scheme")
	if err := v1beta1.AddToScheme(mgr.GetScheme()); err != nil {
		setupLog.Error(err, "unable to add KServe v1beta1 to scheme")
		os.Exit(1)
	}

	deployConfig, err := v1beta1.NewDeployConfig(clientSet)
	if err != nil {
		setupLog.Error(err, "unable to get deploy config.")
		os.Exit(1)
	}
	ingressConfig, err := v1beta1.NewIngressConfig(clientSet)
	if err != nil {
		setupLog.Error(err, "unable to get ingress config.")
		os.Exit(1)
	}

	ksvcFound, ksvcCheckErr := utils.IsCrdAvailable(cfg, knservingv1.SchemeGroupVersion.String(), constants.KnativeServiceKind)
	if ksvcCheckErr != nil {
		setupLog.Error(ksvcCheckErr, "error when checking if Knative Service kind is available")
		os.Exit(1)
	}
	if ksvcFound {
		setupLog.Info("Setting up Knative scheme")
		if err := knservingv1.AddToScheme(mgr.GetScheme()); err != nil {
			setupLog.Error(err, "unable to add Knative APIs to scheme")
			os.Exit(1)
		}
	}
	if !ingressConfig.DisableIstioVirtualHost {
		vsFound, vsCheckErr := utils.IsCrdAvailable(cfg, istioclientv1beta1.SchemeGroupVersion.String(), constants.IstioVirtualServiceKind)
		if vsCheckErr != nil {
			setupLog.Error(vsCheckErr, "error when checking if Istio VirtualServices are available")
			os.Exit(1)
		}
		if vsFound {
			setupLog.Info("Setting up Istio schemes")
			if err := istioclientv1beta1.AddToScheme(mgr.GetScheme()); err != nil {
				setupLog.Error(err, "unable to add Istio v1beta1 APIs to scheme")
				os.Exit(1)
			}
		}
	}
<<<<<<< HEAD
	if err = routev1.AddToScheme(mgr.GetScheme()); err != nil {
		setupLog.Error(err, "unable to add routev1 APIs to scheme")
		os.Exit(1)
	}
=======

	setupLog.Info("Setting up gateway api scheme")
	if err := gatewayapiv1.Install(mgr.GetScheme()); err != nil {
		setupLog.Error(err, "unable to add Gateway APIs to scheme")
		os.Exit(1)
	}

>>>>>>> 7f2e4438
	setupLog.Info("Setting up core scheme")
	if err := v1.AddToScheme(mgr.GetScheme()); err != nil {
		setupLog.Error(err, "unable to add Core APIs to scheme")
		os.Exit(1)
	}

	// Setup all Controllers
	setupLog.Info("Setting up v1beta1 controller")
	eventBroadcaster := record.NewBroadcaster()
	eventBroadcaster.StartRecordingToSink(&typedcorev1.EventSinkImpl{Interface: clientSet.CoreV1().Events("")})
	if err = (&v1beta1controller.InferenceServiceReconciler{
		Client:    mgr.GetClient(),
		Clientset: clientSet,
		Log:       ctrl.Log.WithName("v1beta1Controllers").WithName("InferenceService"),
		Scheme:    mgr.GetScheme(),
		Recorder: eventBroadcaster.NewRecorder(
			mgr.GetScheme(), v1.EventSource{Component: "v1beta1Controllers"}),
	}).SetupWithManager(mgr, deployConfig, ingressConfig); err != nil {
		setupLog.Error(err, "unable to create controller", "v1beta1Controller", "InferenceService")
		os.Exit(1)
	}

	// Setup TrainedModel controller
	trainedModelEventBroadcaster := record.NewBroadcaster()
	setupLog.Info("Setting up v1beta1 TrainedModel controller")
	trainedModelEventBroadcaster.StartRecordingToSink(&typedcorev1.EventSinkImpl{Interface: clientSet.CoreV1().Events("")})
	if err = (&trainedmodelcontroller.TrainedModelReconciler{
		Client:                mgr.GetClient(),
		Log:                   ctrl.Log.WithName("v1beta1Controllers").WithName("TrainedModel"),
		Scheme:                mgr.GetScheme(),
		Recorder:              eventBroadcaster.NewRecorder(mgr.GetScheme(), v1.EventSource{Component: "v1beta1Controllers"}),
		ModelConfigReconciler: modelconfig.NewModelConfigReconciler(mgr.GetClient(), clientSet, mgr.GetScheme()),
	}).SetupWithManager(mgr); err != nil {
		setupLog.Error(err, "unable to create controller", "v1beta1Controllers", "TrainedModel")
		os.Exit(1)
	}

	// Setup Inference graph controller
	inferenceGraphEventBroadcaster := record.NewBroadcaster()
	setupLog.Info("Setting up InferenceGraph controller")
	inferenceGraphEventBroadcaster.StartRecordingToSink(&typedcorev1.EventSinkImpl{Interface: clientSet.CoreV1().Events("")})
	if err = (&graphcontroller.InferenceGraphReconciler{
		Client:    mgr.GetClient(),
		Clientset: clientSet,
		Log:       ctrl.Log.WithName("v1alpha1Controllers").WithName("InferenceGraph"),
		Scheme:    mgr.GetScheme(),
		Recorder:  eventBroadcaster.NewRecorder(mgr.GetScheme(), v1.EventSource{Component: "InferenceGraphController"}),
	}).SetupWithManager(mgr, deployConfig); err != nil {
		setupLog.Error(err, "unable to create controller", "v1alpha1Controllers", "InferenceGraph")
		os.Exit(1)
	}

	setupLog.Info("setting up webhook server")
	hookServer := mgr.GetWebhookServer()

	setupLog.Info("registering webhooks to the webhook server")
	hookServer.Register("/mutate-pods", &webhook.Admission{
		Handler: &pod.Mutator{Client: mgr.GetClient(), Clientset: clientSet, Decoder: admission.NewDecoder(mgr.GetScheme())},
	})

	// log.Info("registering cluster serving runtime validator webhook to the webhook server")
	// hookServer.Register("/validate-serving-kserve-io-v1alpha1-clusterservingruntime", &webhook.Admission{
	// 	Handler: &servingruntime.ClusterServingRuntimeValidator{Client: mgr.GetClient(), Decoder: admission.NewDecoder(mgr.GetScheme())},
	// })

	setupLog.Info("registering serving runtime validator webhook to the webhook server")
	hookServer.Register("/validate-serving-kserve-io-v1alpha1-servingruntime", &webhook.Admission{
		Handler: &servingruntime.ServingRuntimeValidator{Client: mgr.GetClient(), Decoder: admission.NewDecoder(mgr.GetScheme())},
	})

	if err = ctrl.NewWebhookManagedBy(mgr).
		For(&v1alpha1.TrainedModel{}).
		WithValidator(&v1alpha1.TrainedModelValidator{}).
		Complete(); err != nil {
		setupLog.Error(err, "unable to create webhook", "webhook", "v1alpha1")
		os.Exit(1)
	}

	if err = ctrl.NewWebhookManagedBy(mgr).
		For(&v1alpha1.InferenceGraph{}).
		WithValidator(&v1alpha1.InferenceGraphValidator{}).
		Complete(); err != nil {
		setupLog.Error(err, "unable to create webhook", "webhook", "v1alpha1")
		os.Exit(1)
	}

	if err = ctrl.NewWebhookManagedBy(mgr).
		For(&v1beta1.InferenceService{}).
		WithDefaulter(&v1beta1.InferenceServiceDefaulter{}).
		WithValidator(&v1beta1.InferenceServiceValidator{}).
		Complete(); err != nil {
		setupLog.Error(err, "unable to create webhook", "webhook", "v1beta1")
		os.Exit(1)
	}

	if err = ctrl.NewWebhookManagedBy(mgr).
		For(&v1alpha1.LocalModelCache{}).
		WithValidator(&localmodelcache.LocalModelCacheValidator{Client: mgr.GetClient()}).
		Complete(); err != nil {
		setupLog.Error(err, "unable to create webhook", "webhook", "localmodelcache")
		os.Exit(1)
	}

	if err := mgr.AddHealthzCheck("healthz", func(req *http.Request) error {
		return mgr.GetWebhookServer().StartedChecker()(req)
	}); err != nil {
		setupLog.Error(err, "Unable to set up health check")
		os.Exit(1)
	}
	if err := mgr.AddReadyzCheck("readyz", func(req *http.Request) error {
		return mgr.GetWebhookServer().StartedChecker()(req)
	}); err != nil {
		setupLog.Error(err, "Unable to set up ready check")
		os.Exit(1)
	}

	// Start the Cmd
	setupLog.Info("Starting the Cmd.")
	if err := mgr.Start(signals.SetupSignalHandler()); err != nil {
		setupLog.Error(err, "unable to run the manager")
		os.Exit(1)
	}
}<|MERGE_RESOLUTION|>--- conflicted
+++ resolved
@@ -52,7 +52,6 @@
 	v1beta1controller "github.com/kserve/kserve/pkg/controller/v1beta1/inferenceservice"
 	"github.com/kserve/kserve/pkg/webhook/admission/pod"
 	"github.com/kserve/kserve/pkg/webhook/admission/servingruntime"
-	routev1 "github.com/openshift/api/route/v1"
 )
 
 var (
@@ -190,12 +189,6 @@
 			}
 		}
 	}
-<<<<<<< HEAD
-	if err = routev1.AddToScheme(mgr.GetScheme()); err != nil {
-		setupLog.Error(err, "unable to add routev1 APIs to scheme")
-		os.Exit(1)
-	}
-=======
 
 	setupLog.Info("Setting up gateway api scheme")
 	if err := gatewayapiv1.Install(mgr.GetScheme()); err != nil {
@@ -203,7 +196,10 @@
 		os.Exit(1)
 	}
 
->>>>>>> 7f2e4438
+	if err = routev1.AddToScheme(mgr.GetScheme()); err != nil {
+		setupLog.Error(err, "unable to add routev1 APIs to scheme")
+		os.Exit(1)
+	}
 	setupLog.Info("Setting up core scheme")
 	if err := v1.AddToScheme(mgr.GetScheme()); err != nil {
 		setupLog.Error(err, "unable to add Core APIs to scheme")
