/*
Copyright 2023 The KServe Authors.

Licensed under the Apache License, Version 2.0 (the "License");
you may not use this file except in compliance with the License.
You may obtain a copy of the License at

    http://www.apache.org/licenses/LICENSE-2.0

Unless required by applicable law or agreed to in writing, software
distributed under the License is distributed on an "AS IS" BASIS,
WITHOUT WARRANTIES OR CONDITIONS OF ANY KIND, either express or implied.
See the License for the specific language governing permissions and
limitations under the License.
*/

package main

import (
	"context"
	"flag"
	"net/http"
	"os"

<<<<<<< HEAD
	"sigs.k8s.io/controller-runtime/pkg/webhook/admission"

=======
	kedav1alpha1 "github.com/kedacore/keda/v2/apis/keda/v1alpha1"
	otelv1beta1 "github.com/open-telemetry/opentelemetry-operator/apis/v1beta1"
>>>>>>> 2f5ff73c
	istio_networking "istio.io/api/networking/v1alpha3"
	istioclientv1beta1 "istio.io/client-go/pkg/apis/networking/v1beta1"
	corev1 "k8s.io/api/core/v1"
	"k8s.io/client-go/kubernetes"
	typedcorev1 "k8s.io/client-go/kubernetes/typed/core/v1"
	_ "k8s.io/client-go/plugin/pkg/client/auth/gcp"
	"k8s.io/client-go/tools/record"
	operatorv1beta1 "knative.dev/operator/pkg/apis/operator/v1beta1"
	knservingv1 "knative.dev/serving/pkg/apis/serving/v1"
	ctrl "sigs.k8s.io/controller-runtime"
	"sigs.k8s.io/controller-runtime/pkg/client/config"
	"sigs.k8s.io/controller-runtime/pkg/log/zap"
	"sigs.k8s.io/controller-runtime/pkg/manager"
	"sigs.k8s.io/controller-runtime/pkg/manager/signals"
	metricsserver "sigs.k8s.io/controller-runtime/pkg/metrics/server"
	"sigs.k8s.io/controller-runtime/pkg/webhook"
	"sigs.k8s.io/controller-runtime/pkg/webhook/admission"
	gatewayapiv1 "sigs.k8s.io/gateway-api/apis/v1"

	routev1 "github.com/openshift/api/route/v1"

	"github.com/kserve/kserve/pkg/utils"

	routev1 "github.com/openshift/api/route/v1"

	"github.com/kserve/kserve/pkg/apis/serving/v1alpha1"
	"github.com/kserve/kserve/pkg/apis/serving/v1beta1"
	"github.com/kserve/kserve/pkg/constants"
	graphcontroller "github.com/kserve/kserve/pkg/controller/v1alpha1/inferencegraph"
	trainedmodelcontroller "github.com/kserve/kserve/pkg/controller/v1alpha1/trainedmodel"
	"github.com/kserve/kserve/pkg/controller/v1alpha1/trainedmodel/reconcilers/modelconfig"
	v1beta1controller "github.com/kserve/kserve/pkg/controller/v1beta1/inferenceservice"
	"github.com/kserve/kserve/pkg/utils"
	"github.com/kserve/kserve/pkg/webhook/admission/localmodelcache"
	"github.com/kserve/kserve/pkg/webhook/admission/pod"
	"github.com/kserve/kserve/pkg/webhook/admission/servingruntime"
)

var setupLog = ctrl.Log.WithName("setup")

const (
	LeaderLockName = "kserve-controller-manager-leader-lock"
)

// Options defines the program configurable options that may be passed on the command line.
type Options struct {
	metricsAddr          string
	webhookPort          int
	enableLeaderElection bool
	probeAddr            string
	zapOpts              zap.Options
}

// DefaultOptions returns the default values for the program options.
func DefaultOptions() Options {
	return Options{
		metricsAddr:          ":8080",
		webhookPort:          9443,
		enableLeaderElection: false,
		probeAddr:            ":8081",
		zapOpts:              zap.Options{},
	}
}

// GetOptions parses the program flags and returns them as Options.
func GetOptions() Options {
	opts := DefaultOptions()
	flag.StringVar(&opts.metricsAddr, "metrics-addr", opts.metricsAddr, "The address the metric endpoint binds to.")
	flag.IntVar(&opts.webhookPort, "webhook-port", opts.webhookPort, "The port that the webhook server binds to.")
	flag.BoolVar(&opts.enableLeaderElection, "leader-elect", opts.enableLeaderElection,
		"Enable leader election for kserve controller manager. "+
			"Enabling this will ensure there is only one active kserve controller manager.")
	flag.StringVar(&opts.probeAddr, "health-probe-addr", opts.probeAddr, "The address the probe endpoint binds to.")
	opts.zapOpts.BindFlags(flag.CommandLine)
	flag.Parse()
	return opts
}

func init() {
	// Allow unknown fields in Istio API client for backwards compatibility if cluster has existing vs with deprecated fields.
	istio_networking.VirtualServiceUnmarshaler.AllowUnknownFields = true
	istio_networking.GatewayUnmarshaler.AllowUnknownFields = true
}

func main() {
	options := GetOptions()
	ctrl.SetLogger(zap.New(zap.UseFlagOptions(&options.zapOpts)))

	// Get a config to talk to the apiserver
	setupLog.Info("Setting up client for manager")
	cfg, err := config.GetConfig()
	if err != nil {
		setupLog.Error(err, "unable to set up client config")
		os.Exit(1)
	}

	// Setup clientset to directly talk to the api server
	clientSet, err := kubernetes.NewForConfig(cfg)
	if err != nil {
		setupLog.Error(err, "unable to create clientSet")
		os.Exit(1)
	}

	// Create a new Cmd to provide shared dependencies and start components
	setupLog.Info("Setting up manager")
	mgr, err := manager.New(cfg, manager.Options{
		Metrics: metricsserver.Options{
			BindAddress: options.metricsAddr,
		},
		WebhookServer: webhook.NewServer(webhook.Options{
			Port: options.webhookPort,
		}),
		LeaderElection:         options.enableLeaderElection,
		LeaderElectionID:       LeaderLockName,
		HealthProbeBindAddress: options.probeAddr,
	})
	if err != nil {
		setupLog.Error(err, "unable to set up overall controller manager")
		os.Exit(1)
	}

	setupLog.Info("Registering Components.")

	setupLog.Info("Setting up KServe v1alpha1 scheme")
	if err := v1alpha1.AddToScheme(mgr.GetScheme()); err != nil {
		setupLog.Error(err, "unable to add KServe v1alpha1 to scheme")
		os.Exit(1)
	}

	setupLog.Info("Setting up KServe v1beta1 scheme")
	if err := v1beta1.AddToScheme(mgr.GetScheme()); err != nil {
		setupLog.Error(err, "unable to add KServe v1beta1 to scheme")
		os.Exit(1)
	}

	isvcConfigMap, err := v1beta1.GetInferenceServiceConfigMap(context.Background(), clientSet)
	if err != nil {
		setupLog.Error(err, "unable to get configmap", "name", constants.InferenceServiceConfigMapName, "namespace", constants.KServeNamespace)
		os.Exit(1)
	}
	deployConfig, err := v1beta1.NewDeployConfig(isvcConfigMap)
	if err != nil {
		setupLog.Error(err, "unable to get deploy config.")
		os.Exit(1)
	}
	ingressConfig, err := v1beta1.NewIngressConfig(isvcConfigMap)
	if err != nil {
		setupLog.Error(err, "unable to get ingress config.")
		os.Exit(1)
	}

	// Update Global GPU Resource Type List when custom GPU resource types are provided
	_, err = v1beta1.NewMultiNodeConfig(isvcConfigMap)
	if err != nil {
		setupLog.Error(err, "unable to get multiNode config.")
		os.Exit(1)
	}

	ksvcFound, ksvcCheckErr := utils.IsCrdAvailable(cfg, knservingv1.SchemeGroupVersion.String(), constants.KnativeServiceKind)
	if ksvcCheckErr != nil {
		setupLog.Error(ksvcCheckErr, "error when checking if Knative Service kind is available")
		os.Exit(1)
	}
	if ksvcFound {
		setupLog.Info("Setting up Knative scheme")
		if err := knservingv1.AddToScheme(mgr.GetScheme()); err != nil {
			setupLog.Error(err, "unable to add Knative APIs to scheme")
			os.Exit(1)
		}
	}

<<<<<<< HEAD
	knServingFound, knServingCheckErr := utils.IsCrdAvailable(cfg, operatorv1beta1.SchemeGroupVersion.String(), constants.KnativeServingKind)
	if knServingCheckErr != nil {
		setupLog.Error(knServingCheckErr, "error when checking if Knative KnativeServing kind is available")
		os.Exit(1)
	}
	if knServingFound {
		setupLog.Info("Setting up Knative Operator scheme")
		if err := operatorv1beta1.AddToScheme(mgr.GetScheme()); err != nil {
			setupLog.Error(err, "unable to add Knative Operator APIs to scheme")
			os.Exit(1)
		}
	}

=======
>>>>>>> 2f5ff73c
	if !ingressConfig.DisableIstioVirtualHost {
		vsFound, vsCheckErr := utils.IsCrdAvailable(cfg, istioclientv1beta1.SchemeGroupVersion.String(), constants.IstioVirtualServiceKind)
		if vsCheckErr != nil {
			setupLog.Error(vsCheckErr, "error when checking if Istio VirtualServices are available")
			os.Exit(1)
		}
		if vsFound {
			setupLog.Info("Setting up Istio schemes")
			if err := istioclientv1beta1.AddToScheme(mgr.GetScheme()); err != nil {
				setupLog.Error(err, "unable to add Istio v1beta1 APIs to scheme")
				os.Exit(1)
			}
		}
	}
	if err = routev1.AddToScheme(mgr.GetScheme()); err != nil {
		setupLog.Error(err, "unable to add routev1 APIs to scheme")
		os.Exit(1)
	}
<<<<<<< HEAD
=======

	kedaFound, kedaCheckErr := utils.IsCrdAvailable(cfg, kedav1alpha1.SchemeGroupVersion.String(), constants.KedaScaledObjectKind)
	if kedaCheckErr != nil {
		setupLog.Error(ksvcCheckErr, "error when checking if KEDA ScaledObject kind is available")
		os.Exit(1)
	}
	if kedaFound {
		setupLog.Info("Setting up KEDA scheme")
		if err := kedav1alpha1.AddToScheme(mgr.GetScheme()); err != nil {
			setupLog.Error(err, "unable to add KEDA APIs to scheme")
			os.Exit(1)
		}
	}

	otelFound, otelCheckErr := utils.IsCrdAvailable(cfg, otelv1beta1.GroupVersion.String(), constants.OpenTelemetryCollector)
	if otelCheckErr != nil {
		setupLog.Error(ksvcCheckErr, "error when checking if OpentelemetryCollector kind is available")
		os.Exit(1)
	}
	if otelFound {
		setupLog.Info("Setting up OTEL scheme")
		if err := otelv1beta1.AddToScheme(mgr.GetScheme()); err != nil {
			setupLog.Error(err, "unable to add OTEL APIs to scheme")
			os.Exit(1)
		}
	}

	setupLog.Info("Setting up gateway api scheme")
	if err := gatewayapiv1.Install(mgr.GetScheme()); err != nil {
		setupLog.Error(err, "unable to add Gateway APIs to scheme")
		os.Exit(1)
	}

>>>>>>> 2f5ff73c
	setupLog.Info("Setting up core scheme")
	if err := corev1.AddToScheme(mgr.GetScheme()); err != nil {
		setupLog.Error(err, "unable to add Core APIs to scheme")
		os.Exit(1)
	}

	// Setup all Controllers
	setupLog.Info("Setting up v1beta1 controller")
	eventBroadcaster := record.NewBroadcaster()
	eventBroadcaster.StartRecordingToSink(&typedcorev1.EventSinkImpl{Interface: clientSet.CoreV1().Events("")})
	if err = (&v1beta1controller.InferenceServiceReconciler{
		Client:    mgr.GetClient(),
		Clientset: clientSet,
		Log:       ctrl.Log.WithName("v1beta1Controllers").WithName("InferenceService"),
		Scheme:    mgr.GetScheme(),
		Recorder: eventBroadcaster.NewRecorder(
			mgr.GetScheme(), corev1.EventSource{Component: "v1beta1Controllers"}),
	}).SetupWithManager(mgr, deployConfig, ingressConfig); err != nil {
		setupLog.Error(err, "unable to create controller", "v1beta1Controller", "InferenceService")
		os.Exit(1)
	}

	// Setup TrainedModel controller
	trainedModelEventBroadcaster := record.NewBroadcaster()
	setupLog.Info("Setting up v1beta1 TrainedModel controller")
	trainedModelEventBroadcaster.StartRecordingToSink(&typedcorev1.EventSinkImpl{Interface: clientSet.CoreV1().Events("")})
	if err = (&trainedmodelcontroller.TrainedModelReconciler{
		Client:                mgr.GetClient(),
		Log:                   ctrl.Log.WithName("v1beta1Controllers").WithName("TrainedModel"),
		Scheme:                mgr.GetScheme(),
		Recorder:              eventBroadcaster.NewRecorder(mgr.GetScheme(), corev1.EventSource{Component: "v1beta1Controllers"}),
		ModelConfigReconciler: modelconfig.NewModelConfigReconciler(mgr.GetClient(), clientSet, mgr.GetScheme()),
	}).SetupWithManager(mgr); err != nil {
		setupLog.Error(err, "unable to create controller", "v1beta1Controllers", "TrainedModel")
		os.Exit(1)
	}

	// Setup Inference graph controller
	inferenceGraphEventBroadcaster := record.NewBroadcaster()
	setupLog.Info("Setting up InferenceGraph controller")
	inferenceGraphEventBroadcaster.StartRecordingToSink(&typedcorev1.EventSinkImpl{Interface: clientSet.CoreV1().Events("")})
	if err = (&graphcontroller.InferenceGraphReconciler{
		Client:    mgr.GetClient(),
		Clientset: clientSet,
		Log:       ctrl.Log.WithName("v1alpha1Controllers").WithName("InferenceGraph"),
		Scheme:    mgr.GetScheme(),
		Recorder:  eventBroadcaster.NewRecorder(mgr.GetScheme(), corev1.EventSource{Component: "InferenceGraphController"}),
	}).SetupWithManager(mgr, deployConfig); err != nil {
		setupLog.Error(err, "unable to create controller", "v1alpha1Controllers", "InferenceGraph")
		os.Exit(1)
	}

	setupLog.Info("setting up webhook server")
	hookServer := mgr.GetWebhookServer()

	setupLog.Info("registering webhooks to the webhook server")
	hookServer.Register("/mutate-pods", &webhook.Admission{
		Handler: &pod.Mutator{Client: mgr.GetClient(), Clientset: clientSet, Decoder: admission.NewDecoder(mgr.GetScheme())},
	})

	// log.Info("registering cluster serving runtime validator webhook to the webhook server")
	// hookServer.Register("/validate-serving-kserve-io-v1alpha1-clusterservingruntime", &webhook.Admission{
	// 	Handler: &servingruntime.ClusterServingRuntimeValidator{Client: mgr.GetClient(), Decoder: admission.NewDecoder(mgr.GetScheme())},
	// })

	setupLog.Info("registering serving runtime validator webhook to the webhook server")
	hookServer.Register("/validate-serving-kserve-io-v1alpha1-servingruntime", &webhook.Admission{
		Handler: &servingruntime.ServingRuntimeValidator{Client: mgr.GetClient(), Decoder: admission.NewDecoder(mgr.GetScheme())},
	})

	if err = ctrl.NewWebhookManagedBy(mgr).
		For(&v1alpha1.TrainedModel{}).
		WithValidator(&v1alpha1.TrainedModelValidator{}).
		Complete(); err != nil {
		setupLog.Error(err, "unable to create webhook", "webhook", "v1alpha1")
		os.Exit(1)
	}

	if err = ctrl.NewWebhookManagedBy(mgr).
		For(&v1alpha1.InferenceGraph{}).
		WithValidator(&v1alpha1.InferenceGraphValidator{}).
		Complete(); err != nil {
		setupLog.Error(err, "unable to create webhook", "webhook", "v1alpha1")
		os.Exit(1)
	}

	if err = ctrl.NewWebhookManagedBy(mgr).
		For(&v1beta1.InferenceService{}).
		WithDefaulter(&v1beta1.InferenceServiceDefaulter{}).
		WithValidator(&v1beta1.InferenceServiceValidator{Client: mgr.GetClient()}).
		Complete(); err != nil {
		setupLog.Error(err, "unable to create webhook", "webhook", "v1beta1")
		os.Exit(1)
	}

	if err = ctrl.NewWebhookManagedBy(mgr).
		For(&v1alpha1.LocalModelCache{}).
		WithValidator(&localmodelcache.LocalModelCacheValidator{Client: mgr.GetClient()}).
		Complete(); err != nil {
		setupLog.Error(err, "unable to create webhook", "webhook", "localmodelcache")
		os.Exit(1)
	}

	if err := mgr.AddHealthzCheck("healthz", func(req *http.Request) error {
		return mgr.GetWebhookServer().StartedChecker()(req)
	}); err != nil {
		setupLog.Error(err, "Unable to set up health check")
		os.Exit(1)
	}
	if err := mgr.AddReadyzCheck("readyz", func(req *http.Request) error {
		return mgr.GetWebhookServer().StartedChecker()(req)
	}); err != nil {
		setupLog.Error(err, "Unable to set up ready check")
		os.Exit(1)
	}

	// Start the Cmd
	setupLog.Info("Starting the Cmd.")
	if err := mgr.Start(signals.SetupSignalHandler()); err != nil {
		setupLog.Error(err, "unable to run the manager")
		os.Exit(1)
	}
}<|MERGE_RESOLUTION|>--- conflicted
+++ resolved
@@ -22,13 +22,8 @@
 	"net/http"
 	"os"
 
-<<<<<<< HEAD
-	"sigs.k8s.io/controller-runtime/pkg/webhook/admission"
-
-=======
 	kedav1alpha1 "github.com/kedacore/keda/v2/apis/keda/v1alpha1"
 	otelv1beta1 "github.com/open-telemetry/opentelemetry-operator/apis/v1beta1"
->>>>>>> 2f5ff73c
 	istio_networking "istio.io/api/networking/v1alpha3"
 	istioclientv1beta1 "istio.io/client-go/pkg/apis/networking/v1beta1"
 	corev1 "k8s.io/api/core/v1"
@@ -36,7 +31,6 @@
 	typedcorev1 "k8s.io/client-go/kubernetes/typed/core/v1"
 	_ "k8s.io/client-go/plugin/pkg/client/auth/gcp"
 	"k8s.io/client-go/tools/record"
-	operatorv1beta1 "knative.dev/operator/pkg/apis/operator/v1beta1"
 	knservingv1 "knative.dev/serving/pkg/apis/serving/v1"
 	ctrl "sigs.k8s.io/controller-runtime"
 	"sigs.k8s.io/controller-runtime/pkg/client/config"
@@ -47,10 +41,6 @@
 	"sigs.k8s.io/controller-runtime/pkg/webhook"
 	"sigs.k8s.io/controller-runtime/pkg/webhook/admission"
 	gatewayapiv1 "sigs.k8s.io/gateway-api/apis/v1"
-
-	routev1 "github.com/openshift/api/route/v1"
-
-	"github.com/kserve/kserve/pkg/utils"
 
 	routev1 "github.com/openshift/api/route/v1"
 
@@ -200,22 +190,6 @@
 		}
 	}
 
-<<<<<<< HEAD
-	knServingFound, knServingCheckErr := utils.IsCrdAvailable(cfg, operatorv1beta1.SchemeGroupVersion.String(), constants.KnativeServingKind)
-	if knServingCheckErr != nil {
-		setupLog.Error(knServingCheckErr, "error when checking if Knative KnativeServing kind is available")
-		os.Exit(1)
-	}
-	if knServingFound {
-		setupLog.Info("Setting up Knative Operator scheme")
-		if err := operatorv1beta1.AddToScheme(mgr.GetScheme()); err != nil {
-			setupLog.Error(err, "unable to add Knative Operator APIs to scheme")
-			os.Exit(1)
-		}
-	}
-
-=======
->>>>>>> 2f5ff73c
 	if !ingressConfig.DisableIstioVirtualHost {
 		vsFound, vsCheckErr := utils.IsCrdAvailable(cfg, istioclientv1beta1.SchemeGroupVersion.String(), constants.IstioVirtualServiceKind)
 		if vsCheckErr != nil {
@@ -234,8 +208,6 @@
 		setupLog.Error(err, "unable to add routev1 APIs to scheme")
 		os.Exit(1)
 	}
-<<<<<<< HEAD
-=======
 
 	kedaFound, kedaCheckErr := utils.IsCrdAvailable(cfg, kedav1alpha1.SchemeGroupVersion.String(), constants.KedaScaledObjectKind)
 	if kedaCheckErr != nil {
@@ -269,7 +241,6 @@
 		os.Exit(1)
 	}
 
->>>>>>> 2f5ff73c
 	setupLog.Info("Setting up core scheme")
 	if err := corev1.AddToScheme(mgr.GetScheme()); err != nil {
 		setupLog.Error(err, "unable to add Core APIs to scheme")
@@ -359,7 +330,7 @@
 	if err = ctrl.NewWebhookManagedBy(mgr).
 		For(&v1beta1.InferenceService{}).
 		WithDefaulter(&v1beta1.InferenceServiceDefaulter{}).
-		WithValidator(&v1beta1.InferenceServiceValidator{Client: mgr.GetClient()}).
+		WithValidator(&v1beta1.InferenceServiceValidator{}).
 		Complete(); err != nil {
 		setupLog.Error(err, "unable to create webhook", "webhook", "v1beta1")
 		os.Exit(1)
