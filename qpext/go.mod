--- conflicted
+++ resolved
@@ -1,10 +1,6 @@
 module github.com/kserve/kserve/qpext
 
-<<<<<<< HEAD
-go 1.24.0
-=======
 go 1.25.4
->>>>>>> b4afaa43
 
 require (
 	github.com/hashicorp/go-multierror v1.1.1
