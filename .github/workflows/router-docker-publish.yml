--- conflicted
+++ resolved
@@ -98,9 +98,5 @@
           context: .
           file: router.Dockerfile
           push: true
-<<<<<<< HEAD
           tags: ${{ env.CONTAINER_TAGS }}
-=======
-          tags: ${{ env.IMAGE_ID }}:${{ env.VERSION }}
-          sbom: true
->>>>>>> d413fc2f
+          sbom: true