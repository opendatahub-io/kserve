module github.com/kserve/kserve

go 1.23.6

require (
	cloud.google.com/go/storage v1.50.0
	github.com/aws/aws-sdk-go v1.55.6
	github.com/cloudevents/sdk-go/v2 v2.15.2
<<<<<<< HEAD
	github.com/docker/distribution v2.8.2+incompatible
	github.com/fsnotify/fsnotify v1.8.0
=======
	github.com/fsnotify/fsnotify v1.9.0
>>>>>>> 868a8e8b
	github.com/getkin/kin-openapi v0.131.0
	github.com/go-logr/logr v1.4.3
	github.com/go-logr/zapr v1.3.0
	github.com/gofrs/uuid/v5 v5.3.0
	github.com/golang/protobuf v1.5.4
	github.com/google/go-cmp v0.7.0
	github.com/google/uuid v1.6.0
	github.com/googleapis/google-cloud-go-testing v0.0.0-20210719221736-1c9a4c676720
	github.com/json-iterator/go v1.1.12
	github.com/kedacore/keda/v2 v2.16.1
	github.com/kelseyhightower/envconfig v1.4.0
	github.com/onsi/ginkgo/v2 v2.23.3
	github.com/onsi/gomega v1.36.3
	github.com/open-telemetry/opentelemetry-operator v0.113.0
	github.com/openshift/api v0.0.0-20241108213852-e22f17d9b7f5
	github.com/pkg/errors v0.9.1
	github.com/spf13/cobra v1.8.1
	github.com/spf13/pflag v1.0.6
	github.com/stretchr/testify v1.10.0
	github.com/tidwall/gjson v1.18.0
	go.uber.org/zap v1.27.0
	golang.org/x/net v0.37.0
	gomodules.xyz/jsonpatch/v2 v2.5.0
	google.golang.org/api v0.226.0
	google.golang.org/protobuf v1.36.6
	gopkg.in/go-playground/validator.v9 v9.31.0
	istio.io/api v1.24.2
	istio.io/client-go v1.24.2
	k8s.io/api v0.33.1
	k8s.io/apiextensions-apiserver v0.33.1
	k8s.io/apimachinery v0.33.1
	k8s.io/client-go v0.33.1
	k8s.io/code-generator v0.33.1
	k8s.io/component-helpers v0.33.1
	k8s.io/klog/v2 v2.130.1
	k8s.io/kube-openapi v0.0.0-20250318190949-c8a335a9a2ff
	k8s.io/utils v0.0.0-20241210054802-24370beab758
	knative.dev/networking v0.0.0-20250117155906-67d1c274ba6a
	knative.dev/pkg v0.0.0-20250117084104-c43477f0052b
	knative.dev/serving v0.44.0
	sigs.k8s.io/controller-runtime v0.20.4
	sigs.k8s.io/gateway-api v1.2.1
	sigs.k8s.io/gateway-api-inference-extension v0.3.0
	sigs.k8s.io/lws v0.6.2
	sigs.k8s.io/yaml v1.4.0
)

require (
	cel.dev/expr v0.19.1 // indirect
	cloud.google.com/go v0.116.0 // indirect
	cloud.google.com/go/auth v0.15.0 // indirect
	cloud.google.com/go/auth/oauth2adapt v0.2.7 // indirect
	cloud.google.com/go/compute/metadata v0.6.0 // indirect
	cloud.google.com/go/iam v1.2.2 // indirect
	cloud.google.com/go/monitoring v1.22.0 // indirect
	contrib.go.opencensus.io/exporter/ocagent v0.7.1-0.20200907061046-05415f1de66d // indirect
	contrib.go.opencensus.io/exporter/prometheus v0.4.2 // indirect
	dario.cat/mergo v1.0.1 // indirect
	github.com/GoogleCloudPlatform/opentelemetry-operations-go/detectors/gcp v1.25.0 // indirect
	github.com/GoogleCloudPlatform/opentelemetry-operations-go/exporter/metric v0.48.1 // indirect
	github.com/GoogleCloudPlatform/opentelemetry-operations-go/internal/resourcemapping v0.48.1 // indirect
	github.com/beorn7/perks v1.0.1 // indirect
	github.com/blendle/zapdriver v1.3.1 // indirect
	github.com/census-instrumentation/opencensus-proto v0.4.1 // indirect
	github.com/cespare/xxhash/v2 v2.3.0 // indirect
	github.com/cncf/xds/go v0.0.0-20241223141626-cff3c89139a3 // indirect
	github.com/davecgh/go-spew v1.1.2-0.20180830191138-d8f796af33cc // indirect
	github.com/emicklei/go-restful/v3 v3.12.2 // indirect
	github.com/envoyproxy/go-control-plane/envoy v1.32.4 // indirect
	github.com/envoyproxy/protoc-gen-validate v1.2.1 // indirect
	github.com/evanphx/json-patch/v5 v5.9.11 // indirect
	github.com/expr-lang/expr v1.17.0 // indirect
	github.com/felixge/httpsnoop v1.0.4 // indirect
	github.com/fxamacker/cbor/v2 v2.8.0 // indirect
	github.com/go-kit/log v0.2.1 // indirect
	github.com/go-logfmt/logfmt v0.6.0 // indirect
	github.com/go-logr/stdr v1.2.2 // indirect
	github.com/go-openapi/jsonpointer v0.21.1 // indirect
	github.com/go-openapi/jsonreference v0.21.0 // indirect
	github.com/go-openapi/swag v0.23.1 // indirect
	github.com/go-playground/locales v0.14.1 // indirect
	github.com/go-playground/universal-translator v0.18.1 // indirect
	github.com/go-task/slim-sprig/v3 v3.0.0 // indirect
	github.com/go-test/deep v1.1.0 // indirect
	github.com/gogo/protobuf v1.3.2 // indirect
	github.com/golang/groupcache v0.0.0-20241129210726-2c02b8208cf8 // indirect
	github.com/google/gnostic-models v0.6.9 // indirect
	github.com/google/go-containerregistry v0.13.0 // indirect
	github.com/google/pprof v0.0.0-20250208200701-d0013a598941 // indirect
	github.com/google/s2a-go v0.1.9 // indirect
	github.com/googleapis/enterprise-certificate-proxy v0.3.6 // indirect
	github.com/googleapis/gax-go/v2 v2.14.1 // indirect
<<<<<<< HEAD
	github.com/gorilla/mux v1.8.0 // indirect
	github.com/gorilla/websocket v1.5.3 // indirect
=======
	github.com/gorilla/websocket v1.5.4-0.20250319132907-e064f32e3674 // indirect
>>>>>>> 868a8e8b
	github.com/grpc-ecosystem/grpc-gateway/v2 v2.26.1 // indirect
	github.com/hashicorp/go-version v1.7.0 // indirect
	github.com/hashicorp/golang-lru v1.0.2 // indirect
	github.com/inconshreveable/mousetrap v1.1.0 // indirect
	github.com/jmespath/go-jmespath v0.4.1-0.20220621161143-b0104c826a24 // indirect
	github.com/josharian/intern v1.0.0 // indirect
	github.com/leodido/go-urn v1.4.0 // indirect
	github.com/mailru/easyjson v0.9.0 // indirect
	github.com/mitchellh/mapstructure v1.5.0 // indirect
	github.com/modern-go/concurrent v0.0.0-20180306012644-bacd9c7ef1dd // indirect
	github.com/modern-go/reflect2 v1.0.2 // indirect
	github.com/mohae/deepcopy v0.0.0-20170929034955-c48cc78d4826 // indirect
	github.com/munnerz/goautoneg v0.0.0-20191010083416-a7dc8b61c822 // indirect
	github.com/oasdiff/yaml v0.0.0-20250309154309-f31be36b4037 // indirect
	github.com/oasdiff/yaml3 v0.0.0-20250309153720-d2182401db90 // indirect
	github.com/opencontainers/go-digest v1.0.0 // indirect
	github.com/perimeterx/marshmallow v1.1.5 // indirect
	github.com/planetscale/vtprotobuf v0.6.1-0.20240319094008-0393e58bdf10 // indirect
	github.com/pmezard/go-difflib v1.0.1-0.20181226105442-5d4384ee4fb2 // indirect
	github.com/prometheus/client_golang v1.22.0 // indirect
	github.com/prometheus/client_model v0.6.2 // indirect
	github.com/prometheus/common v0.64.0 // indirect
	github.com/prometheus/procfs v0.16.1 // indirect
	github.com/prometheus/prometheus v0.55.1 // indirect
	github.com/prometheus/statsd_exporter v0.27.1 // indirect
	github.com/sirupsen/logrus v1.9.3 // indirect
	github.com/stretchr/objx v0.5.2 // indirect
	github.com/tidwall/match v1.1.1 // indirect
	github.com/tidwall/pretty v1.2.1 // indirect
	github.com/x448/float16 v0.8.4 // indirect
	go.opencensus.io v0.24.0 // indirect
	go.opentelemetry.io/auto/sdk v1.1.0 // indirect
	go.opentelemetry.io/collector/featuregate v1.24.0 // indirect
	go.opentelemetry.io/contrib/detectors/gcp v1.34.0 // indirect
	go.opentelemetry.io/contrib/instrumentation/google.golang.org/grpc/otelgrpc v0.59.0 // indirect
	go.opentelemetry.io/contrib/instrumentation/net/http/otelhttp v0.60.0 // indirect
	go.opentelemetry.io/otel v1.35.0 // indirect
	go.opentelemetry.io/otel/exporters/prometheus v0.56.0 // indirect
	go.opentelemetry.io/otel/metric v1.35.0 // indirect
	go.opentelemetry.io/otel/sdk v1.35.0 // indirect
	go.opentelemetry.io/otel/sdk/metric v1.35.0 // indirect
	go.opentelemetry.io/otel/trace v1.35.0 // indirect
	go.uber.org/multierr v1.11.0 // indirect
<<<<<<< HEAD
	golang.org/x/crypto v0.36.0 // indirect
	golang.org/x/exp v0.0.0-20240909161429-701f63a606c0 // indirect
	golang.org/x/mod v0.24.0 // indirect
	golang.org/x/oauth2 v0.28.0 // indirect
	golang.org/x/sync v0.12.0 // indirect
	golang.org/x/sys v0.31.0 // indirect
	golang.org/x/term v0.30.0 // indirect
	golang.org/x/text v0.23.0 // indirect
	golang.org/x/time v0.11.0 // indirect
	golang.org/x/tools v0.31.0 // indirect
=======
	golang.org/x/crypto v0.39.0 // indirect
	golang.org/x/exp v0.0.0-20250606033433-dcc06ee1d476 // indirect
	golang.org/x/mod v0.25.0 // indirect
	golang.org/x/net v0.41.0 // indirect
	golang.org/x/oauth2 v0.30.0 // indirect
	golang.org/x/sync v0.15.0 // indirect
	golang.org/x/sys v0.33.0 // indirect
	golang.org/x/term v0.32.0 // indirect
	golang.org/x/text v0.26.0 // indirect
	golang.org/x/time v0.12.0 // indirect
	golang.org/x/tools v0.34.0 // indirect
>>>>>>> 868a8e8b
	google.golang.org/genproto v0.0.0-20241118233622-e639e219e697 // indirect
	google.golang.org/genproto/googleapis/api v0.0.0-20250218202821-56aae31c358a // indirect
	google.golang.org/genproto/googleapis/rpc v0.0.0-20250313205543-e70fdf4c4cb4 // indirect
	google.golang.org/grpc v1.71.0 // indirect
	gopkg.in/evanphx/json-patch.v4 v4.12.0 // indirect
	gopkg.in/go-playground/assert.v1 v1.2.1 // indirect
	gopkg.in/inf.v0 v0.9.1 // indirect
	gopkg.in/yaml.v2 v2.4.0 // indirect
	gopkg.in/yaml.v3 v3.0.1 // indirect
	k8s.io/gengo/v2 v2.0.0-20250207200755-1244d31929d7 // indirect
	sigs.k8s.io/json v0.0.0-20241014173422-cfa47c3a1cc8 // indirect
	sigs.k8s.io/randfill v1.0.0 // indirect
	sigs.k8s.io/structured-merge-diff/v4 v4.7.0 // indirect
)

// google.golang.org/grpc/stats/opentelemetry is used by the keda package.
// To avoid ambiguous import error due to multiple module versions found for the same import path,
// we force the version in google.golang.org/grpc (v1.71.0).
// Instead of replacing the path directly, exclude the problematic package
// This avoids "module used for two different module paths" error
exclude google.golang.org/grpc/stats/opentelemetry v0.0.0-00010101000000-000000000000

// Currently, KEDA requires 0.19 but GIE uses 0.21
replace sigs.k8s.io/controller-runtime => sigs.k8s.io/controller-runtime v0.19.7<|MERGE_RESOLUTION|>--- conflicted
+++ resolved
@@ -1,17 +1,15 @@
 module github.com/kserve/kserve
 
-go 1.23.6
+go 1.24.0
+
+toolchain go1.24.2
 
 require (
 	cloud.google.com/go/storage v1.50.0
 	github.com/aws/aws-sdk-go v1.55.6
 	github.com/cloudevents/sdk-go/v2 v2.15.2
-<<<<<<< HEAD
 	github.com/docker/distribution v2.8.2+incompatible
-	github.com/fsnotify/fsnotify v1.8.0
-=======
 	github.com/fsnotify/fsnotify v1.9.0
->>>>>>> 868a8e8b
 	github.com/getkin/kin-openapi v0.131.0
 	github.com/go-logr/logr v1.4.3
 	github.com/go-logr/zapr v1.3.0
@@ -33,7 +31,7 @@
 	github.com/stretchr/testify v1.10.0
 	github.com/tidwall/gjson v1.18.0
 	go.uber.org/zap v1.27.0
-	golang.org/x/net v0.37.0
+	golang.org/x/net v0.40.0
 	gomodules.xyz/jsonpatch/v2 v2.5.0
 	google.golang.org/api v0.226.0
 	google.golang.org/protobuf v1.36.6
@@ -104,12 +102,8 @@
 	github.com/google/s2a-go v0.1.9 // indirect
 	github.com/googleapis/enterprise-certificate-proxy v0.3.6 // indirect
 	github.com/googleapis/gax-go/v2 v2.14.1 // indirect
-<<<<<<< HEAD
 	github.com/gorilla/mux v1.8.0 // indirect
-	github.com/gorilla/websocket v1.5.3 // indirect
-=======
 	github.com/gorilla/websocket v1.5.4-0.20250319132907-e064f32e3674 // indirect
->>>>>>> 868a8e8b
 	github.com/grpc-ecosystem/grpc-gateway/v2 v2.26.1 // indirect
 	github.com/hashicorp/go-version v1.7.0 // indirect
 	github.com/hashicorp/golang-lru v1.0.2 // indirect
@@ -153,30 +147,16 @@
 	go.opentelemetry.io/otel/sdk/metric v1.35.0 // indirect
 	go.opentelemetry.io/otel/trace v1.35.0 // indirect
 	go.uber.org/multierr v1.11.0 // indirect
-<<<<<<< HEAD
-	golang.org/x/crypto v0.36.0 // indirect
+	golang.org/x/crypto v0.38.0 // indirect
 	golang.org/x/exp v0.0.0-20240909161429-701f63a606c0 // indirect
 	golang.org/x/mod v0.24.0 // indirect
-	golang.org/x/oauth2 v0.28.0 // indirect
-	golang.org/x/sync v0.12.0 // indirect
-	golang.org/x/sys v0.31.0 // indirect
-	golang.org/x/term v0.30.0 // indirect
-	golang.org/x/text v0.23.0 // indirect
+	golang.org/x/oauth2 v0.30.0 // indirect
+	golang.org/x/sync v0.14.0 // indirect
+	golang.org/x/sys v0.33.0 // indirect
+	golang.org/x/term v0.32.0 // indirect
+	golang.org/x/text v0.25.0 // indirect
 	golang.org/x/time v0.11.0 // indirect
 	golang.org/x/tools v0.31.0 // indirect
-=======
-	golang.org/x/crypto v0.39.0 // indirect
-	golang.org/x/exp v0.0.0-20250606033433-dcc06ee1d476 // indirect
-	golang.org/x/mod v0.25.0 // indirect
-	golang.org/x/net v0.41.0 // indirect
-	golang.org/x/oauth2 v0.30.0 // indirect
-	golang.org/x/sync v0.15.0 // indirect
-	golang.org/x/sys v0.33.0 // indirect
-	golang.org/x/term v0.32.0 // indirect
-	golang.org/x/text v0.26.0 // indirect
-	golang.org/x/time v0.12.0 // indirect
-	golang.org/x/tools v0.34.0 // indirect
->>>>>>> 868a8e8b
 	google.golang.org/genproto v0.0.0-20241118233622-e639e219e697 // indirect
 	google.golang.org/genproto/googleapis/api v0.0.0-20250218202821-56aae31c358a // indirect
 	google.golang.org/genproto/googleapis/rpc v0.0.0-20250313205543-e70fdf4c4cb4 // indirect
