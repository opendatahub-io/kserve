--- conflicted
+++ resolved
@@ -1,10 +1,5 @@
 # Build the manager binary
-<<<<<<< HEAD
-# Upstream already is on go 1.24, however there is no gotoolset for 1.24 yet.
-FROM registry.access.redhat.com/ubi9/go-toolset:1.24 as builder
-=======
 FROM golang:1.25 AS builder
->>>>>>> b4afaa43
 
 # Copy in the go src
 WORKDIR /go/src/github.com/kserve/kserve
