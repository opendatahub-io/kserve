--- conflicted
+++ resolved
@@ -91,11 +91,7 @@
 | kserve.router.tag | string | `"v0.15.2"` |  |
 | kserve.security.autoMountServiceAccountToken | bool | `true` |  |
 | kserve.service.serviceClusterIPNone | bool | `false` |  |
-<<<<<<< HEAD
-| kserve.servingruntime.art.defaultVersion | string | `"v0.14.0"` |  |
-=======
 | kserve.servingruntime.art.defaultVersion | string | `"v0.15.2"` |  |
->>>>>>> 2f5ff73c
 | kserve.servingruntime.art.image | string | `"kserve/art-explainer"` |  |
 | kserve.servingruntime.art.imagePullSecrets | list | `[]` |  |
 | kserve.servingruntime.huggingfaceserver.devShm.enabled | bool | `false` |  |
