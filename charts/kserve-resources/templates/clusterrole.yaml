apiVersion: rbac.authorization.k8s.io/v1
kind: ClusterRole
metadata:
  name: kserve-proxy-role
rules:
- apiGroups: ["authentication.k8s.io"]
  resources:
  - tokenreviews
  verbs: ["create"]
- apiGroups: ["authorization.k8s.io"]
  resources:
  - subjectaccessreviews
  verbs: ["create"]
---
apiVersion: rbac.authorization.k8s.io/v1
kind: ClusterRole
metadata:
  name: kserve-manager-role
rules:
- apiGroups:
  - ""
  resources:
  - configmaps
  verbs:
  - create
  - get
  - update
- apiGroups:
  - ""
  resources:
  - events
  - services
  verbs:
  - create
  - delete
  - get
  - list
  - patch
  - update
  - watch
- apiGroups:
  - ""
  resources:
  - namespaces
  - pods
  verbs:
  - get
  - list
  - watch
- apiGroups:
  - ""
  resources:
  - secrets
  verbs:
  - get
- apiGroups:
  - ""
  resources:
  - serviceaccounts
  verbs:
  - create
  - delete
  - get
  - patch
- apiGroups:
  - admissionregistration.k8s.io
  resources:
  - mutatingwebhookconfigurations
  - validatingwebhookconfigurations
  verbs:
  - create
  - delete
  - get
  - list
  - patch
  - update
  - watch
- apiGroups:
  - apps
  resources:
  - deployments
  verbs:
  - create
  - delete
  - get
  - list
  - patch
  - update
  - watch
- apiGroups:
  - autoscaling
  resources:
  - horizontalpodautoscalers
  verbs:
  - create
  - delete
  - get
  - list
  - patch
  - update
  - watch
- apiGroups:
  - gateway.networking.k8s.io
  resources:
  - httproutes
  verbs:
  - create
  - delete
  - get
  - list
  - patch
  - update
  - watch
- apiGroups:
  - keda.sh
  resources:
  - scaledobjects
  - scaledobjects/finalizers
  verbs:
  - create
  - delete
  - get
  - list
  - patch
  - update
  - watch
- apiGroups:
  - keda.sh
  resources:
  - scaledobjects/status
  verbs:
  - get
  - patch
  - update
- apiGroups:
  - networking.istio.io
  resources:
  - virtualservices
  - virtualservices/finalizers
  verbs:
  - create
  - delete
  - get
  - list
  - patch
  - update
  - watch
- apiGroups:
  - networking.istio.io
  resources:
  - virtualservices/status
  verbs:
  - get
  - patch
  - update
- apiGroups:
  - networking.k8s.io
  resources:
  - ingresses
  verbs:
  - create
  - delete
  - get
  - list
  - patch
  - update
  - watch
- apiGroups:
<<<<<<< HEAD
  - operator.knative.dev
  resources:
  - knativeservings
  verbs:
  - get
  - list
  - watch
- apiGroups:
  - rbac.authorization.k8s.io
  resourceNames:
  - kserve-inferencegraph-auth-verifiers
  resources:
  - clusterrolebindings
  verbs:
  - create
  - get
  - patch
  - update
- apiGroups:
  - route.openshift.io
  resources:
  - routes
  verbs:
  - create
  - delete
  - get
  - list
  - patch
  - update
  - watch
- apiGroups:
  - route.openshift.io
  resources:
  - routes/status
  verbs:
  - get
- apiGroups:
  - serving.knative.dev
=======
  - opentelemetry.io
>>>>>>> 3b6d478f
  resources:
  - opentelemetrycollectors
  - opentelemetrycollectors/finalizers
  verbs:
  - create
  - delete
  - get
  - list
  - patch
  - update
  - watch
- apiGroups:
  - opentelemetry.io
  resources:
  - opentelemetrycollectors/status
  verbs:
  - get
  - patch
  - update
- apiGroups:
  - rbac.authorization.k8s.io
  resourceNames:
  - kserve-inferencegraph-auth-verifiers
  resources:
  - clusterrolebindings
  verbs:
  - create
  - get
  - patch
  - update
- apiGroups:
  - route.openshift.io
  resources:
  - routes
  verbs:
  - create
  - delete
  - get
  - list
  - patch
  - update
  - watch
- apiGroups:
  - route.openshift.io
  resources:
  - routes/status
  verbs:
  - get
- apiGroups:
  - serving.knative.dev
  resources:
  - services
  - services/finalizers
  verbs:
  - create
  - delete
  - get
  - list
  - patch
  - update
  - watch
- apiGroups:
  - serving.knative.dev
  resources:
  - services/status
  verbs:
  - get
  - patch
  - update
- apiGroups:
  - serving.kserve.io
  resources:
  - clusterservingruntimes
  - clusterservingruntimes/finalizers
  - clusterstoragecontainers
  - inferencegraphs
  - inferencegraphs/finalizers
  - inferenceservices
  - inferenceservices/finalizers
  - servingruntimes
  - servingruntimes/finalizers
  - trainedmodels
  verbs:
  - create
  - delete
  - get
  - list
  - patch
  - update
  - watch
- apiGroups:
  - serving.kserve.io
  resources:
  - clusterservingruntimes/status
  - inferencegraphs/status
  - inferenceservices/status
  - servingruntimes/status
  - trainedmodels/status
  verbs:
  - get
  - patch
  - update
- apiGroups:
  - serving.kserve.io
  resources:
  - localmodelcaches
  verbs:
  - get
  - list
  - watch<|MERGE_RESOLUTION|>--- conflicted
+++ resolved
@@ -166,48 +166,7 @@
   - update
   - watch
 - apiGroups:
-<<<<<<< HEAD
-  - operator.knative.dev
-  resources:
-  - knativeservings
-  verbs:
-  - get
-  - list
-  - watch
-- apiGroups:
-  - rbac.authorization.k8s.io
-  resourceNames:
-  - kserve-inferencegraph-auth-verifiers
-  resources:
-  - clusterrolebindings
-  verbs:
-  - create
-  - get
-  - patch
-  - update
-- apiGroups:
-  - route.openshift.io
-  resources:
-  - routes
-  verbs:
-  - create
-  - delete
-  - get
-  - list
-  - patch
-  - update
-  - watch
-- apiGroups:
-  - route.openshift.io
-  resources:
-  - routes/status
-  verbs:
-  - get
-- apiGroups:
-  - serving.knative.dev
-=======
   - opentelemetry.io
->>>>>>> 3b6d478f
   resources:
   - opentelemetrycollectors
   - opentelemetrycollectors/finalizers
