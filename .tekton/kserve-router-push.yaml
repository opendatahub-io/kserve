--- conflicted
+++ resolved
@@ -23,11 +23,7 @@
   - name: revision
     value: '{{revision}}'
   - name: output-image
-<<<<<<< HEAD
-    value: quay.io/opendatahub/kserve-router:odh-v2.35
-=======
     value: quay.io/opendatahub/kserve-router:stable-2.x
->>>>>>> bd373d9e
   - name: dockerfile
     value: router.Dockerfile
   - name: path-context
